--- conflicted
+++ resolved
@@ -72,14 +72,9 @@
       arg
   | Tcoerce_structure(pos_cc_list, id_pos_list) ->
       name_lambda strict arg (fun id ->
-<<<<<<< HEAD
-        let get_field pos = Lprim(Pfield (pos, Pointer, Mutable),
-                                  [Lvar id], loc)
-=======
         let get_field pos =
           if pos < 0 then lambda_unit
-          else Lprim(Pfield pos,[Lvar id], loc)
->>>>>>> a4518933
+          else Lprim(Pfield (pos, Pointer, Mutable), [Lvar id], loc)
         in
         let lam =
           Lprim(Pmakeblock(0, Immutable, None),

--- conflicted
+++ resolved
@@ -42,11 +42,10 @@
   | Safe
   | Unsafe
 
-<<<<<<< HEAD
 type field_read_semantics =
   | Reads_agree
   | Reads_vary
-=======
+
 type alloc_mode =
   | Alloc_heap
   | Alloc_local
@@ -54,7 +53,6 @@
 type apply_position =
   | Apply_tail
   | Apply_nontail
->>>>>>> 94454f5f
 
 type primitive =
   | Pidentity
@@ -67,22 +65,13 @@
   | Pgetglobal of Ident.t
   | Psetglobal of Ident.t
   (* Operations on heap blocks *)
-<<<<<<< HEAD
-  | Pmakeblock of int * mutable_flag * block_shape
-  | Pmakefloatblock of mutable_flag
+  | Pmakeblock of int * mutable_flag * block_shape * alloc_mode
+  | Pmakefloatblock of mutable_flag * alloc_mode
   | Pfield of int * field_read_semantics
   | Pfield_computed of field_read_semantics
   | Psetfield of int * immediate_or_pointer * initialization_or_assignment
   | Psetfield_computed of immediate_or_pointer * initialization_or_assignment
-  | Pfloatfield of int * field_read_semantics
-=======
-  | Pmakeblock of int * mutable_flag * block_shape * alloc_mode
-  | Pfield of int
-  | Pfield_computed
-  | Psetfield of int * immediate_or_pointer * initialization_or_assignment
-  | Psetfield_computed of immediate_or_pointer * initialization_or_assignment
-  | Pfloatfield of int * alloc_mode
->>>>>>> 94454f5f
+  | Pfloatfield of int * field_read_semantics * alloc_mode
   | Psetfloatfield of int * initialization_or_assignment
   | Pduprecord of Types.record_representation * int
   (* Force lazy values *)
@@ -923,13 +912,8 @@
 let shallow_map ~tail ~non_tail:f = function
   | Lvar _
   | Lconst _ as lam -> lam
-<<<<<<< HEAD
-  | Lapply { ap_func; ap_args; ap_loc; ap_tailcall;
-             ap_inlined; ap_specialised; ap_probe; } ->
-=======
   | Lapply { ap_func; ap_args; ap_position; ap_mode; ap_loc; ap_tailcall;
-             ap_inlined; ap_specialised } ->
->>>>>>> 94454f5f
+             ap_inlined; ap_specialised; ap_probe } ->
       Lapply {
         ap_func = f ap_func;
         ap_args = List.map f ap_args;
@@ -1070,13 +1054,12 @@
 let reset () =
   raise_count := 0
 
-<<<<<<< HEAD
 let mod_field ?(read_semantics=Reads_agree) pos =
   Pfield (pos, read_semantics)
 
 let mod_setfield pos =
   Psetfield (pos, Pointer, Root_initialization)
-=======
+
 let join_mode a b =
   match a, b with
   | Alloc_local, _ | _, Alloc_local -> Alloc_local
@@ -1100,8 +1083,9 @@
   | Prevapply _ | Pdirapply _ -> Some Alloc_local
   | Pgetglobal _ | Psetglobal _ -> None
   | Pmakeblock (_, _, _, m) -> Some m
-  | Pfield _ | Pfield_computed | Psetfield _ | Psetfield_computed _ -> None
-  | Pfloatfield (_, m) -> Some m
+  | Pmakefloatblock (_, m) -> Some m
+  | Pfield _ | Pfield_computed _ | Psetfield _ | Psetfield_computed _ -> None
+  | Pfloatfield (_, _, m) -> Some m
   | Psetfloatfield _ -> None
   | Pduprecord _ -> Some Alloc_heap
   | Pccall p ->
@@ -1171,4 +1155,4 @@
   | Pbbswap (_, m) -> Some m
   | Pint_as_pointer -> None
   | Popaque -> None
->>>>>>> 94454f5f
+  | Pprobe_is_enabled _ -> None
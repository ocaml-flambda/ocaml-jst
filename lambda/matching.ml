(**************************************************************************)
(*                                                                        *)
(*                                 OCaml                                  *)
(*                                                                        *)
(*             Xavier Leroy, projet Cristal, INRIA Rocquencourt           *)
(*                                                                        *)
(*   Copyright 1996 Institut National de Recherche en Informatique et     *)
(*     en Automatique.                                                    *)
(*                                                                        *)
(*   All rights reserved.  This file is distributed under the terms of    *)
(*   the GNU Lesser General Public License version 2.1, with the          *)
(*   special exception on linking described in the file LICENSE.          *)
(*                                                                        *)
(**************************************************************************)

(* Compilation of pattern matching

   Based upon Lefessant-Maranget ``Optimizing Pattern-Matching'' ICFP'2001.

   A previous version was based on Peyton-Jones, ``The Implementation of
   functional programming languages'', chapter 5.


   Overview of the implementation
   ==============================

       1. Precompilation
       -----------------

     (split_and_precompile)
   We first split the initial pattern matching (or "pm") along its first column
   -- simplifying pattern heads in the process --, so that we obtain an ordered
   list of pms.
   For every pm in this list, and any two patterns in its first column, either
   the patterns have the same head, or their heads match disjoint sets of
   values. (In particular, two extension constructors that may or may not be
   equal due to hidden rebinding cannot occur in the same simple pm.)

       2. Compilation
       --------------

   The compilation of one of these pms obtained after precompiling is done as
   follows:

     (divide)
   We split the match along the first column again, this time grouping rows
   which start with the same head, and removing the first column.
   As a result we get a "division", which is a list a "cells" of the form:
         discriminating pattern head * specialized pm

     (compile_list + compile_match)
   We then map over the division to compile each cell: we simply restart the
   whole process on the second element of each cell.
   Each cell is now of the form:
         discriminating pattern head * lambda

     (combine_constant, combine_construct, combine_array, ...)
   We recombine the cells using a switch or some ifs, and if the matching can
   fail, introduce a jump to the next pm that could potentially match the
   scrutiny.

       3. Chaining of pms
       ------------------

     (comp_match_handlers)
   Once the pms have been compiled, we stitch them back together in the order
   produced by precompilation, resulting in the following structure:
   {v
       catch
         catch
           <first body>
         with <exit i> ->
           <second body>
       with <exit j> ->
         <third body>
   v}

   Additionally, bodies whose corresponding exit-number is never used are
   discarded. So for instance, if in the pseudo-example above we know that exit
   [i] is never taken, we would actually generate:
   {v
       catch
         <first body>
       with <exit j> ->
         <third body>
   v}

*)

open Misc
open Asttypes
open Types
open Typedtree
open Lambda
open Parmatch
open Printf
open Printpat
open Debuginfo.Scoped_location

let dbg = false

(*
   Compatibility predicate that considers potential rebindings of constructors
   of an extension type.

   "may_compat p q" returns false when p and q never admit a common instance;
   returns true when they may have a common instance.
*)

module MayCompat = Parmatch.Compat (struct
  let equal = Types.may_equal_constr
end)

let may_compat = MayCompat.compat

and may_compats = MayCompat.compats

(*
   Many functions on the various data structures of the algorithm :
     - Pattern matrices.
     - Default environments: mapping from matrices to exit numbers.
     - Contexts:  matrices whose column are partitioned into
       left and right.
     - Jump summaries: mapping from exit numbers to contexts
*)

let string_of_lam lam =
  Printlambda.lambda Format.str_formatter lam;
  Format.flush_str_formatter ()

let all_record_args lbls =
  match lbls with
  | (_, { lbl_all }, _) :: _ ->
      let t =
        Array.map
          (fun lbl -> (mknoloc (Longident.Lident "?temp?"), lbl, omega))
          lbl_all
      in
      List.iter (fun ((_, lbl, _) as x) -> t.(lbl.lbl_pos) <- x) lbls;
      Array.to_list t
  | _ -> fatal_error "Matching.all_record_args"

type 'a clause = 'a * lambda

module Non_empty_clause = struct
  type 'a t = ('a * Typedtree.pattern list) clause

  let of_initial = function
    | [], _ -> assert false
    | pat :: patl, act -> ((pat, patl), act)

  let map_head f ((p, patl), act) = ((f p, patl), act)
end

type simple_view =
  [ `Any
  | `Constant of constant
  | `Tuple of pattern list
  | `Construct of Longident.t loc * constructor_description * pattern list
  | `Variant of label * pattern option * row_desc ref
  | `Record of
    (Longident.t loc * label_description * pattern) list * closed_flag
  | `Array of pattern list
  | `Lazy of pattern ]

type half_simple_view =
  [ simple_view | `Or of pattern * pattern * row_desc option ]

type general_view =
  [ half_simple_view
  | `Var of Ident.t * string loc
  | `Alias of pattern * Ident.t * string loc ]

module General : sig
  type pattern = general_view pattern_data

  type clause = pattern Non_empty_clause.t

  val view : Typedtree.pattern -> pattern

  val erase : [< general_view ] pattern_data -> Typedtree.pattern
end = struct
  type pattern = general_view pattern_data

  type clause = pattern Non_empty_clause.t

  let view_desc = function
    | Tpat_any -> `Any
    | Tpat_var (id, str) -> `Var (id, str)
    | Tpat_alias (p, id, str) -> `Alias (p, id, str)
    | Tpat_constant cst -> `Constant cst
    | Tpat_tuple ps -> `Tuple ps
    | Tpat_construct (cstr, cstr_descr, args) ->
        `Construct (cstr, cstr_descr, args)
    | Tpat_variant (cstr, arg, row_desc) -> `Variant (cstr, arg, row_desc)
    | Tpat_record (fields, closed) -> `Record (fields, closed)
    | Tpat_array ps -> `Array ps
    | Tpat_or (p, q, row_desc) -> `Or (p, q, row_desc)
    | Tpat_lazy p -> `Lazy p

  let view p : pattern = { p with pat_desc = view_desc p.pat_desc }

  let erase_desc = function
    | `Any -> Tpat_any
    | `Var (id, str) -> Tpat_var (id, str)
    | `Alias (p, id, str) -> Tpat_alias (p, id, str)
    | `Constant cst -> Tpat_constant cst
    | `Tuple ps -> Tpat_tuple ps
    | `Construct (cstr, cst_descr, args) ->
        Tpat_construct (cstr, cst_descr, args)
    | `Variant (cstr, arg, row_desc) -> Tpat_variant (cstr, arg, row_desc)
    | `Record (fields, closed) -> Tpat_record (fields, closed)
    | `Array ps -> Tpat_array ps
    | `Or (p, q, row_desc) -> Tpat_or (p, q, row_desc)
    | `Lazy p -> Tpat_lazy p

  let erase p = { p with pat_desc = erase_desc p.pat_desc }
end

module Half_simple : sig
  (** Half-simplified patterns are patterns where:
        - records are expanded so that they possess all fields
        - aliases are removed and replaced by bindings in actions.

      Or-patterns are not removed, they are only "half-simplified":
        - aliases under or-patterns are kept
        - or-patterns whose right-hand-side is subsumed by their lhs
          are simplified to their lhs.
          For instance: [(_ :: _ | 1 :: _)] is changed into [_ :: _]
        - or-patterns whose left-hand-side is not simplified
          are preserved: (p|q) is changed into (simpl(p)|simpl(q))
            {v
                # match lazy (print_int 3; 3) with _ | lazy 2 -> ();;
                - : unit = ()
                # match lazy (print_int 3; 3) with lazy 2 | _ -> ();;
                3- : unit = ()
            v}

      In particular, or-patterns may still occur in the leading column,
      so this is only a "half-simplification". *)

  type pattern = half_simple_view pattern_data

  type clause = pattern Non_empty_clause.t

  val of_clause : arg:lambda -> General.clause -> clause
end = struct
  type pattern = half_simple_view pattern_data

  type clause = pattern Non_empty_clause.t

  let rec simpl_under_orpat p =
    match p.pat_desc with
    | Tpat_any
    | Tpat_var _ ->
        p
    | Tpat_alias (q, id, s) ->
        { p with pat_desc = Tpat_alias (simpl_under_orpat q, id, s) }
    | Tpat_or (p1, p2, o) ->
        let p1, p2 = (simpl_under_orpat p1, simpl_under_orpat p2) in
        if le_pat p1 p2 then
          p1
        else
          { p with pat_desc = Tpat_or (p1, p2, o) }
    | Tpat_record (lbls, closed) ->
        let all_lbls = all_record_args lbls in
        { p with pat_desc = Tpat_record (all_lbls, closed) }
    | _ -> p

  (* Explode or-patterns and turn aliases into bindings in actions *)
  let of_clause ~arg cl =
    let rec aux (((p, patl), action) : General.clause) : clause =
      let continue p (view : general_view) : clause =
        aux (({ p with pat_desc = view }, patl), action)
      in
      let stop p (view : half_simple_view) : clause =
        (({ p with pat_desc = view }, patl), action)
      in
      match p.pat_desc with
      | `Any -> stop p `Any
      | `Var (id, s) -> continue p (`Alias (omega, id, s))
      | `Alias (p, id, _) ->
          let k = Typeopt.value_kind p.pat_env p.pat_type in
          aux
            ( (General.view p, patl),
              bind_with_value_kind Alias (id, k) arg action )
      | `Record ([], _) as view -> stop p view
      | `Record (lbls, closed) ->
          let full_view = `Record (all_record_args lbls, closed) in
          stop p full_view
      | `Or _ -> (
          let orpat = General.view (simpl_under_orpat (General.erase p)) in
          match orpat.pat_desc with
          | `Or _ as or_view -> stop orpat or_view
          | other_view -> continue orpat other_view
        )
      | ( `Constant _ | `Tuple _ | `Construct _ | `Variant _ | `Array _
        | `Lazy _ ) as view ->
          stop p view
    in
    aux cl
end

exception Cannot_flatten

module Simple : sig
  type pattern = simple_view pattern_data

  type clause = pattern Non_empty_clause.t

  val head : pattern -> Pattern_head.t

  val explode_or_pat :
    Half_simple.pattern * Typedtree.pattern list ->
    arg:Ident.t option ->
    mk_action:(vars:Ident.t list -> lambda) ->
    vars:Ident.t list ->
    clause list ->
    clause list
end = struct
  type pattern = simple_view pattern_data

  type clause = pattern Non_empty_clause.t

  let head p =
    fst (Pattern_head.deconstruct (General.erase (p :> General.pattern)))

  let alpha env (p : pattern) : pattern =
    let alpha_pat env p = Typedtree.alpha_pat env p in
    let pat_desc =
      match p.pat_desc with
      | `Any -> `Any
      | `Constant cst -> `Constant cst
      | `Tuple ps -> `Tuple (List.map (alpha_pat env) ps)
      | `Construct (cstr, cst_descr, args) ->
          `Construct (cstr, cst_descr, List.map (alpha_pat env) args)
      | `Variant (cstr, argo, row_desc) ->
          `Variant (cstr, Option.map (alpha_pat env) argo, row_desc)
      | `Record (fields, closed) ->
          let alpha_field env (lid, l, p) = (lid, l, alpha_pat env p) in
          `Record (List.map (alpha_field env) fields, closed)
      | `Array ps -> `Array (List.map (alpha_pat env) ps)
      | `Lazy p -> `Lazy (alpha_pat env p)
    in
    { p with pat_desc }

  let mk_alpha_env arg aliases ids =
    List.map
      (fun id ->
        ( id,
          if List.mem id aliases then
            match arg with
            | Some v -> v
            | _ -> raise Cannot_flatten
          else
            Ident.create_local (Ident.name id) ))
      ids

  let explode_or_pat ((p : Half_simple.pattern), patl) ~arg ~mk_action ~vars
      (rem : clause list) : clause list =
    let rec explode p aliases rem =
      let split_explode p aliases rem = explode (General.view p) aliases rem in
      match p.pat_desc with
      | `Or (p1, p2, _) ->
          split_explode p1 aliases (split_explode p2 aliases rem)
      | `Alias (p, id, _) -> split_explode p (id :: aliases) rem
      | `Var (id, str) ->
          explode
            { p with pat_desc = `Alias (Parmatch.omega, id, str) }
            aliases rem
      | #simple_view as view ->
          let env = mk_alpha_env arg aliases vars in
          ( (alpha env { p with pat_desc = view }, patl),
            mk_action ~vars:(List.map snd env) )
          :: rem
    in
    explode (p : Half_simple.pattern :> General.pattern) [] rem
end

type initial_clause = pattern list clause

type matrix = pattern list list

let add_omega_column pss = List.map (fun ps -> omega :: ps) pss

let rec rev_split_at n ps =
  if n <= 0 then
    ([], ps)
  else
    match ps with
    | p :: rem ->
        let left, right = rev_split_at (n - 1) rem in
        (p :: left, right)
    | _ -> assert false

exception NoMatch

let ncols = function
  | [] -> 0
  | ps :: _ -> List.length ps

module Context : sig
  type t

  val empty : t

  val is_empty : t -> bool

  val start : int -> t

  val eprintf : t -> unit

  val specialize : pattern -> t -> t

  val lshift : t -> t

  val rshift : t -> t

  val rshift_num : int -> t -> t

  val lub : pattern -> t -> t

  val matches : t -> matrix -> bool

  val combine : t -> t

  val select_columns : matrix -> t -> t

  val union : t -> t -> t
end = struct
  module Row = struct
    type t = { left : pattern list; right : pattern list }

    let eprintf { left; right } =
      Format.eprintf "LEFT:%a RIGHT:%a\n" pretty_line left pretty_line right

    let le c1 c2 = le_pats c1.left c2.left && le_pats c1.right c2.right

    let lshift { left; right } =
      match right with
      | x :: xs -> { left = x :: left; right = xs }
      | _ -> assert false

    let lforget { left; right } =
      match right with
      | _ :: xs -> { left = omega :: left; right = xs }
      | _ -> assert false

    let rshift { left; right } =
      match left with
      | p :: ps -> { left = ps; right = p :: right }
      | _ -> assert false

    let rshift_num n { left; right } =
      let shifted, left = rev_split_at n left in
      { left; right = shifted @ right }

    (** Recombination of contexts (eg: (_,_)::p1::p2::rem ->  (p1,p2)::rem)
  All mutable fields are replaced by '_', since side-effects in
  guards can alter these fields *)
    let combine { left; right } =
      match left with
      | p :: ps -> { left = ps; right = set_args_erase_mutable p right }
      | _ -> assert false
  end

  type t = Row.t list

  let empty = []

  let start n : t = [ { left = []; right = omegas n } ]

  let is_empty = function
    | [] -> true
    | _ -> false

  let eprintf ctx = List.iter Row.eprintf ctx

  let lshift ctx =
    if List.length ctx < !Clflags.match_context_rows then
      List.map Row.lshift ctx
    else
      (* Context pruning *)
      get_mins Row.le (List.map Row.lforget ctx)

  let rshift ctx = List.map Row.rshift ctx

  let rshift_num n ctx = List.map (Row.rshift_num n) ctx

  let combine ctx = List.map Row.combine ctx

  let ctx_matcher p q rem =
    let rec expand_record p =
      match p.pat_desc with
      | Tpat_record (l, _) ->
          { p with pat_desc = Tpat_record (all_record_args l, Closed) }
      | Tpat_alias (p, _, _) -> expand_record p
      | _ -> p
    in
    let ph, omegas =
      let ph, p_args = Pattern_head.deconstruct (expand_record p) in
      (ph, List.map (fun _ -> omega) p_args)
    in
    let qh, args = Pattern_head.deconstruct (expand_record q) in
    let yes () = (p, args @ rem) in
    let no () = raise NoMatch in
    let yesif b =
      if b then
        yes ()
      else
        no ()
    in
    match (Pattern_head.desc ph, Pattern_head.desc qh) with
    | Any, _ -> fatal_error "Matching.Context.matcher"
    | _, Any -> (p, omegas @ rem)
    | Construct cstr, Construct cstr' ->
        (* NB: may_equal_constr considers (potential) constructor rebinding *)
        yesif (Types.may_equal_constr cstr cstr')
    | Construct _, _ -> no ()
    | Constant cst, Constant cst' -> yesif (const_compare cst cst' = 0)
    | Constant _, _ -> no ()
    | Variant { tag; has_arg }, Variant { tag = tag'; has_arg = has_arg' } ->
        yesif (tag = tag' && has_arg = has_arg')
    | Variant _, _ -> no ()
    | Array n1, Array n2 -> yesif (n1 = n2)
    | Array _, _ -> no ()
    | Tuple n1, Tuple n2 -> yesif (n1 = n2)
    | Tuple _, _ -> no ()
    | Record l, Record l' ->
        (* we called expand_record on both arguments so l, l' are full *)
        yesif (List.length l = List.length l')
    | Record _, _ -> no ()
    | Lazy, Lazy -> yes ()
    | Lazy, _ -> no ()

  let specialize q ctx =
    let matcher = ctx_matcher q in
    let rec filter_rec : t -> t = function
      | ({ right = p :: ps } as l) :: rem -> (
          match p.pat_desc with
          | Tpat_or (p1, p2, _) ->
              filter_rec
                ({ l with right = p1 :: ps }
                :: { l with
                     Row.right (* disam not principal, OK *) = p2 :: ps
                   }
                :: rem
                )
          | Tpat_alias (p, _, _) ->
              filter_rec ({ l with right = p :: ps } :: rem)
          | Tpat_var _ -> filter_rec ({ l with right = omega :: ps } :: rem)
          | _ -> (
              match matcher p ps with
              | exception NoMatch -> filter_rec rem
              | to_left, right ->
                  { left = to_left :: l.left; right } :: filter_rec rem
            )
        )
      | [] -> []
      | _ -> fatal_error "Matching.Context.specialize"
    in
    filter_rec ctx

  let select_columns pss ctx =
    let n = ncols pss in
    let lub_row ps { Row.left; right } =
      let transfer, right = rev_split_at n right in
      match lubs transfer ps with
      | exception Empty -> None
      | inter -> Some { Row.left = inter @ left; right }
    in
    let lub_with_ctx ps = List.filter_map (lub_row ps) ctx in
    List.flatten (List.map lub_with_ctx pss)

  let lub p ctx =
    List.filter_map
      (fun { Row.left; right } ->
        match right with
        | q :: rem -> (
            try Some { Row.left; right = lub p q :: rem } with Empty -> None
          )
        | _ -> fatal_error "Matching.Context.lub")
      ctx

  let matches ctx pss =
    List.exists
      (fun { Row.right = qs } -> List.exists (fun ps -> may_compats qs ps) pss)
      ctx

  let union pss qss = get_mins Row.le (pss @ qss)
end

let rec flatten_pat_line size p k =
  match p.pat_desc with
  | Tpat_any -> omegas size :: k
  | Tpat_tuple args -> args :: k
  | Tpat_or (p1, p2, _) ->
      flatten_pat_line size p1 (flatten_pat_line size p2 k)
  | Tpat_alias (p, _, _) ->
      (* Note: if this 'as' pat is here, then this is a
                           useless binding, solves PR#3780 *)
      flatten_pat_line size p k
  | _ -> fatal_error "Matching.flatten_pat_line"

let flatten_matrix size pss =
  List.fold_right
    (fun ps r ->
      match ps with
      | [ p ] -> flatten_pat_line size p r
      | _ -> fatal_error "Matching.flatten_matrix")
    pss []

(** A default environment (referred to as "reachable trap handlers" in the
    paper), is an ordered list of [matrix * raise_num] pairs, and is used to
    decide where to jump next if none of the rows in a given matrix match the
    input.

    In such situations, one thing you can do is to jump to the first (leftmost)
    [raise_num] in that list (by doing a raise to the static-cach handler number
    [raise_num]); and you can assume that if the associated pm doesn't match
    either, it will do the same thing, etc.
    This is what [mk_failaction_neg] (and its callers) does.

    A more sophisticated alternative is to use what you know about the input
    (what you might already have matched) and the current pm (what you know you
    can't match) to directly jump to a pm that might match it instead of the
    next one; that is why we don't just keep [raise_num]s but also the
    associated matrices.
    [mk_failaction_pos] does (a slightly more sophisticated version of) this.
*)
module Default_environment : sig
  type t

  val is_empty : t -> bool

  val pop : t -> ((matrix * int) * t) option

  val empty : t

  val cons : matrix -> int -> t -> t

  val specialize : int -> (pattern -> pattern list -> pattern list) -> t -> t

  val pop_column : t -> t

  val pop_compat : pattern -> t -> t

  val flatten : int -> t -> t

  val pp : t -> unit
end = struct
  type t = (matrix * int) list
  (** All matrices in the list should have the same arity -- their rows should
      have the same number of columns -- as it should match the arity of the
      current scrutiny vector. *)

  let empty = []

  let is_empty = function
    | [] -> true
    | _ -> false

  let cons matrix raise_num default =
    match matrix with
    | [] -> default
    | _ -> (matrix, raise_num) :: default

  let specialize_matrix arity matcher pss =
    let rec filter_rec = function
      | (p :: ps) :: rem -> (
          match p.pat_desc with
          | Tpat_alias (p, _, _) -> filter_rec ((p :: ps) :: rem)
          | Tpat_var _ -> filter_rec ((omega :: ps) :: rem)
          | Tpat_or (p1, p2, _) -> filter_rec_or p1 p2 ps rem
          | _ -> (
              match matcher p ps with
              | exception NoMatch -> filter_rec rem
              | specialized ->
                  assert (List.length specialized = List.length ps + arity);
                  specialized :: filter_rec rem
            )
        )
      | [] -> []
      | _ ->
          pretty_matrix Format.err_formatter pss;
          fatal_error "Matching.Default_environment.specialize_matrix"

    (* Filter just one row, without a `rem` accumulator
       of further rows to process.
       The following equality holds:
         filter_rec ((p :: ps) :: rem)
         = filter_one p ps @ filter_rec rem
    *)
    and filter_one p ps =
      filter_rec [ p :: ps ]

    and filter_rec_or p1 p2 ps rem =
      match arity with
      | 0 -> (
          (* if K has arity 0, specializing ((K|K)::rem) returns just (rem):
             if either sides works (filters into a non-empty list),
             no need to keep the other. *)
          match filter_one p1 ps with
          | [] -> filter_rec ((p2 :: ps) :: rem)
          | matches -> matches @ filter_rec rem
        )
      | 1 -> (
          (* if K has arity 1, ((K p | K q) :: rem) can be expressed
             as ((p | q) :: rem): even if both sides of an or-pattern
             match, we can compress the output in a single row,
             instead of duplicating the row.

             In particular, filtering a single row (the filter_one calls)
             returns a result that respects the following properties:
             - "row count": the result is either an empty list or a single row
             - "row shape": if there is a row in the result, it contains one
               pattern consed to the tail [ps] of our input row; in particular
               the row is not empty. *)
          match (filter_one p1 ps, filter_one p2 ps) with
          | [], row
          | row, [] ->
              row @ filter_rec rem
          | [ (arg1 :: _) ], [ (arg2 :: _) ] ->
              (* By the row shape property,
                 the wildcard patterns can only be ps. *)
              (* The output below is a single row,
                  respecting the row count property. *)
              ({ arg1 with
                 pat_desc = Tpat_or (arg1, arg2, None);
                 pat_loc = Location.none
               }
              :: ps
              )
              :: filter_rec rem
          | (_ :: _ :: _), _
          | _, (_ :: _ :: _) ->
              (* Cannot happen from the row count property. *)
              assert false
          | [ [] ], _
          | _, [ [] ] ->
              (* Cannot happen from the row shape property. *)
              assert false
        )
      | _ ->
          (* we cannot preserve the or-pattern as in the arity-1 case,
             because we cannot express
                (K (p1, .., pn) | K (q1, .. qn))
             as (p1 .. pn | q1 .. qn) *)
          filter_rec ((p1 :: ps) :: (p2 :: ps) :: rem)
    in
    filter_rec pss

  let specialize arity matcher env =
    let rec make_rec = function
      | [] -> []
      | ([ [] ], i) :: _ -> [ ([ [] ], i) ]
      | (pss, i) :: rem -> (
          match specialize_matrix arity matcher pss with
          | [] -> make_rec rem
          | [] :: _ -> [ ([ [] ], i) ]
          | pss -> (pss, i) :: make_rec rem
        )
    in
    make_rec env

  let pop_column def = specialize 0 (fun _p rem -> rem) def

  let pop_compat p def =
    let compat_matcher q rem =
      if may_compat p q then
        rem
      else
        raise NoMatch
    in
    specialize 0 compat_matcher def

  let pop = function
    | [] -> None
    | def :: defs -> Some (def, defs)

  let pp def =
    Format.eprintf "+++++ Defaults +++++\n";
    List.iter
      (fun (pss, i) -> Format.eprintf "Matrix for %d\n%a" i pretty_matrix pss)
      def;
    Format.eprintf "+++++++++++++++++++++\n"

  let flatten size def =
    List.map (fun (pss, i) -> (flatten_matrix size pss, i)) def
end

module Jumps : sig
  type t

  val is_empty : t -> bool

  val empty : t

  val singleton : int -> Context.t -> t

  val add : int -> Context.t -> t -> t

  val union : t -> t -> t

  val unions : t list -> t

  val map : (Context.t -> Context.t) -> t -> t

  val remove : int -> t -> t

  val extract : int -> t -> Context.t * t

  val eprintf : t -> unit
end = struct
  type t = (int * Context.t) list

  let eprintf (env : t) =
    List.iter
      (fun (i, ctx) ->
        Printf.eprintf "jump for %d\n" i;
        Context.eprintf ctx)
      env

  let rec extract i = function
    | [] -> (Context.empty, [])
    | ((j, pss) as x) :: rem as all ->
        if i = j then
          (pss, rem)
        else if j < i then
          (Context.empty, all)
        else
          let r, rem = extract i rem in
          (r, x :: rem)

  let rec remove i = function
    | [] -> []
    | (j, _) :: rem when i = j -> rem
    | x :: rem -> x :: remove i rem

  let empty = []

  and is_empty = function
    | [] -> true
    | _ -> false

  let singleton i ctx =
    if Context.is_empty ctx then
      []
    else
      [ (i, ctx) ]

  let add i ctx jumps =
    let rec add = function
      | [] -> [ (i, ctx) ]
      | ((j, qss) as x) :: rem as all ->
          if j > i then
            x :: add rem
          else if j < i then
            (i, ctx) :: all
          else
            (i, Context.union ctx qss) :: rem
    in
    if Context.is_empty ctx then
      jumps
    else
      add jumps

  let rec union (env1 : t) env2 =
    match (env1, env2) with
    | [], _ -> env2
    | _, [] -> env1
    | ((i1, pss1) as x1) :: rem1, ((i2, pss2) as x2) :: rem2 ->
        if i1 = i2 then
          (i1, Context.union pss1 pss2) :: union rem1 rem2
        else if i1 > i2 then
          x1 :: union rem1 env2
        else
          x2 :: union env1 rem2

  let rec merge = function
    | env1 :: env2 :: rem -> union env1 env2 :: merge rem
    | envs -> envs

  let rec unions envs =
    match envs with
    | [] -> []
    | [ env ] -> env
    | _ -> unions (merge envs)

  let map f env = List.map (fun (i, pss) -> (i, f pss)) env
end

(* Pattern matching before any compilation *)

type 'row pattern_matching = {
  mutable cases : 'row list;
  args : (lambda * let_kind) list;
      (** args are not just Ident.t in at least the following cases:
        - when matching the arguments of a constructor,
          direct field projections are used (make_field_args)
        - with lazy patterns args can be of the form [Lazy.force ...]
          (inline_lazy_force). *)
  default : Default_environment.t
}

type handler = {
  provenance : matrix;
  exit : int;
  vars : (Ident.t * Lambda.value_kind) list;
  pm : initial_clause pattern_matching
}

type 'head_pat pm_or_compiled = {
  body : 'head_pat Non_empty_clause.t pattern_matching;
  handlers : handler list;
  or_matrix : matrix
}

(* Pattern matching after application of both the or-pat rule and the
   mixture rule *)

type pm_half_compiled =
  | PmOr of Simple.pattern pm_or_compiled
  | PmVar of { inside : pm_half_compiled }
  | Pm of Simple.clause pattern_matching

(* Only used inside the various split functions, we only keep [me] when we're
   done splitting / precompiling. *)
type pm_half_compiled_info = {
  me : pm_half_compiled;
  matrix : matrix;
  (* the matrix matched by [me]. Is used to extend the list of reachable trap
        handlers (aka "default environments") when returning from recursive
        calls. *)
  top_default : Default_environment.t
}

let erase_cases f cases =
  List.map (fun ((p, ps), act) -> (f p :: ps, act)) cases

let erase_pm pm =
  { pm with cases = erase_cases General.erase pm.cases }

let pretty_cases cases =
  List.iter
    (fun (ps, _l) ->
      List.iter (fun p -> Format.eprintf " %a%!" top_pretty p) ps;
      Format.eprintf "\n")
    cases

let pretty_pm pm =
  pretty_cases pm.cases;
  if not (Default_environment.is_empty pm.default) then
    Default_environment.pp pm.default

let rec pretty_precompiled = function
  | Pm pm ->
      Format.eprintf "++++ PM ++++\n";
      pretty_pm (erase_pm pm)
  | PmVar x ->
      Format.eprintf "++++ VAR ++++\n";
      pretty_precompiled x.inside
  | PmOr x ->
      Format.eprintf "++++ OR ++++\n";
      pretty_pm (erase_pm x.body);
      pretty_matrix Format.err_formatter x.or_matrix;
      List.iter
        (fun { exit = i; pm; _ } ->
          eprintf "++ Handler %d ++\n" i;
          pretty_pm pm)
        x.handlers

let pretty_precompiled_res first nexts =
  pretty_precompiled first;
  List.iter
    (fun (e, pmh) ->
      eprintf "** DEFAULT %d **\n" e;
      pretty_precompiled pmh)
    nexts

(* Identifying some semantically equivalent lambda-expressions,
   Our goal here is also to
   find alpha-equivalent (simple) terms *)

(* However, as shown by PR#6359 such sharing may hinders the
   lambda-code invariant that all bound idents are unique,
   when switches are compiled to test sequences.
   The definitive fix is the systematic introduction of exit/catch
   in case action sharing is present.
*)

module StoreExp = Switch.Store (struct
  type t = lambda

  type key = lambda

  let compare_key = Stdlib.compare

  let make_key = Lambda.make_key
end)

let make_exit i = Lstaticraise (i, [])

(* Introduce a catch, if worth it *)
let make_catch d k =
  match d with
  | Lstaticraise (_, []) -> k d
  | _ ->
      let e = next_raise_count () in
      Lstaticcatch (k (make_exit e), (e, []), d)

(* Introduce a catch, if worth it, delayed version *)
let rec as_simple_exit = function
  | Lstaticraise (i, []) -> Some i
  | Llet (Alias, _k, _, _, e) -> as_simple_exit e
  | _ -> None

let make_catch_delayed handler =
  match as_simple_exit handler with
  | Some i -> (i, fun act -> act)
  | None -> (
      let i = next_raise_count () in
      (*
    Printf.eprintf "SHARE LAMBDA: %i\n%s\n" i (string_of_lam handler);
*)
      ( i,
        fun body ->
          match body with
          | Lstaticraise (j, _) ->
              if i = j then
                handler
              else
                body
          | _ -> Lstaticcatch (body, (i, []), handler) )
    )

let raw_action l =
  match make_key l with
  | Some l -> l
  | None -> l

let same_actions = function
  | [] -> None
  | [ (_, act) ] -> Some act
  | (_, act0) :: rem -> (
      match make_key act0 with
      | None -> None
      | key0_opt ->
          let same_act (_, act) = make_key act = key0_opt in
          if List.for_all same_act rem then
            Some act0
          else
            None
    )

let safe_before ((p, ps), act_p) l =
  (* Test for swapping two clauses *)
  let same_actions act1 act2 =
    match (make_key act1, make_key act2) with
    | Some key1, Some key2 -> key1 = key2
    | None, _
    | _, None ->
        false
  in
  List.for_all
    (fun ((q, qs), act_q) ->
      same_actions act_p act_q
      || not (may_compats (General.erase p :: ps) (General.erase q :: qs)))
    l

let half_simplify_nonempty ~arg (cls : Typedtree.pattern Non_empty_clause.t) :
    Half_simple.clause =
  cls |> Non_empty_clause.map_head General.view |> Half_simple.of_clause ~arg

let half_simplify_clause ~arg (cls : Typedtree.pattern list clause) =
  cls |> Non_empty_clause.of_initial |> half_simplify_nonempty ~arg

(* Once matchings are *fully* simplified, one can easily find
   their nature. *)

let rec what_is_cases ~skip_any cases =
  match cases with
  | [] -> Pattern_head.omega
  | ((p, _), _) :: rem -> (
      let head = Simple.head p in
      match Pattern_head.desc head with
      | Any when skip_any -> what_is_cases ~skip_any rem
      | _ -> head
    )

let what_is_first_case = what_is_cases ~skip_any:false

let what_is_cases = what_is_cases ~skip_any:true

let pm_free_variables { cases } =
  List.fold_right
    (fun (_, act) r -> Ident.Set.union (free_variables act) r)
    cases Ident.Set.empty

(* Basic grouping predicates *)
let pat_as_constr = function
  | { pat_desc = Tpat_construct (_, cstr, _) } -> cstr
  | _ -> fatal_error "Matching.pat_as_constr"

let can_group discr pat =
  match (Pattern_head.desc discr, Pattern_head.desc (Simple.head pat)) with
  | Any, Any
  | Constant (Const_int _), Constant (Const_int _)
  | Constant (Const_char _), Constant (Const_char _)
  | Constant (Const_string _), Constant (Const_string _)
  | Constant (Const_float _), Constant (Const_float _)
  | Constant (Const_int32 _), Constant (Const_int32 _)
  | Constant (Const_int64 _), Constant (Const_int64 _)
  | Constant (Const_nativeint _), Constant (Const_nativeint _) ->
      true
  | Construct { cstr_tag = Cstr_extension _ as discr_tag }, Construct pat_cstr
    ->
      (* Extension constructors with distinct names may be equal thanks to
         constructor rebinding. So we need to produce a specialized
         submatrix for each syntactically-distinct constructor (with a threading
         of exits such that each submatrix falls back to the
         potentially-compatible submatrices below it).  *)
      Types.equal_tag discr_tag pat_cstr.cstr_tag
  | Construct _, Construct _
  | Tuple _, (Tuple _ | Any)
  | Record _, (Record _ | Any)
  | Array _, Array _
  | Variant _, Variant _
  | Lazy, Lazy ->
      true
  | ( _,
      ( Any
      | Constant
          ( Const_int _ | Const_char _ | Const_string _ | Const_float _
          | Const_int32 _ | Const_int64 _ | Const_nativeint _ )
      | Construct _ | Tuple _ | Record _ | Array _ | Variant _ | Lazy ) ) ->
      false

let is_or p =
  match p.pat_desc with
  | Tpat_or _ -> true
  | _ -> false

let rec omega_like p =
  match p.pat_desc with
  | Tpat_any
  | Tpat_var _ ->
      true
  | Tpat_alias (p, _, _) -> omega_like p
  | Tpat_or (p1, p2, _) -> omega_like p1 || omega_like p2
  | _ -> false

let simple_omega_like p =
  match Pattern_head.desc (Simple.head p) with
  | Any -> true
  | _ -> false

let equiv_pat p q = le_pat p q && le_pat q p

let rec extract_equiv_head p l =
  match l with
  | (((q, _), _) as cl) :: rem ->
      if equiv_pat p (General.erase q) then
        let others, rem = extract_equiv_head p rem in
        (cl :: others, rem)
      else
        ([], l)
  | _ -> ([], l)

module Or_matrix = struct
  (* Splitting a matrix uses an or-matrix that contains or-patterns (at
     the head of some of its rows).

     The property that we want to maintain for the rows of the
     or-matrix is that if the row p::ps is before q::qs and p is an
     or-pattern, and v::vs matches p but not ps, then we don't need to
     try q::qs. This is necessary because the compilation of the
     or-pattern p will exit to a sub-matrix and never come back.

     For this to hold, (p::ps) and (q::qs) must satisfy one of:
     - disjointness: p and q are not compatible
     - ordering: if p and q are compatible, ps is more general than qs
       (this only works if the row p::ps is not guarded; otherwise the
        guard could fail and q::qs should still be tried)
  *)

  (* Conditions for appending to the Or matrix *)
  let disjoint p q = not (may_compat p q)

  let safe_below (ps, act) qs =
    (not (is_guarded act)) && Parmatch.le_pats ps qs

  let safe_below_or_matrix l (q, qs) =
    List.for_all
      (fun ((p, ps), act_p) ->
        let p = General.erase p in
        match p.pat_desc with
        | Tpat_or _ -> disjoint p q || safe_below (ps, act_p) qs
        | _ -> true)
      l

  (* Insert or append a clause in the Or matrix:
     - insert: adding the clause in the middle of the or_matrix
     - append: adding the clause at the bottom of the or_matrix

     If neither are possible we add to the bottom of the No matrix.
   *)
  let insert_or_append (head, ps, act) rev_ors rev_no =
    let safe_to_insert rem (p, ps) seen =
      let _, not_e = extract_equiv_head p rem in
      (* check append condition for head of O *)
      safe_below_or_matrix not_e (p, ps)
      && (* check insert condition for tail of O *)
         List.for_all (fun ((q, _), _) -> disjoint p (General.erase q)) seen
    in
    let rec attempt seen = function
      (* invariant: the new clause is safe to append at the end of
         [seen] (but maybe not [rem] yet) *)
      | [] -> (((head, ps), act) :: rev_ors, rev_no)
      | (((q, qs), act_q) as cl) :: rem ->
          let p = General.erase head in
          let q = General.erase q in
          if (not (is_or q)) || disjoint p q then
            attempt (cl :: seen) rem
          else if
            Typedtree.pat_bound_idents p = []
            && Typedtree.pat_bound_idents q = []
            && equiv_pat p q
          then
            (* attempt insertion, for equivalent orpats with no variables *)
            if safe_to_insert rem (p, ps) seen then
              (List.rev_append seen (((head, ps), act) :: cl :: rem), rev_no)
            else
              (* fail to insert or append *)
              (rev_ors, ((head, ps), act) :: rev_no)
          else if safe_below (qs, act_q) ps then
            attempt (cl :: seen) rem
          else
            (rev_ors, ((head, ps), act) :: rev_no)
    in
    attempt [] rev_ors
end

(* Reconstruct default information from half_compiled  pm list *)

let as_matrix cases =
  get_mins le_pats (List.map (fun ((p, ps), _) -> General.erase p :: ps) cases)

(*
  Split a matching along the first column.

    Splitting is first directed by or-patterns, then by
    tests (e.g. constructors)/variable transitions.

    The approach is greedy, every split function attempts to
    raise rows as much as possible in the top matrix,
    then splitting applies again to the remaining rows.

    Some precompilation of or-patterns and
    variable pattern occurs. Mostly this means that bindings
    are performed now,  being replaced by let-bindings
    in actions (cf. Half_simple.of_clause).

    Additionally, if the match argument is a variable, matchings whose
    first column is made of variables only are split further
    (cf. precompile_var).

  ---

  Note: we assume that the first column of each pattern is coherent -- all
  patterns match values of the same type. This comes from the fact that
  we make aggressive splitting decisions, splitting pattern heads that
  may be different into different submatrices; in particular, in a given
  submatrix the first column is formed of first arguments to the same
  constructor.

  GADTs are not an issue because we split columns left-to-right, and
  GADT typing also introduces typing equations left-to-right. In
  particular, a leftmost column in matching.ml will be well-typed under
  a set of equations accepted by the type-checker, and those equations
  are forced to remain consistent: they can equate known types to
  abstract types, but they cannot equate two incompatible known types
  together, and in particular incompatible pattern heads do not appear
  in a leftmost column.

  Parmatch has to be more conservative because it splits less
  aggressively: submatrices will contain not just the arguments of
  a given pattern head, but also other lines that may be compatible with
  it, in particular those with a leftmost omega and those starting with
  an extension constructor that may be equal to it.

*)

let rec split_or argo (cls : Half_simple.clause list) args def =
  let rec do_split (rev_before : Simple.clause list) rev_ors rev_no = function
    | [] ->
        cons_next (List.rev rev_before) (List.rev rev_ors) (List.rev rev_no)
    | cl :: rem when not (safe_before cl rev_no) ->
        do_split rev_before rev_ors (cl :: rev_no) rem
    | (((p, ps), act) as cl) :: rem -> (
        match p.pat_desc with
        | #simple_view as view when safe_before cl rev_ors ->
            do_split
              ((({ p with pat_desc = view }, ps), act) :: rev_before)
              rev_ors rev_no rem
        | _ ->
            let rev_ors, rev_no =
              Or_matrix.insert_or_append (p, ps, act) rev_ors rev_no
            in
            do_split rev_before rev_ors rev_no rem
      )
  and cons_next yes yesor no =
    let def, nexts =
      match no with
      | [] -> (def, [])
      | _ ->
          let { me = next; matrix; top_default = def }, nexts =
            do_split [] [] [] no
          in
          let idef = next_raise_count () in
          (Default_environment.cons matrix idef def, (idef, next) :: nexts)
    in
    match yesor with
    | [] -> split_no_or yes args def nexts
    | _ -> precompile_or argo yes yesor args def nexts
  in
  do_split [] [] [] cls

and split_no_or cls args def k =
  (* We split the remaining clauses in as few pms as possible while maintaining
     the property stated earlier (cf. {1. Precompilation}), i.e. for
     any pm in the result, it is possible to decide for any two patterns
     on the first column whether their heads are equal or not.

     This generally means that we'll have two kinds of pms: ones where the first
     column is made of variables only, and ones where the head is actually a
     discriminating pattern.

     There is some subtlety regarding the handling of extension constructors
     (where it is not always possible to syntactically decide whether two
     different heads match different values), but this is handled by the
     [can_group] function. *)
  let rec split (cls : Simple.clause list) =
    let discr = what_is_first_case cls in
    collect discr [] [] cls
  and collect group_discr rev_yes rev_no = function
    | [ (((p, ps), _) as cl) ]
      when rev_yes <> [] && simple_omega_like p && List.for_all omega_like ps ->
        (* This enables an extra division in some frequent cases:
               last row is made of variables only

           Splitting a matrix there creates two default environments (instead of
           one for the non-split matrix), the first of which often gets
           specialized away by further refinement, and the second one jumping
           directly to the catch-all case -- this produces better code.

           This optimisation is tested in the first part of
           testsuite/tests/basic/patmatch_split_no_or.ml *)
        collect group_discr rev_yes (cl :: rev_no) []
    | (((p, _), _) as cl) :: rem ->
        if can_group group_discr p && safe_before cl rev_no then
          collect group_discr (cl :: rev_yes) rev_no rem
        else if should_split group_discr then (
          assert (rev_no = []);
          let yes = List.rev rev_yes in
          insert_split group_discr yes (cl :: rem) def k
        ) else
          collect group_discr rev_yes (cl :: rev_no) rem
    | [] ->
        let yes = List.rev rev_yes and no = List.rev rev_no in
        insert_split group_discr yes no def k
  and insert_split group_discr yes no def k =
    let precompile_group =
      match Pattern_head.desc group_discr with
      | Any -> precompile_var
      | _ -> do_not_precompile
    in
    match no with
    | [] -> precompile_group args yes def k
    | _ ->
        let { me = next; matrix; top_default = def }, nexts = split no in
        let idef = next_raise_count () in
        precompile_group args yes
          (Default_environment.cons matrix idef def)
          ((idef, next) :: nexts)
  and should_split group_discr =
    match Pattern_head.desc group_discr with
    | Construct { cstr_tag = Cstr_extension _ } ->
        (* it is unlikely that we will raise anything, so we split now *)
        true
    | _ -> false
  in
  split cls

and precompile_var args cls def k =
  (* Strategy: pop the first column,
     precompile the rest, add a PmVar to all precompiled submatrices.

     If the rest doesn't generate any split, abort and do_not_precompile. *)
  match args with
  | [] -> assert false
  | _ :: ((Lvar v, _) as arg) :: rargs -> (
      (* We will use the name of the head column of the submatrix
         we compile, and this is the *second* column of our argument. *)
      match cls with
      | [ _ ] ->
          (* as split as it can *)
          do_not_precompile args cls def k
      | _ -> (
          (* Precompile *)
          let var_args = arg :: rargs in
          let var_cls =
            List.map
              (fun ((p, ps), act) ->
                assert (simple_omega_like p);

                (* we learned by pattern-matching on [args]
                   that [p::ps] has at least two arguments,
                   so [ps] must be non-empty *)
                half_simplify_clause ~arg:(fst arg) (ps, act))
              cls
          and var_def = Default_environment.pop_column def in
          let { me = first; matrix }, nexts =
            split_or (Some v) var_cls var_args var_def
          in
          (* Compute top information *)
          match nexts with
          | [] ->
              (* If you need *)
              do_not_precompile args cls def k
          | _ ->
              let rec rebuild_matrix pmh =
                match pmh with
                | Pm pm -> as_matrix pm.cases
                | PmOr { or_matrix = m } -> m
                | PmVar x -> add_omega_column (rebuild_matrix x.inside)
              in
              let rebuild_default nexts def =
                (* We can't just do:
                   {[
                     List.map
                       (fun (mat, e) -> add_omega_column mat, e)
                       top_default (* assuming it'd been bound. *)
                   ]}
                   As we would be losing information: [def] is more precise
                   than [add_omega_column (pop_column def)]. *)
                List.fold_right
                  (fun (e, pmh) ->
                    Default_environment.cons
                      (add_omega_column (rebuild_matrix pmh))
                      e)
                  nexts def
              in
              let rebuild_nexts nexts k =
                map_end (fun (e, pm) -> (e, PmVar { inside = pm })) nexts k
              in
              let rfirst =
                { me = PmVar { inside = first };
                  matrix = add_omega_column matrix;
                  top_default = rebuild_default nexts def
                }
              and rnexts = rebuild_nexts nexts k in
              (rfirst, rnexts)
        )
    )
  | _ -> do_not_precompile args cls def k

and do_not_precompile args cls def k =
  ( { me = Pm { cases = cls; args; default = def };
      matrix = as_matrix cls;
      top_default = def
    },
    k )

and precompile_or argo (cls : Simple.clause list) ors args def k =
  let rec do_cases = function
    | [] -> ([], [])
    | ((p, patl), action) :: rem -> (
        match p.pat_desc with
        | #simple_view as view ->
            let new_ord, new_to_catch = do_cases rem in
            ( (({ p with pat_desc = view }, patl), action) :: new_ord,
              new_to_catch )
        | `Or _ ->
            let orp = General.erase p in
            let others, rem = extract_equiv_head orp rem in
            let orpm =
              { cases =
                  (patl, action)
                  :: List.map (fun ((_, ps), action) -> (ps, action)) others;
                args =
                  ( match args with
                  | _ :: r -> r
                  | _ -> assert false
                  );
                default = Default_environment.pop_compat orp def
              }
            in
            let pm_fv = pm_free_variables orpm in
            let vars =
              (* bound variables of the or-pattern and used in the orpm
                 actions *)
              Typedtree.pat_bound_idents_full orp
              |> List.filter (fun (id, _, _) -> Ident.Set.mem id pm_fv)
              |> List.map (fun (id, _, ty) ->
                     (id, Typeopt.value_kind orp.pat_env ty))
            in
            let or_num = next_raise_count () in
            let new_patl = Parmatch.omega_list patl in
            let mk_new_action ~vars =
              Lstaticraise (or_num, List.map (fun v -> Lvar v) vars)
            in
            let rem_cases, rem_handlers = do_cases rem in
            let cases =
              Simple.explode_or_pat (p, new_patl) ~arg:argo
                ~mk_action:mk_new_action ~vars:(List.map fst vars) rem_cases
            in
            let handler =
              { provenance = [ [ orp ] ];
                exit = or_num;
                vars;
                pm = orpm
              }
            in
            (cases, handler :: rem_handlers)
      )
  in
  let cases, handlers = do_cases ors in
  let matrix =
    as_matrix
      ((cls : Simple.clause list :> General.clause list)
      @ (ors : Half_simple.clause list :> General.clause list)
      )
  and body = { cases = cls @ cases; args; default = def } in
  ( { me = PmOr { body; handlers; or_matrix = matrix };
      matrix;
      top_default = def
    },
    k )

let dbg_split_and_precompile pm next nexts =
  if
    dbg
    && (nexts <> []
       ||
       match next with
       | PmOr _ -> true
       | _ -> false
       )
  then (
    Format.eprintf "** SPLIT **\n";
    pretty_pm (erase_pm pm);
    pretty_precompiled_res next nexts
  )

let split_and_precompile_simplified pm =
  let { me = next }, nexts = split_no_or pm.cases pm.args pm.default [] in
  dbg_split_and_precompile pm next nexts;
  (next, nexts)

let split_and_precompile_half_simplified ~arg pm =
  let { me = next }, nexts = split_or arg pm.cases pm.args pm.default in
  dbg_split_and_precompile pm next nexts;
  (next, nexts)

let split_and_precompile ~arg_id ~arg_lambda pm =
  let pm =
    { pm with cases = List.map (half_simplify_clause ~arg:arg_lambda) pm.cases }
  in
  split_and_precompile_half_simplified ~arg:arg_id pm

(* General divide functions *)

type cell = {
  pm : initial_clause pattern_matching;
  ctx : Context.t;
  discr : pattern
}
(** a submatrix after specializing by discriminant pattern;
    [ctx] is the context shared by all rows. *)

type 'a division = {
  args : (lambda * let_kind) list;
  cells : ('a * cell) list
}

let add_in_div make_matching_fun eq_key key patl_action division =
  let cells =
    match List.find_opt (fun (k, _) -> eq_key key k) division.cells with
    | None ->
        let cell = make_matching_fun division.args in
        cell.pm.cases <- [ patl_action ];
        (key, cell) :: division.cells
    | Some (_, cell) ->
        cell.pm.cases <- patl_action :: cell.pm.cases;
        division.cells
  in
  { division with cells }

let divide make eq_key get_key get_args ctx
    (pm : Simple.clause pattern_matching) =
  let add ((p, patl), action) division =
    let p = General.erase p in
    add_in_div (make p pm.default ctx) eq_key (get_key p)
      (get_args p patl, action)
      division
  in
  List.fold_right add pm.cases { args = pm.args; cells = [] }

let add_line patl_action pm =
  pm.cases <- patl_action :: pm.cases;
  pm

let divide_line make_ctx make get_args discr ctx
    (pm : Simple.clause pattern_matching) =
  let add ((p, patl), action) submatrix =
    let p = General.erase p in
    add_line (get_args p patl, action) submatrix
  in
  let pm = List.fold_right add pm.cases (make pm.default pm.args) in
  { pm; ctx = make_ctx ctx; discr }

(* Then come various functions,
   There is one set of functions per matching style
   (constants, constructors etc.)

   - matcher functions are arguments to Default_environment.specialize (for
   default handlers)
   They may raise NoMatch and perform the full matching (selection + arguments).

   - get_args and get_key are for the compiled matrices, note that
   selection and getting arguments are separated.

   - make_*_matching combines the previous functions for producing
   new  ``pattern_matching'' records.
*)

let matcher_const cst p rem =
  match p.pat_desc with
  | Tpat_constant c1 when const_compare c1 cst = 0 -> rem
  | Tpat_any -> rem
  | _ -> raise NoMatch

let get_key_constant caller = function
  | { pat_desc = Tpat_constant cst } -> cst
  | p ->
      Format.eprintf "BAD: %s" caller;
      pretty_pat p;
      assert false

let get_args_constant _ rem = rem

let make_constant_matching p def ctx = function
  | [] -> fatal_error "Matching.make_constant_matching"
  | _ :: argl ->
      let def =
        Default_environment.specialize 0
          (matcher_const (get_key_constant "make" p))
          def
      and ctx = Context.specialize p ctx in
      { pm = { cases = []; args = argl; default = def };
        ctx;
        discr = normalize_pat p
      }

let divide_constant ctx m =
  divide make_constant_matching
    (fun c d -> const_compare c d = 0)
    (get_key_constant "divide")
    get_args_constant ctx m

(* Matching against a constructor *)

let make_field_args loc binding_kind arg first_pos last_pos argl =
  let rec make_args pos =
    if pos > last_pos then
      argl
    else
      (Lprim (Pfield(pos, Pointer, Immutable), [ arg ], loc),
          binding_kind) :: make_args (pos + 1)
  in
  make_args first_pos

let get_key_constr = function
  | { pat_desc = Tpat_construct (_, cstr, _) } -> cstr.cstr_tag
  | _ -> assert false

let get_args_constr p rem =
  match p with
  | { pat_desc = Tpat_construct (_, _, args) } -> args @ rem
  | _ -> assert false

(* NB: matcher_constr applies to default matrices.

       In that context, matching by constructors of extensible
       types degrades to arity checking, due to potential rebinding.
       This comparison is performed by Types.may_equal_constr.
*)

let matcher_constr cstr q rem =
  match q.pat_desc with
  | Tpat_construct (_, cstr', args) when Types.may_equal_constr cstr cstr' ->
      args @ rem
  | Tpat_any -> Parmatch.omegas cstr.cstr_arity @ rem
  | _ -> raise NoMatch

let make_constr_matching ~scopes p def ctx = function
  | [] -> fatal_error "Matching.make_constr_matching"
  | (arg, _mut) :: argl ->
      let cstr = pat_as_constr p in
      let newargs =
        if cstr.cstr_inlined <> None then
          (arg, Alias) :: argl
        else
          match cstr.cstr_tag with
          | Cstr_constant _
          | Cstr_block _ ->
              make_field_args (of_location ~scopes p.pat_loc)
                Alias arg 0 (cstr.cstr_arity - 1) argl
          | Cstr_unboxed -> (arg, Alias) :: argl
          | Cstr_extension _ ->
              make_field_args (of_location ~scopes p.pat_loc)
                Alias arg 1 cstr.cstr_arity argl
      in
      { pm =
          { cases = [];
            args = newargs;
            default =
              Default_environment.specialize cstr.cstr_arity
                (matcher_constr cstr) def
          };
        ctx = Context.specialize p ctx;
        discr = normalize_pat p
      }

let divide_constructor ~scopes ctx pm =
  divide (make_constr_matching ~scopes) ( = )
    get_key_constr get_args_constr ctx pm

(* Matching against a variant *)

let matcher_variant_const lab p rem =
  match p.pat_desc with
  | Tpat_variant (lab1, _, _) when lab1 = lab -> rem
  | Tpat_any -> rem
  | _ -> raise NoMatch

let make_variant_matching_constant p lab def ctx = function
  | [] -> fatal_error "Matching.make_variant_matching_constant"
  | _ :: argl ->
      let def =
        Default_environment.specialize 0 (matcher_variant_const lab) def
      and ctx = Context.specialize p ctx in
      { pm = { cases = []; args = argl; default = def };
        ctx;
        discr = normalize_pat p
      }

let matcher_variant_nonconst lab p rem =
  match p.pat_desc with
  | Tpat_variant (lab1, Some arg, _) when lab1 = lab -> arg :: rem
  | Tpat_any -> omega :: rem
  | _ -> raise NoMatch

let make_variant_matching_nonconst ~scopes p lab def ctx = function
  | [] -> fatal_error "Matching.make_variant_matching_nonconst"
  | (arg, _mut) :: argl ->
      let def =
        Default_environment.specialize 1 (matcher_variant_nonconst lab) def
      and ctx = Context.specialize p ctx
      and loc = of_location ~scopes p.pat_loc in
      { pm =
          { cases = [];
<<<<<<< HEAD
            args = (Lprim (Pfield(1, Pointer, Immutable), [ arg ], p.pat_loc),
                  Alias) :: argl;
=======
            args = (Lprim (Pfield 1, [ arg ], loc), Alias)
                   :: argl;
>>>>>>> 8f85e002
            default = def
          };
        ctx;
        discr = normalize_pat p
      }

let divide_variant ~scopes row ctx { cases = cl; args; default = def } =
  let row = Btype.row_repr row in
  let rec divide = function
    | [] -> { args; cells = [] }
    | ((p, patl), action) :: rem
      -> (
        let lab, pato = match p.pat_desc with
          | `Variant (lab, pato, _) -> lab, pato
          | _ -> assert false
        in
        let p = General.erase p in
        let variants = divide rem in
        if
          try Btype.row_field_repr (List.assoc lab row.row_fields) = Rabsent
          with Not_found -> true
        then
          variants
        else
          let tag = Btype.hash_variant lab in
          match pato with
          | None ->
              add_in_div
                (make_variant_matching_constant p lab def ctx)
                ( = ) (Cstr_constant tag) (patl, action) variants
          | Some pat ->
              add_in_div
                (make_variant_matching_nonconst ~scopes p lab def ctx)
                ( = ) (Cstr_block tag)
                (pat :: patl, action)
                variants
      )
  in
  divide cl

(*
  Three ``no-test'' cases
  *)

(* Matching against a variable *)
let get_args_var _p rem = rem

let make_var_matching def = function
  | [] -> fatal_error "Matching.make_var_matching"
  | _ :: argl ->
      { cases = [];
        args = argl;
        default = Default_environment.specialize 0 get_args_var def
      }

let divide_var ctx pm =
  divide_line Context.lshift make_var_matching get_args_var omega ctx pm

(* Matching and forcing a lazy value *)

let get_arg_lazy p rem =
  match p with
  | { pat_desc = Tpat_any } -> omega :: rem
  | { pat_desc = Tpat_lazy arg } -> arg :: rem
  | _ -> assert false

let matcher_lazy p rem =
  match p.pat_desc with
  | Tpat_any
  | Tpat_var _ ->
      omega :: rem
  | Tpat_lazy arg -> arg :: rem
  | _ -> raise NoMatch

(* Inlining the tag tests before calling the primitive that works on
   lazy blocks. This is also used in translcore.ml.
   No other call than Obj.tag when the value has been forced before.
*)

let prim_obj_tag = Primitive.simple ~name:"caml_obj_tag" ~arity:1 ~alloc:false

let get_mod_field modname field =
  lazy
    (let mod_ident = Ident.create_persistent modname in
     let env =
       Env.add_persistent_structure mod_ident Env.initial_safe_string
     in
     match Env.open_pers_signature modname env with
     | exception Not_found ->
         fatal_error ("Module " ^ modname ^ " unavailable.")
     | env -> (
         match Env.find_value_by_name (Longident.Lident field) env with
         | exception Not_found ->
             fatal_error ("Primitive " ^ modname ^ "." ^ field ^ " not found.")
         | path, _ -> transl_value_path Loc_unknown env path
       ))

let code_force_lazy_block = get_mod_field "CamlinternalLazy" "force_lazy_block"

let code_force_lazy = get_mod_field "CamlinternalLazy" "force"

(* inline_lazy_force inlines the beginning of the code of Lazy.force. When
   the value argument is tagged as:
   - forward, take field 0
   - lazy || forcing, call the primitive that forces
   - anything else, return it

   Using Lswitch below relies on the fact that the GC does not shortcut
   Forward(val_out_of_heap).
*)

let inline_lazy_force_cond arg loc =
  let idarg = Ident.create_local "lzarg" in
  let varg = Lvar idarg in
  let tag = Ident.create_local "tag" in
  let force_fun = Lazy.force code_force_lazy_block in
  let test_tag t =
    Lprim(Pintcomp Ceq, [Lvar tag; Lconst(Const_base(Const_int t))], loc)
  in

  Llet
    ( Strict,
      Pgenval,
      idarg,
      arg,
      Llet
        ( Alias,
          Pgenval,
          tag,
          Lprim (Pccall prim_obj_tag, [ varg ], loc),
          Lifthenelse
            ( (* if (tag == Obj.forward_tag) then varg.(0) else ... *)
              test_tag Obj.forward_tag,
              Lprim (Pfield (0, Pointer, Mutable), [ varg ], loc),
              Lifthenelse
                (
                  (* ... if tag == Obj.lazy_tag || tag == Obj.forcing_tag then
                         Lazy.force varg
                       else ... *)
                  Lprim (Psequor,
                       [test_tag Obj.lazy_tag; test_tag Obj.forcing_tag], loc),
                  Lapply
                    { ap_should_be_tailcall = false;
                      ap_loc = loc;
                      ap_func = force_fun;
                      ap_args = [ varg ];
                      ap_inlined = Default_inline;
                      ap_specialised = Default_specialise
                    },
                  (* ... arg *)
                  varg ) ) ) )

let inline_lazy_force_switch arg loc =
  let idarg = Ident.create_local "lzarg" in
  let varg = Lvar idarg in
  let force_fun = Lazy.force code_force_lazy_block in

  Llet
    ( Strict,
      Pgenval,
      idarg,
      arg,
      Lifthenelse
        ( Lprim (Pisint, [ varg ], loc),
          varg,
          Lswitch
            ( varg,
              { sw_numconsts = 0;
                sw_consts = [];
                sw_numblocks = 256;
                (* PR#6033 - tag ranges from 0 to 255 *)
                sw_blocks =
                  [ (Obj.forward_tag, Lprim (Pfield(0, Pointer, Mutable),
                                             [ varg ], loc));

                    (Obj.lazy_tag,
                      Lapply
                        { ap_should_be_tailcall=false;
                          ap_loc=loc;
                          ap_func=force_fun;
                          ap_args=[varg];
                          ap_inlined=Default_inline;
                          ap_specialised=Default_specialise
                        } );

                    (Obj.forcing_tag,
                      Lapply
                        { ap_should_be_tailcall = false;
                          ap_loc = loc;
                          ap_func = force_fun;
                          ap_args = [ varg ];
                          ap_inlined = Default_inline;
                          ap_specialised = Default_specialise
                        } )
                  ];
                sw_failaction = Some varg
              },
              loc ) ) )

let inline_lazy_force arg loc =
  if !Clflags.afl_instrument then
    (* Disable inlining optimisation if AFL instrumentation active,
       so that the GC forwarding optimisation is not visible in the
       instrumentation output.
       (see https://github.com/stedolan/crowbar/issues/14) *)
    Lapply
      { ap_should_be_tailcall = false;
        ap_loc = loc;
        ap_func = Lazy.force code_force_lazy;
        ap_args = [ arg ];
        ap_inlined = Default_inline;
        ap_specialised = Default_specialise
      }
  else if !Clflags.native_code then
    (* Lswitch generates compact and efficient native code *)
    inline_lazy_force_switch arg loc
  else
    (* generating bytecode: Lswitch would generate too many rather big
         tables (~ 250 elts); conditionals are better *)
    inline_lazy_force_cond arg loc

let make_lazy_matching def = function
  | [] -> fatal_error "Matching.make_lazy_matching"
  | (arg, _mut) :: argl ->
      { cases = [];
        args = (inline_lazy_force arg Loc_unknown, Strict) :: argl;
        default = Default_environment.specialize 1 matcher_lazy def
      }

let divide_lazy p ctx pm =
  divide_line (Context.specialize p) make_lazy_matching get_arg_lazy p ctx pm

(* Matching against a tuple pattern *)

let get_args_tuple arity p rem =
  match p with
  | { pat_desc = Tpat_any } -> omegas arity @ rem
  | { pat_desc = Tpat_tuple args } -> args @ rem
  | _ -> assert false

let matcher_tuple arity p rem =
  match p.pat_desc with
  | Tpat_any
  | Tpat_var _ ->
      omegas arity @ rem
  | Tpat_tuple args when List.length args = arity -> args @ rem
  | _ -> raise NoMatch

let make_tuple_matching loc arity def = function
  | [] -> fatal_error "Matching.make_tuple_matching"
  | (arg, _mut) :: argl ->
      let rec make_args pos =
        if pos >= arity then
          argl
        else
          (Lprim (Pfield (pos, Pointer, Immutable), [ arg ], loc), Alias)
          :: make_args (pos + 1)
      in
      { cases = [];
        args = make_args 0;
        default =
          Default_environment.specialize arity (matcher_tuple arity) def
      }

let divide_tuple ~scopes arity p ctx pm =
  divide_line (Context.specialize p)
    (make_tuple_matching (of_location ~scopes p.pat_loc) arity)
    (get_args_tuple arity) p ctx pm

(* Matching against a record pattern *)

let record_matching_line num_fields lbl_pat_list =
  let patv = Array.make num_fields omega in
  List.iter (fun (_, lbl, pat) -> patv.(lbl.lbl_pos) <- pat) lbl_pat_list;
  Array.to_list patv

let get_args_record num_fields p rem =
  match p with
  | { pat_desc = Tpat_any } -> record_matching_line num_fields [] @ rem
  | { pat_desc = Tpat_record (lbl_pat_list, _) } ->
      record_matching_line num_fields lbl_pat_list @ rem
  | _ -> assert false

let matcher_record num_fields p rem =
  match p.pat_desc with
  | Tpat_any
  | Tpat_var _ ->
      record_matching_line num_fields [] @ rem
  | Tpat_record ([], _) when num_fields = 0 -> rem
  | Tpat_record (((_, lbl, _) :: _ as lbl_pat_list), _)
    when Array.length lbl.lbl_all = num_fields ->
      record_matching_line num_fields lbl_pat_list @ rem
  | _ -> raise NoMatch

let make_record_matching env loc all_labels def = function
    [] -> fatal_error "Matching.make_record_matching"
  | ((arg, _mut) :: argl) ->
      let rec make_args pos =
        if pos >= Array.length all_labels then
          argl
        else
          let lbl = all_labels.(pos) in
          let ptr = Typeopt.maybe_pointer_type env lbl.lbl_arg in
          let access =
            match lbl.lbl_repres with
            | Record_regular
            | Record_inlined _ ->
                Lprim (Pfield (lbl.lbl_pos, ptr, lbl.lbl_mut), [ arg ], loc)
            | Record_unboxed _ -> arg
            | Record_float -> Lprim (Pfloatfield lbl.lbl_pos, [ arg ], loc)
            | Record_extension _ ->
                Lprim (Pfield (lbl.lbl_pos + 1, ptr, lbl.lbl_mut), [ arg ], loc)
          in
          let str =
            match lbl.lbl_mut with
            | Immutable -> Alias
            | Mutable -> StrictOpt
          in
          (access, str) :: make_args (pos + 1)
      in
      let nfields = Array.length all_labels in
      let def =
        Default_environment.specialize nfields (matcher_record nfields) def
      in
      { cases = []; args = make_args 0; default = def }

<<<<<<< HEAD
let divide_record env all_labels p ctx pm =
  let get_args = get_args_record (Array.length all_labels) in
  divide_line (Context.specialize p)
    (make_record_matching env p.pat_loc all_labels)
=======
let divide_record ~scopes all_labels p ctx pm =
  let get_args = get_args_record (Array.length all_labels) in
  divide_line (Context.specialize p)
    (make_record_matching (of_location ~scopes p.pat_loc) all_labels)
>>>>>>> 8f85e002
    get_args p ctx pm

(* Matching against an array pattern *)

let get_key_array = function
  | { pat_desc = Tpat_array patl } -> List.length patl
  | _ -> assert false

let get_args_array p rem =
  match p with
  | { pat_desc = Tpat_array patl } -> patl @ rem
  | _ -> assert false

let matcher_array len p rem =
  match p.pat_desc with
  | Tpat_array args when List.length args = len -> args @ rem
  | Tpat_any -> Parmatch.omegas len @ rem
  | _ -> raise NoMatch

let make_array_matching ~scopes kind p def ctx = function
  | [] -> fatal_error "Matching.make_array_matching"
  | (arg, _mut) :: argl ->
      let len = get_key_array p in
      let rec make_args pos =
        if pos >= len then
          argl
        else
          ( Lprim
              ( Parrayrefu kind,
                [ arg; Lconst (Const_base (Const_int pos)) ],
                (of_location ~scopes p.pat_loc) ),
            StrictOpt )
          :: make_args (pos + 1)
      in
      let def = Default_environment.specialize len (matcher_array len) def
      and ctx = Context.specialize p ctx in
      { pm = { cases = []; args = make_args 0; default = def };
        ctx;
        discr = normalize_pat p
      }

let divide_array ~scopes kind ctx pm =
  divide (make_array_matching ~scopes kind) ( = )
    get_key_array get_args_array ctx pm

(*
   Specific string test sequence
   Will be called by the bytecode compiler, from bytegen.ml.
   The strategy is first dichotomic search (we perform 3-way tests
   with compare_string), then sequence of equality tests
   when there are less then T=strings_test_threshold static strings to match.

  Increasing T entails (slightly) less code, decreasing T
  (slightly) favors runtime speed.
  T=8 looks a decent tradeoff.
*)

(* Utilities *)

let strings_test_threshold = 8

let prim_string_notequal =
  Pccall (Primitive.simple ~name:"caml_string_notequal" ~arity:2 ~alloc:false)

let prim_string_compare =
  Pccall (Primitive.simple ~name:"caml_string_compare" ~arity:2 ~alloc:false)

let bind_sw arg k =
  match arg with
  | Lvar _ -> k arg
  | _ ->
      let id = Ident.create_local "switch" in
      Llet (Strict, Pgenval, id, arg, k (Lvar id))

(* Sequential equality tests *)

let make_string_test_sequence loc arg sw d =
  let d, sw =
    match d with
    | None -> (
        match sw with
        | (_, d) :: sw -> (d, sw)
        | [] -> assert false
      )
    | Some d -> (d, sw)
  in
  bind_sw arg (fun arg ->
      List.fold_right
        (fun (str, lam) k ->
          Lifthenelse
            ( Lprim
                ( prim_string_notequal,
                  [ arg; Lconst (Const_immstring str) ],
                  loc ),
              k,
              lam ))
        sw d)

let rec split k xs =
  match xs with
  | [] -> assert false
  | x0 :: xs ->
      if k <= 1 then
        ([], x0, xs)
      else
        let xs, y0, ys = split (k - 2) xs in
        (x0 :: xs, y0, ys)

let zero_lam = Lconst (Const_base (Const_int 0))

let tree_way_test loc arg lt eq gt =
  Lifthenelse
    ( Lprim (Pintcomp Clt, [ arg; zero_lam ], loc),
      lt,
      Lifthenelse (Lprim (Pintcomp Clt, [ zero_lam; arg ], loc), gt, eq) )

(* Dichotomic tree *)

let rec do_make_string_test_tree loc arg sw delta d =
  let len = List.length sw in
  if len <= strings_test_threshold + delta then
    make_string_test_sequence loc arg sw d
  else
    let lt, (s, act), gt = split len sw in
    bind_sw
      (Lprim (prim_string_compare, [ arg; Lconst (Const_immstring s) ], loc))
      (fun r ->
        tree_way_test loc r
          (do_make_string_test_tree loc arg lt delta d)
          act
          (do_make_string_test_tree loc arg gt delta d))

(* Entry point *)
let expand_stringswitch loc arg sw d =
  match d with
  | None -> bind_sw arg (fun arg -> do_make_string_test_tree loc arg sw 0 None)
  | Some e ->
      bind_sw arg (fun arg ->
          make_catch e (fun d ->
              do_make_string_test_tree loc arg sw 1 (Some d)))

(**********************)
(* Generic test trees *)
(**********************)

(* Sharing *)

(* Add handler, if shared *)
let handle_shared () =
  let hs = ref (fun x -> x) in
  let handle_shared act =
    match act with
    | Switch.Single act -> act
    | Switch.Shared act ->
        let i, h = make_catch_delayed act in
        let ohs = !hs in
        (hs := fun act -> h (ohs act));
        make_exit i
  in
  (hs, handle_shared)

let share_actions_tree sw d =
  let store = StoreExp.mk_store () in
  (* Default action is always shared *)
  let d =
    match d with
    | None -> None
    | Some d -> Some (store.Switch.act_store_shared () d)
  in
  (* Store all other actions *)
  let sw =
    List.map (fun (cst, act) -> (cst, store.Switch.act_store () act)) sw
  in
  (* Retrieve all actions, including potential default *)
  let acts = store.Switch.act_get_shared () in
  (* Array of actual actions *)
  let hs, handle_shared = handle_shared () in
  let acts = Array.map handle_shared acts in
  (* Reconstruct default and switch list *)
  let d =
    match d with
    | None -> None
    | Some d -> Some acts.(d)
  in
  let sw = List.map (fun (cst, j) -> (cst, acts.(j))) sw in
  (!hs, sw, d)

(* Note: dichotomic search requires sorted input with no duplicates *)
let rec uniq_lambda_list sw =
  match sw with
  | []
  | [ _ ] ->
      sw
  | ((c1, _) as p1) :: ((c2, _) :: sw2 as sw1) ->
      if const_compare c1 c2 = 0 then
        uniq_lambda_list (p1 :: sw2)
      else
        p1 :: uniq_lambda_list sw1

let sort_lambda_list l =
  let l = List.stable_sort (fun (x, _) (y, _) -> const_compare x y) l in
  uniq_lambda_list l

let rec do_tests_fail loc fail tst arg = function
  | [] -> fail
  | (c, act) :: rem ->
      Lifthenelse
        ( Lprim (tst, [ arg; Lconst (Const_base c) ], loc),
          do_tests_fail loc fail tst arg rem,
          act )

let rec do_tests_nofail loc tst arg = function
  | [] -> fatal_error "Matching.do_tests_nofail"
  | [ (_, act) ] -> act
  | (c, act) :: rem ->
      Lifthenelse
        ( Lprim (tst, [ arg; Lconst (Const_base c) ], loc),
          do_tests_nofail loc tst arg rem,
          act )

let make_test_sequence loc fail tst lt_tst arg const_lambda_list =
  let const_lambda_list = sort_lambda_list const_lambda_list in
  let hs, const_lambda_list, fail =
    share_actions_tree const_lambda_list fail
  in
  let rec make_test_sequence const_lambda_list =
    if List.length const_lambda_list >= 4 && lt_tst <> Pignore then
      split_sequence const_lambda_list
    else
      match fail with
      | None -> do_tests_nofail loc tst arg const_lambda_list
      | Some fail -> do_tests_fail loc fail tst arg const_lambda_list
  and split_sequence const_lambda_list =
    let list1, list2 =
      rev_split_at (List.length const_lambda_list / 2) const_lambda_list
    in
    Lifthenelse
      ( Lprim (lt_tst, [ arg; Lconst (Const_base (fst (List.hd list2))) ], loc),
        make_test_sequence list1,
        make_test_sequence list2 )
  in
  hs (make_test_sequence const_lambda_list)

module SArg = struct
  type primitive = Lambda.primitive

  let eqint = Pintcomp Ceq

  let neint = Pintcomp Cne

  let leint = Pintcomp Cle

  let ltint = Pintcomp Clt

  let geint = Pintcomp Cge

  let gtint = Pintcomp Cgt

  type act = Lambda.lambda

  type loc = Lambda.scoped_location

  let make_prim p args = Lprim (p, args, Loc_unknown)

  let make_offset arg n =
    match n with
    | 0 -> arg
    | _ -> Lprim (Poffsetint n, [ arg ], Loc_unknown)

  let bind arg body =
    let newvar, newarg =
      match arg with
      | Lvar v -> (v, arg)
      | _ ->
          let newvar = Ident.create_local "switcher" in
          (newvar, Lvar newvar)
    in
    bind Alias newvar arg (body newarg)

  let make_const i = Lconst (Const_base (Const_int i))

  let make_isout h arg = Lprim (Pisout, [ h; arg ], Loc_unknown)

  let make_isin h arg = Lprim (Pnot, [ make_isout h arg ], Loc_unknown)

  let make_if cond ifso ifnot = Lifthenelse (cond, ifso, ifnot)

  let make_switch loc arg cases acts =
    let l = ref [] in
    for i = Array.length cases - 1 downto 0 do
      l := (i, acts.(cases.(i))) :: !l
    done;
    Lswitch
      ( arg,
        { sw_numconsts = Array.length cases;
          sw_consts = !l;
          sw_numblocks = 0;
          sw_blocks = [];
          sw_failaction = None
        },
        loc )

  let make_catch = make_catch_delayed

  let make_exit = make_exit
end

(* Action sharing for Lswitch argument *)
let share_actions_sw sw =
  (* Attempt sharing on all actions *)
  let store = StoreExp.mk_store () in
  let fail =
    match sw.sw_failaction with
    | None -> None
    | Some fail ->
        (* Fail is translated to exit, whatever happens *)
        Some (store.Switch.act_store_shared () fail)
  in
  let consts =
    List.map (fun (i, e) -> (i, store.Switch.act_store () e)) sw.sw_consts
  and blocks =
    List.map (fun (i, e) -> (i, store.Switch.act_store () e)) sw.sw_blocks
  in
  let acts = store.Switch.act_get_shared () in
  let hs, handle_shared = handle_shared () in
  let acts = Array.map handle_shared acts in
  let fail =
    match fail with
    | None -> None
    | Some fail -> Some acts.(fail)
  in
  ( !hs,
    { sw with
      sw_consts = List.map (fun (i, j) -> (i, acts.(j))) consts;
      sw_blocks = List.map (fun (i, j) -> (i, acts.(j))) blocks;
      sw_failaction = fail
    } )

(* Reintroduce fail action in switch argument,
   for the sake of avoiding carrying over huge switches *)

let reintroduce_fail sw =
  match sw.sw_failaction with
  | None ->
      let t = Hashtbl.create 17 in
      let seen (_, l) =
        match as_simple_exit l with
        | Some i ->
            let old = try Hashtbl.find t i with Not_found -> 0 in
            Hashtbl.replace t i (old + 1)
        | None -> ()
      in
      List.iter seen sw.sw_consts;
      List.iter seen sw.sw_blocks;
      let i_max = ref (-1) and max = ref (-1) in
      Hashtbl.iter
        (fun i c ->
          if c > !max then (
            i_max := i;
            max := c
          ))
        t;
      if !max >= 3 then
        let default = !i_max in
        let remove =
          List.filter (fun (_, lam) ->
              match as_simple_exit lam with
              | Some j -> j <> default
              | None -> true)
        in
        { sw with
          sw_consts = remove sw.sw_consts;
          sw_blocks = remove sw.sw_blocks;
          sw_failaction = Some (make_exit default)
        }
      else
        sw
  | Some _ -> sw

module Switcher = Switch.Make (SArg)
open Switch

let rec last def = function
  | [] -> def
  | [ (x, _) ] -> x
  | _ :: rem -> last def rem

let get_edges low high l =
  match l with
  | [] -> (low, high)
  | (x, _) :: _ -> (x, last high l)

let as_interval_canfail fail low high l =
  let store = StoreExp.mk_store () in
  let do_store _tag act =
    let i = store.act_store () act in
    (*
    eprintf "STORE [%s] %i %s\n" tag i (string_of_lam act) ;
*)
    i
  in
  let rec nofail_rec cur_low cur_high cur_act = function
    | [] ->
        if cur_high = high then
          [ (cur_low, cur_high, cur_act) ]
        else
          [ (cur_low, cur_high, cur_act); (cur_high + 1, high, 0) ]
    | (i, act_i) :: rem as all ->
        let act_index = do_store "NO" act_i in
        if cur_high + 1 = i then
          if act_index = cur_act then
            nofail_rec cur_low i cur_act rem
          else if act_index = 0 then
            (cur_low, i - 1, cur_act) :: fail_rec i i rem
          else
            (cur_low, i - 1, cur_act) :: nofail_rec i i act_index rem
        else if act_index = 0 then
          (cur_low, cur_high, cur_act)
          :: fail_rec (cur_high + 1) (cur_high + 1) all
        else
          (cur_low, cur_high, cur_act)
          :: (cur_high + 1, i - 1, 0)
          :: nofail_rec i i act_index rem
  and fail_rec cur_low cur_high = function
    | [] -> [ (cur_low, cur_high, 0) ]
    | (i, act_i) :: rem ->
        let index = do_store "YES" act_i in
        if index = 0 then
          fail_rec cur_low i rem
        else
          (cur_low, i - 1, 0) :: nofail_rec i i index rem
  in
  let init_rec = function
    | [] -> [ (low, high, 0) ]
    | (i, act_i) :: rem ->
        let index = do_store "INIT" act_i in
        if index = 0 then
          fail_rec low i rem
        else if low < i then
          (low, i - 1, 0) :: nofail_rec i i index rem
        else
          nofail_rec i i index rem
  in
  assert (do_store "FAIL" fail = 0);

  (* fail has action index 0 *)
  let r = init_rec l in
  (Array.of_list r, store)

let as_interval_nofail l =
  let store = StoreExp.mk_store () in
  let rec some_hole = function
    | []
    | [ _ ] ->
        false
    | (i, _) :: ((j, _) :: _ as rem) -> j > i + 1 || some_hole rem
  in
  let rec i_rec cur_low cur_high cur_act = function
    | [] -> [ (cur_low, cur_high, cur_act) ]
    | (i, act) :: rem ->
        let act_index = store.act_store () act in
        if act_index = cur_act then
          i_rec cur_low i cur_act rem
        else
          (cur_low, cur_high, cur_act) :: i_rec i i act_index rem
  in
  let inters =
    match l with
    | (i, act) :: rem ->
        let act_index =
          (* In case there is some hole and that a switch is emitted,
             action 0 will be used as the action of unreachable
             cases (cf. switch.ml, make_switch).
             Hence, this action will be shared *)
          if some_hole rem then
            store.act_store_shared () act
          else
            store.act_store () act
        in
        assert (act_index = 0);
        i_rec i i act_index rem
    | _ -> assert false
  in
  (Array.of_list inters, store)

let sort_int_lambda_list l =
  List.sort
    (fun (i1, _) (i2, _) ->
      if i1 < i2 then
        -1
      else if i2 < i1 then
        1
      else
        0)
    l

let as_interval fail low high l =
  let l = sort_int_lambda_list l in
  ( get_edges low high l,
    match fail with
    | None -> as_interval_nofail l
    | Some act -> as_interval_canfail act low high l )

let call_switcher loc fail arg low high int_lambda_list =
  let edges, (cases, actions) = as_interval fail low high int_lambda_list in
  Switcher.zyva loc edges arg cases actions

let rec list_as_pat = function
  | [] -> fatal_error "Matching.list_as_pat"
  | [ pat ] -> pat
  | pat :: rem -> { pat with pat_desc = Tpat_or (pat, list_as_pat rem, None) }

let complete_pats_constrs = function
  | p :: _ as pats ->
      List.map (pat_of_constr p)
        (complete_constrs p (List.map get_key_constr pats))
  | _ -> assert false

(*
     Following two ``failaction'' function compute n, the trap handler
    to jump to in case of failure of elementary tests
*)

let mk_failaction_neg partial ctx def =
  match partial with
  | Partial -> (
      match Default_environment.pop def with
      | Some ((_, idef), _) ->
          (Some (Lstaticraise (idef, [])), Jumps.singleton idef ctx)
      | None ->
          (* Act as Total, this means
             If no appropriate default matrix exists,
             then this switch cannot fail *)
          (None, Jumps.empty)
    )
  | Total -> (None, Jumps.empty)

(* In line with the article and simpler than before *)
let mk_failaction_pos partial seen ctx defs =
  if dbg then (
    Format.eprintf "**POS**\n";
    Default_environment.pp defs;
    ()
  );
  let rec scan_def env to_test defs =
    match (to_test, Default_environment.pop defs) with
    | [], _
    | _, None ->
        List.fold_left
          (fun (klist, jumps) (pats, i) ->
            let action = Lstaticraise (i, []) in
            let klist =
              List.fold_right
                (fun pat r -> (get_key_constr pat, action) :: r)
                pats klist
            and jumps =
              Jumps.add i (Context.lub (list_as_pat pats) ctx) jumps
            in
            (klist, jumps))
          ([], Jumps.empty) env
    | _, Some ((pss, idef), rem) -> (
        let now, later =
          List.partition (fun (_p, p_ctx) -> Context.matches p_ctx pss) to_test
        in
        match now with
        | [] -> scan_def env to_test rem
        | _ -> scan_def ((List.map fst now, idef) :: env) later rem
      )
  in
  let fail_pats = complete_pats_constrs seen in
  if List.length fail_pats < !Clflags.match_context_rows then (
    let fail, jmps =
      scan_def []
        (List.map (fun pat -> (pat, Context.lub pat ctx)) fail_pats)
        defs
    in
    if dbg then (
      eprintf "POSITIVE JUMPS [%i]:\n" (List.length fail_pats);
      Jumps.eprintf jmps
    );
    (None, fail, jmps)
  ) else (
    (* Too many non-matched constructors -> reduced information *)
    if dbg then eprintf "POS->NEG!!!\n%!";
    let fail, jumps = mk_failaction_neg partial ctx defs in
    if dbg then
      eprintf "FAIL: %s\n"
        ( match fail with
        | None -> "<none>"
        | Some lam -> string_of_lam lam
        );
    (fail, [], jumps)
  )

let combine_constant loc arg cst partial ctx def
    (const_lambda_list, total, _pats) =
  let fail, local_jumps = mk_failaction_neg partial ctx def in
  let lambda1 =
    match cst with
    | Const_int _ ->
        let int_lambda_list =
          List.map
            (function
              | Const_int n, l -> (n, l)
              | _ -> assert false)
            const_lambda_list
        in
        call_switcher loc fail arg min_int max_int int_lambda_list
    | Const_char _ ->
        let int_lambda_list =
          List.map
            (function
              | Const_char c, l -> (Char.code c, l)
              | _ -> assert false)
            const_lambda_list
        in
        call_switcher loc fail arg 0 255 int_lambda_list
    | Const_string _ ->
        (* Note as the bytecode compiler may resort to dichotomic search,
   the clauses of stringswitch  are sorted with duplicates removed.
   This partly applies to the native code compiler, which requires
   no duplicates *)
        let const_lambda_list = sort_lambda_list const_lambda_list in
        let sw =
          List.map
            (fun (c, act) ->
              match c with
              | Const_string (s, _, _) -> (s, act)
              | _ -> assert false)
            const_lambda_list
        in
        let hs, sw, fail = share_actions_tree sw fail in
        hs (Lstringswitch (arg, sw, fail, loc))
    | Const_float _ ->
        make_test_sequence loc fail (Pfloatcomp CFneq) (Pfloatcomp CFlt) arg
          const_lambda_list
    | Const_int32 _ ->
        make_test_sequence loc fail
          (Pbintcomp (Pint32, Cne))
          (Pbintcomp (Pint32, Clt))
          arg const_lambda_list
    | Const_int64 _ ->
        make_test_sequence loc fail
          (Pbintcomp (Pint64, Cne))
          (Pbintcomp (Pint64, Clt))
          arg const_lambda_list
    | Const_nativeint _ ->
        make_test_sequence loc fail
          (Pbintcomp (Pnativeint, Cne))
          (Pbintcomp (Pnativeint, Clt))
          arg const_lambda_list
  in
  (lambda1, Jumps.union local_jumps total)

let split_cases tag_lambda_list =
  let rec split_rec = function
    | [] -> ([], [])
    | (cstr, act) :: rem -> (
        let consts, nonconsts = split_rec rem in
        match cstr with
        | Cstr_constant n -> ((n, act) :: consts, nonconsts)
        | Cstr_block n -> (consts, (n, act) :: nonconsts)
        | Cstr_unboxed -> (consts, (0, act) :: nonconsts)
        | Cstr_extension _ -> assert false
      )
  in
  let const, nonconst = split_rec tag_lambda_list in
  (sort_int_lambda_list const, sort_int_lambda_list nonconst)

let split_extension_cases tag_lambda_list =
  let rec split_rec = function
    | [] -> ([], [])
    | (cstr, act) :: rem -> (
        let consts, nonconsts = split_rec rem in
        match cstr with
        | Cstr_extension (path, true) -> ((path, act) :: consts, nonconsts)
        | Cstr_extension (path, false) -> (consts, (path, act) :: nonconsts)
        | _ -> assert false
      )
  in
  split_rec tag_lambda_list

let combine_constructor loc arg pat_env cstr partial ctx def
    (tag_lambda_list, total1, pats) =
  match cstr.cstr_tag with
  | Cstr_extension _ ->
      (* Special cases for extensions *)
      let fail, local_jumps = mk_failaction_neg partial ctx def in
      let lambda1 =
        let consts, nonconsts = split_extension_cases tag_lambda_list in
        let default, consts, nonconsts =
          match fail with
          | None -> (
              match (consts, nonconsts) with
              | _, (_, act) :: rem -> (act, consts, rem)
              | (_, act) :: rem, _ -> (act, rem, nonconsts)
              | _ -> assert false
            )
          | Some fail -> (fail, consts, nonconsts)
        in
        let nonconst_lambda =
          match nonconsts with
          | [] -> default
          | _ ->
              let tag = Ident.create_local "tag" in
              let tests =
                List.fold_right
                  (fun (path, act) rem ->
                    let ext = transl_extension_path loc pat_env path in
                    Lifthenelse
                      (Lprim (Pintcomp Ceq, [ Lvar tag; ext ], loc), act, rem))
                  nonconsts default
              in
              Llet (Alias, Pgenval, tag,
                    Lprim (Pfield (0, Pointer, Immutable), [ arg ], loc), tests)
        in
        List.fold_right
          (fun (path, act) rem ->
            let ext = transl_extension_path loc pat_env path in
            Lifthenelse (Lprim (Pintcomp Ceq, [ arg; ext ], loc), act, rem))
          consts nonconst_lambda
      in
      (lambda1, Jumps.union local_jumps total1)
  | _ ->
      (* Regular concrete type *)
      let ncases = List.length tag_lambda_list
      and nconstrs = cstr.cstr_consts + cstr.cstr_nonconsts in
      let sig_complete = ncases = nconstrs in
      let fail_opt, fails, local_jumps =
        if sig_complete then
          (None, [], Jumps.empty)
        else
          mk_failaction_pos partial pats ctx def
      in
      let tag_lambda_list = fails @ tag_lambda_list in
      let consts, nonconsts = split_cases tag_lambda_list in
      let lambda1 =
        match (fail_opt, same_actions tag_lambda_list) with
        | None, Some act -> act (* Identical actions, no failure *)
        | _ -> (
            match
              (cstr.cstr_consts, cstr.cstr_nonconsts, consts, nonconsts)
            with
            | 1, 1, [ (0, act1) ], [ (0, act2) ] ->
                (* Typically, match on lists, will avoid isint primitive in that
              case *)
                Lifthenelse (arg, act2, act1)
            | n, 0, _, [] ->
                (* The type defines constant constructors only *)
                call_switcher loc fail_opt arg 0 (n - 1) consts
            | n, _, _, _ -> (
                let act0 =
                  (* = Some act when all non-const constructors match to act *)
                  match (fail_opt, nonconsts) with
                  | Some a, [] -> Some a
                  | Some _, _ ->
                      if List.length nonconsts = cstr.cstr_nonconsts then
                        same_actions nonconsts
                      else
                        None
                  | None, _ -> same_actions nonconsts
                in
                match act0 with
                | Some act ->
                    Lifthenelse
                      ( Lprim (Pisint, [ arg ], loc),
                        call_switcher loc fail_opt arg 0 (n - 1) consts,
                        act )
                | None ->
                    (* Emit a switch, as bytecode implements this sophisticated
                      instruction *)
                    let sw =
                      { sw_numconsts = cstr.cstr_consts;
                        sw_consts = consts;
                        sw_numblocks = cstr.cstr_nonconsts;
                        sw_blocks = nonconsts;
                        sw_failaction = fail_opt
                      }
                    in
                    let hs, sw = share_actions_sw sw in
                    let sw = reintroduce_fail sw in
                    hs (Lswitch (arg, sw, loc))
              )
          )
      in
      (lambda1, Jumps.union local_jumps total1)

let make_test_sequence_variant_constant fail arg int_lambda_list =
  let _, (cases, actions) = as_interval fail min_int max_int int_lambda_list in
  Switcher.test_sequence arg cases actions

let call_switcher_variant_constant loc fail arg int_lambda_list =
  call_switcher loc fail arg min_int max_int int_lambda_list

let call_switcher_variant_constr loc fail arg int_lambda_list =
  let v = Ident.create_local "variant" in
  Llet
    ( Alias,
      Pgenval,
      v,
      Lprim (Pfield (0, Pointer, Immutable), [ arg ], loc),
      call_switcher loc fail (Lvar v) min_int max_int int_lambda_list )

let combine_variant loc row arg partial ctx def (tag_lambda_list, total1, _pats)
    =
  let row = Btype.row_repr row in
  let num_constr = ref 0 in
  if row.row_closed then
    List.iter
      (fun (_, f) ->
        match Btype.row_field_repr f with
        | Rabsent
        | Reither (true, _ :: _, _, _) ->
            ()
        | _ -> incr num_constr)
      row.row_fields
  else
    num_constr := max_int;
  let test_int_or_block arg if_int if_block =
    Lifthenelse (Lprim (Pisint, [ arg ], loc), if_int, if_block)
  in
  let sig_complete = List.length tag_lambda_list = !num_constr
  and one_action = same_actions tag_lambda_list in
  let fail, local_jumps =
    if
      sig_complete
      ||
      match partial with
      | Total -> true
      | _ -> false
    then
      (None, Jumps.empty)
    else
      mk_failaction_neg partial ctx def
  in
  let consts, nonconsts = split_cases tag_lambda_list in
  let lambda1 =
    match (fail, one_action) with
    | None, Some act -> act
    | _, _ -> (
        match (consts, nonconsts) with
        | [ (_, act1) ], [ (_, act2) ] when fail = None ->
            test_int_or_block arg act1 act2
        | _, [] ->
            (* One can compare integers and pointers *)
            make_test_sequence_variant_constant fail arg consts
        | [], _ -> (
            let lam = call_switcher_variant_constr loc fail arg nonconsts in
            (* One must not dereference integers *)
            match fail with
            | None -> lam
            | Some fail -> test_int_or_block arg fail lam
          )
        | _, _ ->
            let lam_const = call_switcher_variant_constant loc fail arg consts
            and lam_nonconst =
              call_switcher_variant_constr loc fail arg nonconsts
            in
            test_int_or_block arg lam_const lam_nonconst
      )
  in
  (lambda1, Jumps.union local_jumps total1)

let combine_array loc arg kind partial ctx def (len_lambda_list, total1, _pats)
    =
  let fail, local_jumps = mk_failaction_neg partial ctx def in
  let lambda1 =
    let newvar = Ident.create_local "len" in
    let switch =
      call_switcher loc fail (Lvar newvar) 0 max_int len_lambda_list
    in
    bind Alias newvar (Lprim (Parraylength kind, [ arg ], loc)) switch
  in
  (lambda1, Jumps.union local_jumps total1)

(* Insertion of debugging events *)

let rec event_branch repr lam =
  match (lam, repr) with
  | _, None -> lam
  | Levent (lam', ev), Some r ->
      incr r;
      Levent
        ( lam',
          { lev_loc = ev.lev_loc;
            lev_kind = ev.lev_kind;
            lev_repr = repr;
            lev_env = ev.lev_env
          } )
  | Llet (str, k, id, lam, body), _ ->
      Llet (str, k, id, lam, event_branch repr body)
  | Lstaticraise _, _ -> lam
  | _, Some _ ->
      Printlambda.lambda Format.str_formatter lam;
      fatal_error ("Matching.event_branch: " ^ Format.flush_str_formatter ())

(*
   This exception is raised when the compiler cannot produce code
   because control cannot reach the compiled clause,

   Unused is raised initially in compile_test.

   compile_list (for compiling switch results) catch Unused

   comp_match_handlers (for compiling split matches)
   may reraise Unused


*)

exception Unused

let compile_list compile_fun division =
  let rec c_rec totals = function
    | [] -> ([], Jumps.unions totals, [])
    | (key, cell) :: rem -> (
        if Context.is_empty cell.ctx then
          c_rec totals rem
        else
          try
            let lambda1, total1 = compile_fun cell.ctx cell.pm in
            let c_rem, total, new_discrs =
              c_rec (Jumps.map Context.combine total1 :: totals) rem
            in
            ((key, lambda1) :: c_rem, total, cell.discr :: new_discrs)
          with Unused -> c_rec totals rem
      )
  in
  c_rec [] division

let compile_orhandlers compile_fun lambda1 total1 ctx to_catch =
  let rec do_rec r total_r = function
    | [] -> (r, total_r)
    | { provenance = mat; exit = i; vars; pm } :: rem -> (
        try
          let ctx = Context.select_columns mat ctx in
          let handler_i, total_i = compile_fun ctx pm in
          match raw_action r with
          | Lstaticraise (j, args) ->
              if i = j then
                ( List.fold_right2
                    (bind_with_value_kind Alias)
                    vars args handler_i,
                  Jumps.map (Context.rshift_num (ncols mat)) total_i )
              else
                do_rec r total_r rem
          | _ ->
              do_rec
                (Lstaticcatch (r, (i, vars), handler_i))
                (Jumps.union (Jumps.remove i total_r)
                   (Jumps.map (Context.rshift_num (ncols mat)) total_i))
                rem
        with Unused ->
          do_rec (Lstaticcatch (r, (i, vars), lambda_unit)) total_r rem
      )
  in
  do_rec lambda1 total1 to_catch

let compile_test compile_fun partial divide combine ctx to_match =
  let division = divide ctx to_match in
  let c_div = compile_list compile_fun division.cells in
  match c_div with
  | [], _, _ -> (
      match mk_failaction_neg partial ctx to_match.default with
      | None, _ -> raise Unused
      | Some l, total -> (l, total)
    )
  | _ -> combine ctx to_match.default c_div

(* Attempt to avoid some useless bindings by lowering them *)

(* Approximation of v present in lam *)
let rec approx_present v = function
  | Lconst _ -> false
  | Lstaticraise (_, args) ->
      List.exists (fun lam -> approx_present v lam) args
  | Lprim (_, args, _) -> List.exists (fun lam -> approx_present v lam) args
  | Llet (Alias, _k, _, l1, l2) -> approx_present v l1 || approx_present v l2
  | Lvar vv -> Ident.same v vv
  | _ -> true

let rec lower_bind v arg lam =
  match lam with
  | Lifthenelse (cond, ifso, ifnot) -> (
      let pcond = approx_present v cond
      and pso = approx_present v ifso
      and pnot = approx_present v ifnot in
      match (pcond, pso, pnot) with
      | false, false, false -> lam
      | false, true, false -> Lifthenelse (cond, lower_bind v arg ifso, ifnot)
      | false, false, true -> Lifthenelse (cond, ifso, lower_bind v arg ifnot)
      | _, _, _ -> bind Alias v arg lam
    )
  | Lswitch (ls, ({ sw_consts = [ (i, act) ]; sw_blocks = [] } as sw), loc)
    when not (approx_present v ls) ->
      Lswitch (ls, { sw with sw_consts = [ (i, lower_bind v arg act) ] }, loc)
  | Lswitch (ls, ({ sw_consts = []; sw_blocks = [ (i, act) ] } as sw), loc)
    when not (approx_present v ls) ->
      Lswitch (ls, { sw with sw_blocks = [ (i, lower_bind v arg act) ] }, loc)
  | Llet (Alias, k, vv, lv, l) ->
      if approx_present v lv then
        bind Alias v arg lam
      else
        Llet (Alias, k, vv, lv, lower_bind v arg l)
  | _ -> bind Alias v arg lam

let bind_check str v arg lam =
  match (str, arg) with
  | _, Lvar _ -> bind str v arg lam
  | Alias, _ -> lower_bind v arg lam
  | _, _ -> bind str v arg lam

let comp_exit ctx m =
  match Default_environment.pop m.default with
  | Some ((_, i), _) -> (Lstaticraise (i, []), Jumps.singleton i ctx)
  | None -> fatal_error "Matching.comp_exit"

let rec comp_match_handlers comp_fun partial ctx first_match next_matchs =
  match next_matchs with
  | [] -> comp_fun partial ctx first_match
  | rem -> (
      let rec c_rec body total_body = function
        | [] -> (body, total_body)
        (* Hum, -1 means never taken
        | (-1,pm)::rem -> c_rec body total_body rem *)
        | (i, pm) :: rem -> (
            let ctx_i, total_rem = Jumps.extract i total_body in
            if Context.is_empty ctx_i then
              c_rec body total_body rem
            else
              try
                let li, total_i =
                  comp_fun
                    ( match rem with
                    | [] -> partial
                    | _ -> Partial
                    )
                    ctx_i pm
                in
                c_rec
                  (Lstaticcatch (body, (i, []), li))
                  (Jumps.union total_i total_rem)
                  rem
              with Unused ->
                c_rec (Lstaticcatch (body, (i, []), lambda_unit)) total_rem rem
          )
      in
      try
        let first_lam, total = comp_fun Partial ctx first_match in
        c_rec first_lam total rem
      with Unused -> (
        match next_matchs with
        | [] -> raise Unused
        | (_, x) :: xs -> comp_match_handlers comp_fun partial ctx x xs
      )
    )

(* To find reasonable names for variables *)

let rec name_pattern default = function
  | ((pat, _), _) :: rem -> (
      match pat.pat_desc with
      | Tpat_var (id, _) -> id
      | Tpat_alias (_, id, _) -> id
      | _ -> name_pattern default rem
    )
  | _ -> Ident.create_local default

let arg_to_var arg cls =
  match arg with
  | Lvar v -> (v, arg)
  | _ ->
      let v = name_pattern "*match*" cls in
      (v, Lvar v)

(*
  The main compilation function.
   Input:
      repr=used for inserting debug events
      partial=exhaustiveness information from Parmatch
      ctx=a context
      m=a pattern matching

   Output: a lambda term, a jump summary {..., exit number -> context, .. }
*)

let rec compile_match ~scopes repr partial ctx
    (m : initial_clause pattern_matching) =
  match m.cases with
  | ([], action) :: rem ->
      if is_guarded action then
        let lambda, total =
          compile_match ~scopes None partial ctx { m with cases = rem }
        in
        (event_branch repr (patch_guarded lambda action), total)
      else
        (event_branch repr action, Jumps.empty)
  | nonempty_cases ->
      compile_match_nonempty ~scopes repr partial ctx
        { m with cases = List.map Non_empty_clause.of_initial nonempty_cases }

and compile_match_nonempty ~scopes repr partial ctx
    (m : Typedtree.pattern Non_empty_clause.t pattern_matching) =
  match m with
  | { cases = []; args = [] } -> comp_exit ctx m
  | { args = (arg, str) :: argl } ->
      let v, newarg = arg_to_var arg m.cases in
      let args = (newarg, Alias) :: argl in
      let cases = List.map (half_simplify_nonempty ~arg:newarg) m.cases in
      let m = { m with args; cases } in
      let first_match, rem =
        split_and_precompile_half_simplified ~arg:(Some v) m in
      combine_handlers ~scopes repr partial ctx (v, str, arg) first_match rem
  | _ -> assert false

and compile_match_simplified ~scopes repr partial ctx
    (m : Simple.clause pattern_matching) =
  match m with
  | { cases = []; args = [] } -> comp_exit ctx m
  | { args = ((Lvar v as arg), str) :: argl } ->
      let args = (arg, Alias) :: argl in
      let m = { m with args } in
      let first_match, rem = split_and_precompile_simplified m in
      combine_handlers ~scopes repr partial ctx (v, str, arg) first_match rem
  | _ -> assert false

and combine_handlers ~scopes repr partial ctx (v, str, arg) first_match rem =
  let lam, total =
    comp_match_handlers
      (( if dbg then
         do_compile_matching_pr ~scopes
       else
         do_compile_matching ~scopes
       )
         repr)
      partial ctx first_match rem
  in
  (bind_check str v arg lam, total)

(* verbose version of do_compile_matching, for debug *)
and do_compile_matching_pr ~scopes repr partial ctx x =
  Format.eprintf "COMPILE: %s\nMATCH\n"
    ( match partial with
    | Partial -> "Partial"
    | Total -> "Total"
    );
  pretty_precompiled x;
  Format.eprintf "CTX\n";
  Context.eprintf ctx;
  let ((_, jumps) as r) = do_compile_matching ~scopes repr partial ctx x in
  Format.eprintf "JUMPS\n";
  Jumps.eprintf jumps;
  r

and do_compile_matching ~scopes repr partial ctx pmh =
  match pmh with
  | Pm pm -> (
      let arg =
        match pm.args with
        | (first_arg, _) :: _ -> first_arg
        | _ ->
            (* We arrive in do_compile_matching from:
               - compile_matching
               - recursive call on PmVars
               The first one explicitly checks that [args] is nonempty, the
               second one is only generated when the inner pm first looks at
               a variable (i.e. there is something to look at).
            *)
            assert false
      in
      let ph = what_is_cases pm.cases in
      let pomega = Pattern_head.to_omega_pattern ph in
      let ploc = Pattern_head.loc ph in
      match Pattern_head.desc ph with
      | Any ->
         compile_no_test ~scopes divide_var Context.rshift repr partial ctx pm
      | Tuple l ->
          compile_no_test ~scopes (divide_tuple ~scopes l pomega)
            Context.combine repr partial ctx pm
      | Record [] -> assert false
      | Record (lbl :: _) ->
<<<<<<< HEAD
          compile_no_test
            (divide_record (Pattern_head.env ph) lbl.lbl_all pomega)
=======
          compile_no_test ~scopes
            (divide_record ~scopes lbl.lbl_all pomega)
>>>>>>> 8f85e002
            Context.combine repr partial ctx pm
      | Constant cst ->
          compile_test
            (compile_match ~scopes repr partial)
            partial divide_constant
            (combine_constant (of_location ~scopes ploc) arg cst partial)
            ctx pm
      | Construct cstr ->
          compile_test
            (compile_match ~scopes repr partial)
            partial (divide_constructor ~scopes)
            (combine_constructor (of_location ~scopes ploc) arg
               (Pattern_head.env ph) cstr partial)
            ctx pm
      | Array _ ->
          let kind = Typeopt.array_pattern_kind pomega in
          compile_test
            (compile_match ~scopes repr partial)
            partial (divide_array ~scopes kind)
            (combine_array (of_location ~scopes ploc) arg kind partial)
            ctx pm
      | Lazy ->
          compile_no_test ~scopes
            (divide_lazy pomega)
            Context.combine repr partial ctx pm
      | Variant { cstr_row = row } ->
          compile_test
            (compile_match ~scopes repr partial)
            partial (divide_variant ~scopes !row)
            (combine_variant (of_location ~scopes ploc) !row arg partial)
            ctx pm
    )
  | PmVar { inside = pmh } ->
      let lam, total =
        do_compile_matching ~scopes repr partial (Context.lshift ctx) pmh
      in
      (lam, Jumps.map Context.rshift total)
  | PmOr { body; handlers } ->
      let lam, total =
        compile_match_simplified ~scopes repr partial ctx body in
      compile_orhandlers (compile_match ~scopes repr partial)
        lam total ctx handlers

and compile_no_test ~scopes divide up_ctx repr partial ctx to_match =
  let { pm = this_match; ctx = this_ctx } = divide ctx to_match in
  let lambda, total =
    compile_match ~scopes repr partial this_ctx this_match in
  (lambda, Jumps.map up_ctx total)

(* The entry points *)

(*
   If there is a guard in a matching or a lazy pattern,
   then set exhaustiveness info to Partial.
   (because of side effects, assume the worst).

   Notice that exhaustiveness information is trusted by the compiler,
   that is, a match flagged as Total should not fail at runtime.
   More specifically, for instance if match y with x::_ -> x is flagged
   total (as it happens during JoCaml compilation) then y cannot be []
   at runtime. As a consequence, the static Total exhaustiveness information
   have to be downgraded to Partial, in the dubious cases where guards
   or lazy pattern execute arbitrary code that may perform side effects
   and change the subject values.
LM:
   Lazy pattern was PR#5992, initial patch by lpw25.
   I have  generalized the patch, so as to also find mutable fields.
*)

let is_lazy_pat p =
  match p.pat_desc with
  | Tpat_lazy _ -> true
  | Tpat_alias _
  | Tpat_variant _
  | Tpat_record _
  | Tpat_tuple _
  | Tpat_construct _
  | Tpat_array _
  | Tpat_or _
  | Tpat_constant _
  | Tpat_var _
  | Tpat_any ->
      false

let has_lazy p = Typedtree.exists_pattern is_lazy_pat p

let is_record_with_mutable_field p =
  match p.pat_desc with
  | Tpat_record (lps, _) ->
      List.exists
        (fun (_, lbl, _) ->
          match lbl.Types.lbl_mut with
          | Mutable -> true
          | Immutable -> false)
        lps
  | Tpat_alias _
  | Tpat_variant _
  | Tpat_lazy _
  | Tpat_tuple _
  | Tpat_construct _
  | Tpat_array _
  | Tpat_or _
  | Tpat_constant _
  | Tpat_var _
  | Tpat_any ->
      false

let has_mutable p = Typedtree.exists_pattern is_record_with_mutable_field p

(* Downgrade Total when
   1. Matching accesses some mutable fields;
   2. And there are  guards or lazy patterns.
*)

let check_partial has_mutable has_lazy pat_act_list = function
  | Partial -> Partial
  | Total ->
      if
        pat_act_list = []
        || (* allow empty case list *)
           List.exists
             (fun (pats, lam) ->
               has_mutable pats && (is_guarded lam || has_lazy pats))
             pat_act_list
      then
        Partial
      else
        Total

let check_partial_list pats_act_list =
  check_partial (List.exists has_mutable) (List.exists has_lazy) pats_act_list

let check_partial pat_act_list =
  check_partial has_mutable has_lazy pat_act_list

(* have toplevel handler when appropriate *)

let check_total total lambda i handler_fun =
  if Jumps.is_empty total then
    lambda
  else
    Lstaticcatch (lambda, (i, []), handler_fun ())

let compile_matching ~scopes repr handler_fun arg pat_act_list partial =
  let partial = check_partial pat_act_list partial in
  match partial with
  | Partial -> (
      let raise_num = next_raise_count () in
      let pm =
        { cases = List.map (fun (pat, act) -> ([ pat ], act)) pat_act_list;
          args = [ (arg, Strict) ];
          default = Default_environment.(cons [ [ omega ] ] raise_num empty)
        }
      in
      try
        let lambda, total =
          compile_match ~scopes repr partial (Context.start 1) pm in
        check_total total lambda raise_num handler_fun
      with Unused -> assert false
      (* ; handler_fun() *)
    )
  | Total ->
      let pm =
        { cases = List.map (fun (pat, act) -> ([ pat ], act)) pat_act_list;
          args = [ (arg, Strict) ];
          default = Default_environment.empty
        }
      in
      let lambda, total =
        compile_match ~scopes repr partial (Context.start 1) pm in
      assert (Jumps.is_empty total);
      lambda

let partial_function ~scopes loc () =
  let sloc = of_location ~scopes loc in
  let slot =
    transl_extension_path sloc Env.initial_safe_string Predef.path_match_failure
  in
  let fname, line, char =
    Location.get_pos_info loc.Location.loc_start in
  Lprim
    ( Praise Raise_regular,
      [ Lprim
          ( Pmakeblock (0, Immutable, None),
            [ slot;
              Lconst
                (Const_block
                   ( 0,
                     [ Const_base (Const_string (fname, loc, None));
                       Const_base (Const_int line);
                       Const_base (Const_int char)
                     ] ))
            ],
            sloc )
      ],
      sloc )

let for_function ~scopes loc repr param pat_act_list partial =
  let f () = partial_function ~scopes loc () in
  compile_matching ~scopes repr f param pat_act_list partial

<<<<<<< HEAD
(* In the following three cases, exhaustiveness info is not available! *)
let for_trywith param pat_act_list =
  compile_matching None
    (fun () -> Lprim (Praise Raise_reraise, [ param ], Location.none))
    param pat_act_list Partial

let for_handler param cont cont_tail pat_act_list =
  compile_matching None
    (fun () -> Lprim (Preperform, [param; cont; cont_tail], Location.none))
    param pat_act_list Partial

let simple_for_let loc param pat body =
  compile_matching None (partial_function loc) param [ (pat, body) ] Partial
=======
(* In the following two cases, exhaustiveness info is not available! *)
let for_trywith ~scopes param pat_act_list =
  compile_matching ~scopes None
    (fun () -> Lprim (Praise Raise_reraise, [ param ], Loc_unknown))
    param pat_act_list Partial

let simple_for_let ~scopes loc param pat body =
  compile_matching ~scopes None (partial_function ~scopes loc)
    param [ (pat, body) ] Partial
>>>>>>> 8f85e002

(* Optimize binding of immediate tuples

   The goal of the implementation of 'for_let' below, which replaces
   'simple_for_let', is to avoid tuple allocation in cases such as
   this one:

     let (x,y) =
        let foo = ... in
        if foo then (1, 2) else (3,4)
     in bar

   The compiler easily optimizes the simple `let (x,y) = (1,2) in ...`
   case (call to Matching.for_multiple_match from Translcore), but
   didn't optimize situations where the rhs tuples are hidden under
   a more complex context.

   The idea comes from Alain Frisch who suggested and implemented
   the following compilation method, based on Lassign:

     let x = dummy in let y = dummy in
     begin
      let foo = ... in
      if foo then
        (let x1 = 1 in let y1 = 2 in x <- x1; y <- y1)
      else
        (let x2 = 3 in let y2 = 4 in x <- x2; y <- y2)
     end;
     bar

   The current implementation from Gabriel Scherer uses Lstaticcatch /
   Lstaticraise instead:

     catch
       let foo = ... in
       if foo then
         (let x1 = 1 in let y1 = 2 in exit x1 y1)
       else
        (let x2 = 3 in let y2 = 4 in exit x2 y2)
     with x y ->
       bar

   The catch/exit is used to avoid duplication of the let body ('bar'
   in the example), on 'if' branches for example; it is useless for
   linear contexts such as 'let', but we don't need to be careful to
   generate nice code because Simplif will remove such useless
   catch/exit.
*)

let rec map_return f = function
  | Llet (str, k, id, l1, l2) -> Llet (str, k, id, l1, map_return f l2)
  | Lletrec (l1, l2) -> Lletrec (l1, map_return f l2)
  | Lifthenelse (lcond, lthen, lelse) ->
      Lifthenelse (lcond, map_return f lthen, map_return f lelse)
  | Lsequence (l1, l2) -> Lsequence (l1, map_return f l2)
  | Levent (l, ev) -> Levent (map_return f l, ev)
  | Ltrywith (l1, id, l2) -> Ltrywith (map_return f l1, id, map_return f l2)
  | Lstaticcatch (l1, b, l2) ->
      Lstaticcatch (map_return f l1, b, map_return f l2)
  | Lswitch (s, sw, loc) ->
      let map_cases cases =
        List.map (fun (i, l) -> (i, map_return f l)) cases
      in
      Lswitch
        ( s,
          { sw with
            sw_consts = map_cases sw.sw_consts;
            sw_blocks = map_cases sw.sw_blocks;
            sw_failaction = Option.map (map_return f) sw.sw_failaction
          },
          loc )
  | Lstringswitch (s, cases, def, loc) ->
      Lstringswitch
        ( s,
          List.map (fun (s, l) -> (s, map_return f l)) cases,
          Option.map (map_return f) def,
          loc )
  | (Lstaticraise _ | Lprim (Praise _, _, _)) as l -> l
  | ( Lvar _ | Lconst _ | Lapply _ | Lfunction _ | Lsend _ | Lprim _ | Lwhile _
    | Lfor _ | Lassign _ | Lifused _ ) as l ->
      f l

(* The 'opt' reference indicates if the optimization is worthy.

   It is shared by the different calls to 'assign_pat' performed from
   'map_return'. For example with the code
     let (x, y) = if foo then z else (1,2)
   the else-branch will activate the optimization for both branches.

   That means that the optimization is activated if *there exists* an
   interesting tuple in one hole of the let-rhs context. We could
   choose to activate it only if *all* holes are interesting. We made
   that choice because being optimistic is extremely cheap (one static
   exit/catch overhead in the "wrong cases"), while being pessimistic
   can be costly (one unnecessary tuple allocation).
*)

let assign_pat ~scopes opt nraise catch_ids loc pat lam =
  let rec collect acc pat lam =
    match (pat.pat_desc, lam) with
    | Tpat_tuple patl, Lprim (Pmakeblock _, lams, _) ->
        opt := true;
        List.fold_left2 collect acc patl lams
    | Tpat_tuple patl, Lconst (Const_block (_, scl)) ->
        opt := true;
        let collect_const acc pat sc = collect acc pat (Lconst sc) in
        List.fold_left2 collect_const acc patl scl
    | _ ->
        (* pattern idents will be bound in staticcatch (let body), so we
           refresh them here to guarantee binders uniqueness *)
        let pat_ids = pat_bound_idents pat in
        let fresh_ids = List.map (fun id -> (id, Ident.rename id)) pat_ids in
        (fresh_ids, alpha_pat fresh_ids pat, lam) :: acc
  in
  (* sublets were accumulated by 'collect' with the leftmost tuple
     pattern at the bottom of the list; to respect right-to-left
     evaluation order for tuples, we must evaluate sublets
     top-to-bottom. To preserve tail-rec, we will fold_left the
     reversed list. *)
  let rev_sublets = List.rev (collect [] pat lam) in
  let exit =
    (* build an Ident.tbl to avoid quadratic refreshing costs *)
    let add t (id, fresh_id) = Ident.add id fresh_id t in
    let add_ids acc (ids, _pat, _lam) = List.fold_left add acc ids in
    let tbl = List.fold_left add_ids Ident.empty rev_sublets in
    let fresh_var id = Lvar (Ident.find_same id tbl) in
    Lstaticraise (nraise, List.map fresh_var catch_ids)
  in
  let push_sublet code (_ids, pat, lam) =
    simple_for_let ~scopes loc lam pat code in
  List.fold_left push_sublet exit rev_sublets

let for_let ~scopes loc param pat body =
  match pat.pat_desc with
  | Tpat_any ->
      (* This eliminates a useless variable (and stack slot in bytecode)
         for "let _ = ...". See #6865. *)
      Lsequence (param, body)
  | Tpat_var (id, _) ->
      (* fast path, and keep track of simple bindings to unboxable numbers *)
      let k = Typeopt.value_kind pat.pat_env pat.pat_type in
      Llet (Strict, k, id, param, body)
  | _ ->
      let opt = ref false in
      let nraise = next_raise_count () in
      let catch_ids = pat_bound_idents_full pat in
      let ids_with_kinds =
        List.map
          (fun (id, _, typ) -> (id, Typeopt.value_kind pat.pat_env typ))
          catch_ids
      in
      let ids = List.map (fun (id, _, _) -> id) catch_ids in
      let bind =
        map_return (assign_pat ~scopes opt nraise ids loc pat) param in
      if !opt then
        Lstaticcatch (bind, (nraise, ids_with_kinds), body)
      else
        simple_for_let ~scopes loc param pat body

(* Handling of tupled functions and matchings *)

(* Easy case since variables are available *)
let for_tupled_function ~scopes loc paraml pats_act_list partial =
  let partial = check_partial_list pats_act_list partial in
  let raise_num = next_raise_count () in
  let omegas = [ List.map (fun _ -> omega) paraml ] in
  let pm =
    { cases = pats_act_list;
      args = List.map (fun id -> (Lvar id, Strict)) paraml;
      default = Default_environment.(cons omegas raise_num empty)
    }
  in
  try
    let lambda, total =
      compile_match ~scopes None partial
        (Context.start (List.length paraml)) pm
    in
    check_total total lambda raise_num (partial_function ~scopes loc)
  with Unused -> partial_function ~scopes loc ()

let flatten_pattern size p =
  match p.pat_desc with
  | Tpat_tuple args -> args
  | Tpat_any -> omegas size
  | _ -> raise Cannot_flatten

let flatten_cases size cases =
  List.map
    (function
      | (p, []), action -> (
          match flatten_pattern size (General.erase p) with
          | p :: ps -> ((p, ps), action)
          | [] -> assert false
        )
      | _ -> fatal_error "Matching.flatten_hc_cases")
    cases

let flatten_pm size args pm =
  { args;
    cases = flatten_cases size pm.cases;
    default = Default_environment.flatten size pm.default
  }

let flatten_handler size handler =
  { handler with provenance = flatten_matrix size handler.provenance }

type pm_flattened =
  | FPmOr of pattern pm_or_compiled
  | FPm of pattern Non_empty_clause.t pattern_matching

let flatten_precompiled size args pmh =
  match pmh with
  | Pm pm -> FPm (flatten_pm size args pm)
  | PmOr { body = b; handlers = hs; or_matrix = m } ->
      FPmOr
        { body = flatten_pm size args b;
          handlers = List.map (flatten_handler size) hs;
          or_matrix = flatten_matrix size m
        }
  | PmVar _ -> assert false

(*
   compiled_flattened is a ``comp_fun'' argument to comp_match_handlers.
   Hence it needs a fourth argument, which it ignores
*)

let compile_flattened ~scopes repr partial ctx pmh =
  match pmh with
  | FPm pm -> compile_match_nonempty ~scopes repr partial ctx pm
  | FPmOr { body = b; handlers = hs } ->
      let lam, total = compile_match_nonempty ~scopes repr partial ctx b in
      compile_orhandlers (compile_match ~scopes repr partial) lam total ctx hs

let do_for_multiple_match ~scopes loc paraml pat_act_list partial =
  let repr = None in
  let partial = check_partial pat_act_list partial in
  let raise_num, arg, pm1 =
    let raise_num, default =
      match partial with
      | Partial ->
          let raise_num = next_raise_count () in
          (raise_num, Default_environment.(cons [ [ omega ] ] raise_num empty))
      | Total -> (-1, Default_environment.empty)
    in
    let loc = of_location ~scopes loc in
    let arg = Lprim (Pmakeblock (0, Immutable, None), paraml, loc) in
    ( raise_num,
      arg,
      { cases = List.map (fun (pat, act) -> ([ pat ], act)) pat_act_list;
        args = [ (arg, Strict) ];
        default
      } )
  in
  try
    try
      (* Once for checking that compilation is possible *)
      let next, nexts =
        split_and_precompile ~arg_id:None ~arg_lambda:arg pm1
      in
      let size = List.length paraml
      and idl = List.map (fun _ -> Ident.create_local "*match*") paraml in
      let args = List.map (fun id -> (Lvar id, Alias)) idl in
      let flat_next = flatten_precompiled size args next
      and flat_nexts =
        List.map (fun (e, pm) -> (e, flatten_precompiled size args pm)) nexts
      in
      let lam, total =
        comp_match_handlers (compile_flattened ~scopes repr) partial
          (Context.start size) flat_next flat_nexts
      in
      List.fold_right2 (bind Strict) idl paraml
        ( match partial with
        | Partial ->
            check_total total lam raise_num (partial_function ~scopes loc)
        | Total ->
            assert (Jumps.is_empty total);
            lam
        )
    with Cannot_flatten -> (
      let lambda, total =
        compile_match ~scopes None partial (Context.start 1) pm1 in
      match partial with
      | Partial ->
          check_total total lambda raise_num (partial_function ~scopes loc)
      | Total ->
          assert (Jumps.is_empty total);
          lambda
    )
  with Unused -> assert false

(* ; partial_function loc () *)

(* PR#4828: Believe it or not, the 'paraml' argument below
   may not be side effect free. *)

let param_to_var param =
  match param with
  | Lvar v -> (v, None)
  | _ -> (Ident.create_local "*match*", Some param)

let bind_opt (v, eo) k =
  match eo with
  | None -> k
  | Some e -> Lambda.bind Strict v e k

let for_multiple_match ~scopes loc paraml pat_act_list partial =
  let v_paraml = List.map param_to_var paraml in
  let paraml = List.map (fun (v, _) -> Lvar v) v_paraml in
  List.fold_right bind_opt v_paraml
    (do_for_multiple_match ~scopes loc paraml pat_act_list partial)<|MERGE_RESOLUTION|>--- conflicted
+++ resolved
@@ -1771,13 +1771,8 @@
       and loc = of_location ~scopes p.pat_loc in
       { pm =
           { cases = [];
-<<<<<<< HEAD
-            args = (Lprim (Pfield(1, Pointer, Immutable), [ arg ], p.pat_loc),
-                  Alias) :: argl;
-=======
-            args = (Lprim (Pfield 1, [ arg ], loc), Alias)
+            args = (Lprim (Pfield(1, Pointer, Immutable), [ arg ], loc), Alias)
                    :: argl;
->>>>>>> 8f85e002
             default = def
           };
         ctx;
@@ -1934,7 +1929,6 @@
   let idarg = Ident.create_local "lzarg" in
   let varg = Lvar idarg in
   let force_fun = Lazy.force code_force_lazy_block in
-
   Llet
     ( Strict,
       Pgenval,
@@ -2073,8 +2067,8 @@
   | _ -> raise NoMatch
 
 let make_record_matching env loc all_labels def = function
-    [] -> fatal_error "Matching.make_record_matching"
-  | ((arg, _mut) :: argl) ->
+  | [] -> fatal_error "Matching.make_record_matching"
+  | (arg, _mut) :: argl ->
       let rec make_args pos =
         if pos >= Array.length all_labels then
           argl
@@ -2104,17 +2098,10 @@
       in
       { cases = []; args = make_args 0; default = def }
 
-<<<<<<< HEAD
-let divide_record env all_labels p ctx pm =
+let divide_record ~scopes env all_labels p ctx pm =
   let get_args = get_args_record (Array.length all_labels) in
   divide_line (Context.specialize p)
-    (make_record_matching env p.pat_loc all_labels)
-=======
-let divide_record ~scopes all_labels p ctx pm =
-  let get_args = get_args_record (Array.length all_labels) in
-  divide_line (Context.specialize p)
-    (make_record_matching (of_location ~scopes p.pat_loc) all_labels)
->>>>>>> 8f85e002
+    (make_record_matching env (of_location ~scopes p.pat_loc) all_labels)
     get_args p ctx pm
 
 (* Matching against an array pattern *)
@@ -3296,13 +3283,8 @@
             Context.combine repr partial ctx pm
       | Record [] -> assert false
       | Record (lbl :: _) ->
-<<<<<<< HEAD
-          compile_no_test
-            (divide_record (Pattern_head.env ph) lbl.lbl_all pomega)
-=======
           compile_no_test ~scopes
-            (divide_record ~scopes lbl.lbl_all pomega)
->>>>>>> 8f85e002
+            (divide_record ~scopes (Pattern_head.env ph) lbl.lbl_all pomega)
             Context.combine repr partial ctx pm
       | Constant cst ->
           compile_test
@@ -3504,31 +3486,20 @@
   let f () = partial_function ~scopes loc () in
   compile_matching ~scopes repr f param pat_act_list partial
 
-<<<<<<< HEAD
-(* In the following three cases, exhaustiveness info is not available! *)
-let for_trywith param pat_act_list =
-  compile_matching None
-    (fun () -> Lprim (Praise Raise_reraise, [ param ], Location.none))
-    param pat_act_list Partial
-
-let for_handler param cont cont_tail pat_act_list =
-  compile_matching None
-    (fun () -> Lprim (Preperform, [param; cont; cont_tail], Location.none))
-    param pat_act_list Partial
-
-let simple_for_let loc param pat body =
-  compile_matching None (partial_function loc) param [ (pat, body) ] Partial
-=======
 (* In the following two cases, exhaustiveness info is not available! *)
 let for_trywith ~scopes param pat_act_list =
   compile_matching ~scopes None
     (fun () -> Lprim (Praise Raise_reraise, [ param ], Loc_unknown))
     param pat_act_list Partial
 
+let for_handler ~scopes param cont cont_tail pat_act_list =
+  compile_matching ~scopes None
+    (fun () -> Lprim (Preperform, [param; cont; cont_tail], Loc_unknown))
+    param pat_act_list Partial
+
 let simple_for_let ~scopes loc param pat body =
   compile_matching ~scopes None (partial_function ~scopes loc)
     param [ (pat, body) ] Partial
->>>>>>> 8f85e002
 
 (* Optimize binding of immediate tuples
 

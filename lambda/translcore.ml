(**************************************************************************)
(*                                                                        *)
(*                                 OCaml                                  *)
(*                                                                        *)
(*             Xavier Leroy, projet Cristal, INRIA Rocquencourt           *)
(*                                                                        *)
(*   Copyright 1996 Institut National de Recherche en Informatique et     *)
(*     en Automatique.                                                    *)
(*                                                                        *)
(*   All rights reserved.  This file is distributed under the terms of    *)
(*   the GNU Lesser General Public License version 2.1, with the          *)
(*   special exception on linking described in the file LICENSE.          *)
(*                                                                        *)
(**************************************************************************)

(* Translation from typed abstract syntax to lambda terms,
   for the core language *)

open Misc
open Asttypes
open Primitive
open Types
open Typedtree
open Typeopt
open Lambda
open Translmode
open Debuginfo.Scoped_location

type error =
    Free_super_var
  | Unreachable_reached

exception Error of Location.t * error

let use_dup_for_constant_mutable_arrays_bigger_than = 4

(* Forward declaration -- to be filled in by Translmod.transl_module *)
let transl_module =
  ref((fun ~scopes:_ _cc _rootpath _modl -> assert false) :
      scopes:scopes -> module_coercion -> Longident.t option ->
      module_expr -> lambda)

let transl_object =
  ref (fun ~scopes:_ _id _s _cl -> assert false :
       scopes:scopes -> Ident.t -> string list -> class_expr -> lambda)

(* Probe handlers are generated from %probe as closed functions
   during transl_exp and immediately lifted to top level. *)
let probe_handlers = ref []
let clear_probe_handlers () = probe_handlers := []
let declare_probe_handlers lam =
  List.fold_left (fun acc (funcid, func) ->
      Llet(Strict, Lambda.layout_function, funcid, func, acc))
    lam
    !probe_handlers

(* Compile an exception/extension definition *)

let prim_fresh_oo_id =
  Pccall (Primitive.simple ~name:"caml_fresh_oo_id" ~arity:1 ~alloc:false)

let transl_extension_constructor ~scopes env path ext =
  let path =
    Printtyp.wrap_printing_env env ~error:true (fun () ->
      Option.map (Printtyp.rewrite_double_underscore_longidents env) path)
  in
  let name =
    match path with
    | None -> Ident.name ext.ext_id
    | Some path -> Format.asprintf "%a" Pprintast.longident path
  in
  let loc = of_location ~scopes ext.ext_loc in
  match ext.ext_kind with
    Text_decl _ ->
      (* Extension constructors are currently always Alloc_heap.
         They could be Alloc_local, but that would require changes
         to pattern typing, as patterns can close over them. *)
      Lprim (Pmakeblock (Obj.object_tag, Immutable_unique, None, alloc_heap),
        [Lconst (Const_base (Const_string (name, ext.ext_loc, None)));
         Lprim (prim_fresh_oo_id, [Lconst (const_int 0)], loc)],
        loc)
  | Text_rebind(path, _lid) ->
      transl_extension_path loc env path

(* To propagate structured constants *)

exception Not_constant

let extract_constant = function
    Lconst sc -> sc
  | _ -> raise Not_constant

let extract_float = function
    Const_base(Const_float f) -> f
  | _ -> fatal_error "Translcore.extract_float"

let transl_apply_position position =
  match position with
  | Default -> Rc_normal
  | Nontail -> Rc_nontail
  | Tail ->
    if Config.stack_allocation then Rc_close_at_apply
    else Rc_normal

let may_allocate_in_region lam =
  let rec loop = function
    | Lvar _ | Lmutvar _ | Lconst _ -> ()

    | Lfunction {mode=Alloc_heap} -> ()
    | Lfunction {mode=Alloc_local} -> raise Exit

    | Lapply {ap_mode=Alloc_local}
    | Lsend (_,_,_,_,_,Alloc_local,_,_) -> raise Exit

    | Lprim (prim, args, _) ->
       begin match Lambda.primitive_may_allocate prim with
       | Some Alloc_local -> raise Exit
       | None | Some Alloc_heap ->
          List.iter loop args
       end
    | Lregion (_body, _layout) ->
       (* [_body] might do local allocations, but not in the current region *)
       ()
    | Lwhile {wh_cond_region=false} -> raise Exit
    | Lwhile {wh_body_region=false} -> raise Exit
    | Lwhile _ -> ()
    | Lfor {for_region=false} -> raise Exit
    | Lfor {for_from; for_to} -> loop for_from; loop for_to
    | ( Lapply _ | Llet _ | Lmutlet _ | Lletrec _ | Lswitch _ | Lstringswitch _
      | Lstaticraise _ | Lstaticcatch _ | Ltrywith _
      | Lifthenelse _ | Lsequence _ | Lassign _ | Lsend _
      | Levent _ | Lifused _) as lam ->
       Lambda.iter_head_constructor loop lam
  in
  if not Config.stack_allocation then false
  else begin
    match loop lam with
    | () -> false
    | exception Exit -> true
  end

let maybe_region get_layout lam =
  let rec remove_tail_markers = function
    | Lapply ({ap_region_close = Rc_close_at_apply} as ap) ->
       Lapply ({ap with ap_region_close = Rc_normal})
    | Lsend (k, lmet, lobj, largs, Rc_close_at_apply, mode, loc, layout) ->
       Lsend (k, lmet, lobj, largs, Rc_normal, mode, loc, layout)
    | Lregion _ as lam -> lam
    | lam ->
       Lambda.shallow_map ~tail:remove_tail_markers ~non_tail:Fun.id lam
  in
  if not Config.stack_allocation then lam
  else if may_allocate_in_region lam then Lregion (lam, get_layout ())
  else remove_tail_markers lam

let maybe_region_layout layout lam =
  maybe_region (fun () -> layout) lam

let maybe_region_exp exp lam =
  maybe_region (fun () -> Typeopt.layout exp.exp_env exp.exp_type) lam

(* Push the default values under the functional abstractions *)
(* Also push bindings of module patterns, since this sound *)

type binding =
  | Bind_value of value_binding list
  | Bind_module of Ident.t * string option loc * module_presence * module_expr

let wrap_bindings bindings exp =
  List.fold_left
    (fun exp binds ->
      {exp with exp_desc =
       match binds with
       | Bind_value binds -> Texp_let(Nonrecursive, binds, exp)
       | Bind_module (id, name, pres, mexpr) ->
           Texp_letmodule (Some id, name, pres, mexpr, exp)})
    exp bindings

let rec trivial_pat pat =
  match pat.pat_desc with
    Tpat_var _
  | Tpat_any -> true
  | Tpat_alias (p, _, _, _) ->
      trivial_pat p
  | Tpat_construct (_, cd, [], _) ->
      not cd.cstr_generalized && cd.cstr_consts = 1 && cd.cstr_nonconsts = 0
  | Tpat_tuple patl ->
      List.for_all trivial_pat patl
  | _ -> false

let rec push_defaults loc bindings use_lhs arg_mode cases partial warnings =
  match cases with
    [{c_lhs=pat; c_guard=None;
      c_rhs={exp_desc = Texp_function { arg_label; param; cases; partial;
                                        region; curry; warnings; arg_mode; alloc_mode } }
        as exp}] when bindings = [] || trivial_pat pat ->
      let cases = push_defaults exp.exp_loc bindings false arg_mode cases partial warnings in
      [{c_lhs=pat; c_guard=None;
        c_rhs={exp with exp_desc = Texp_function { arg_label; param; cases;
          partial; region; curry; warnings; arg_mode; alloc_mode }}}]
  | [{c_lhs=pat; c_guard=None;
      c_rhs={exp_attributes=[{Parsetree.attr_name = {txt="#default"};_}];
             exp_desc = Texp_let
               (Nonrecursive, binds,
                ({exp_desc = Texp_function _} as e2))}}] ->
      push_defaults loc (Bind_value binds :: bindings) true
                   arg_mode [{c_lhs=pat;c_guard=None;c_rhs=e2}]
                   partial warnings
  | [{c_lhs=pat; c_guard=None;
      c_rhs={exp_attributes=[{Parsetree.attr_name = {txt="#modulepat"};_}];
             exp_desc = Texp_letmodule
               (Some id, name, pres, mexpr,
                ({exp_desc = Texp_function _} as e2))}}] ->
      push_defaults loc (Bind_module (id, name, pres, mexpr) :: bindings) true
                   arg_mode [{c_lhs=pat;c_guard=None;c_rhs=e2}]
                   partial warnings
  | [{c_lhs=pat; c_guard=None; c_rhs=exp} as case]
    when use_lhs || trivial_pat pat && exp.exp_desc <> Texp_unreachable ->
      [{case with c_rhs = wrap_bindings bindings exp}]
  | {c_lhs=pat; c_rhs=exp; c_guard=_} :: _ when bindings <> [] ->
      let mode = Value_mode.of_alloc arg_mode in
      let param = Typecore.name_cases "param" cases in
      let desc =
        {val_type = pat.pat_type; val_kind = Val_reg;
         val_attributes = []; Types.val_loc = Location.none;
         val_uid = Types.Uid.internal_not_actually_unique; }
      in
      let env = Env.add_value ~mode param desc exp.exp_env in
      let name = Ident.name param in
      let exp =
        let cases =
          let pure_case ({c_lhs; _} as case) =
            {case with c_lhs = as_computation_pattern c_lhs} in
          List.map pure_case cases in
        { exp with exp_loc = loc; exp_env = env; exp_desc =
          Texp_match
            ({exp with exp_type = pat.pat_type; exp_env = env; exp_desc =
              Texp_ident
                (Path.Pident param, mknoloc (Longident.Lident name),
                 desc, Id_value)},
             cases, partial) }
      in
      [{c_lhs = {pat with pat_desc = Tpat_var (param, mknoloc name, mode)};
        c_guard = None; c_rhs= wrap_bindings bindings exp}]
  | _ ->
      cases

let push_defaults loc = push_defaults loc [] false

(* Insertion of debugging events *)

let event_before ~scopes exp lam =
  Translprim.event_before (of_location ~scopes exp.exp_loc) exp lam

let event_after ~scopes exp lam =
  Translprim.event_after (of_location ~scopes exp.exp_loc) exp lam

let event_function ~scopes exp lam =
  if !Clflags.debug && not !Clflags.native_code then
    let repr = Some (ref 0) in
    let (info, body) = lam repr in
    (info,
     Levent(body, {lev_loc = of_location ~scopes exp.exp_loc;
                   lev_kind = Lev_function;
                   lev_repr = repr;
                   lev_env = exp.exp_env}))
  else
    lam None

(* Assertions *)

let assert_failed ~scopes exp =
  let slot =
    transl_extension_path Loc_unknown
      Env.initial_safe_string Predef.path_assert_failure
  in
  let loc = exp.exp_loc in
  let (fname, line, char) =
    Location.get_pos_info loc.Location.loc_start
  in
  let loc = of_location ~scopes exp.exp_loc in
  Lprim(Praise Raise_regular, [event_after ~scopes exp
    (Lprim(Pmakeblock(0, Immutable, None, alloc_heap),
          [slot;
           Lconst(Const_block(0,
              [Const_base(Const_string (fname, exp.exp_loc, None));
               Const_base(Const_int line);
               Const_base(Const_int char)]))], loc))], loc)
;;

let rec cut n l =
  if n = 0 then ([],l) else
  match l with [] -> failwith "Translcore.cut"
  | a::l -> let (l1,l2) = cut (n-1) l in (a::l1,l2)

(* Translation of expressions *)

let rec iter_exn_names f pat =
  match pat.pat_desc with
  | Tpat_var (id, _, _) -> f id
  | Tpat_alias (p, id, _, _) ->
      f id;
      iter_exn_names f p
  | _ -> ()

let transl_ident loc env ty path desc kind =
  match desc.val_kind, kind with
  | Val_prim p, Id_prim poly_mode ->
      Translprim.transl_primitive loc p env ty ~poly_mode (Some path)
  | Val_anc _, Id_value ->
      raise(Error(to_location loc, Free_super_var))
  | (Val_reg | Val_self _), Id_value ->
      transl_value_path loc env path
  |  _ -> fatal_error "Translcore.transl_exp: bad Texp_ident"

let can_apply_primitive p pmode pos args =
  let is_omitted = function
    | Arg _ -> false
    | Omitted _ -> true
  in
  if List.exists (fun (_, arg) -> is_omitted arg) args then false
  else begin
    let nargs = List.length args in
    if nargs = p.prim_arity then true
    else if nargs < p.prim_arity then false
    else if pos <> Typedtree.Tail then true
    else begin
      let return_mode = Ctype.prim_mode pmode p.prim_native_repr_res in
      is_heap_mode (transl_alloc_mode return_mode)
    end
  end

let rec transl_exp ~scopes e =
  transl_exp1 ~scopes ~in_new_scope:false e

(* ~in_new_scope tracks whether we just opened a new scope.

   We go to some trouble to avoid introducing many new anonymous function
   scopes, as `let f a b = ...` is desugared to several Pexp_fun.
*)
and transl_exp1 ~scopes ~in_new_scope e =
  let eval_once =
    (* Whether classes for immediate objects must be cached *)
    match e.exp_desc with
      Texp_function _ | Texp_for _ | Texp_while _ -> false
    | _ -> true
  in
  if eval_once then transl_exp0 ~scopes ~in_new_scope  e else
  Translobj.oo_wrap e.exp_env true (transl_exp0 ~scopes ~in_new_scope) e

and transl_exp0 ~in_new_scope ~scopes e =
  match e.exp_desc with
  | Texp_ident(path, _, desc, kind) ->
      transl_ident (of_location ~scopes e.exp_loc)
        e.exp_env e.exp_type path desc kind
  | Texp_constant cst ->
      Lconst(Const_base cst)
  | Texp_let(rec_flag, pat_expr_list, body) ->
      let body_layout = Typeopt.layout body.exp_env body.exp_type in
      transl_let ~scopes rec_flag pat_expr_list
        body_layout (event_before ~scopes body (transl_exp ~scopes body))
  | Texp_function { arg_label = _; param; cases; partial;
                    region; curry; warnings; arg_mode; alloc_mode } ->
      let scopes =
        if in_new_scope then scopes
        else enter_anonymous_function ~scopes
      in
      transl_function ~scopes e alloc_mode param arg_mode cases partial warnings region curry
  | Texp_apply({ exp_desc = Texp_ident(path, _, {val_kind = Val_prim p},
                                       Id_prim pmode);
                exp_type = prim_type; } as funct, oargs, pos, alloc_mode)
    when can_apply_primitive p pmode pos oargs ->
      let argl, extra_args = cut p.prim_arity oargs in
      let arg_exps =
         List.map (function _, Arg x -> x | _ -> assert false) argl
      in
      let args = transl_list ~scopes arg_exps in
      let prim_exp = if extra_args = [] then Some e else None in
      let position =
        if extra_args = [] then transl_apply_position pos
        else Rc_normal
      in
      let lam =
        Translprim.transl_primitive_application
          (of_location ~scopes e.exp_loc) p e.exp_env prim_type pmode
          path prim_exp args arg_exps position
      in
      if extra_args = [] then lam
      else begin
        let tailcall = Translattribute.get_tailcall_attribute funct in
        let inlined = Translattribute.get_inlined_attribute funct in
        let specialised = Translattribute.get_specialised_attribute funct in
        let position = transl_apply_position pos in
<<<<<<< HEAD
        let mode = transl_exp_mode e in
        let result_layout = Typeopt.layout e.exp_env e.exp_type in
=======
        let mode = transl_alloc_mode alloc_mode in
>>>>>>> c703f5f7
        event_after ~scopes e
          (transl_apply ~scopes ~tailcall ~inlined ~specialised ~position ~mode
             ~result_layout lam extra_args (of_location ~scopes e.exp_loc))
      end
  | Texp_apply(funct, oargs, position, alloc_mode) ->
      let tailcall = Translattribute.get_tailcall_attribute funct in
      let inlined = Translattribute.get_inlined_attribute funct in
      let specialised = Translattribute.get_specialised_attribute funct in
<<<<<<< HEAD
      let result_layout = Typeopt.layout e.exp_env e.exp_type in
      let e = { e with exp_desc = Texp_apply(funct, oargs, position) } in
=======
>>>>>>> c703f5f7
      let position = transl_apply_position position in
      let mode = transl_alloc_mode alloc_mode in
      event_after ~scopes e
        (transl_apply ~scopes ~tailcall ~inlined ~specialised ~result_layout
           ~position ~mode (transl_exp ~scopes funct)
           oargs (of_location ~scopes e.exp_loc))
  | Texp_match(arg, pat_expr_list, partial) ->
      transl_match ~scopes e arg pat_expr_list partial
  | Texp_try(body, pat_expr_list) ->
      let id = Typecore.name_cases "exn" pat_expr_list in
      let layout = Typeopt.layout e.exp_env e.exp_type in
      Ltrywith(transl_exp ~scopes body, id,
               Matching.for_trywith ~scopes layout e.exp_loc (Lvar id)
                 (transl_cases_try ~scopes pat_expr_list),
<<<<<<< HEAD
               layout)
  | Texp_tuple el ->
=======
               Typeopt.value_kind e.exp_env e.exp_type)
  | Texp_tuple (el, alloc_mode) ->
>>>>>>> c703f5f7
      let ll, shape = transl_list_with_shape ~scopes el in
      begin try
        Lconst(Const_block(0, List.map extract_constant ll))
      with Not_constant ->
        Lprim(Pmakeblock(0, Immutable, Some shape,
                         transl_alloc_mode alloc_mode),
              ll,
              (of_location ~scopes e.exp_loc))
      end
  | Texp_construct(_, cstr, args, alloc_mode) ->
      let ll, shape = transl_list_with_shape ~scopes args in
      if cstr.cstr_inlined <> None then begin match ll with
        | [x] -> x
        | _ -> assert false
      end else begin match cstr.cstr_tag with
        Cstr_constant n ->
          Lconst(const_int n)
      | Cstr_unboxed ->
          (match ll with [v] -> v | _ -> assert false)
      | Cstr_block n ->
          begin try
            Lconst(Const_block(n, List.map extract_constant ll))
          with Not_constant ->
            Lprim(Pmakeblock(n, Immutable, Some shape,
                             transl_alloc_mode (Option.get alloc_mode)),
                  ll,
                  of_location ~scopes e.exp_loc)
          end
      | Cstr_extension(path, is_const) ->
          let lam = transl_extension_path
                      (of_location ~scopes e.exp_loc) e.exp_env path in
          if is_const then lam
          else
            Lprim(Pmakeblock(0, Immutable, Some (Pgenval :: shape),
                             transl_alloc_mode (Option.get alloc_mode)),
                  lam :: ll, of_location ~scopes e.exp_loc)
      end
  | Texp_extension_constructor (_, path) ->
      transl_extension_path (of_location ~scopes e.exp_loc) e.exp_env path
  | Texp_variant(l, arg) ->
      let tag = Btype.hash_variant l in
      begin match arg with
        None -> Lconst(const_int tag)
      | Some (arg, alloc_mode) ->
          let lam = transl_exp ~scopes arg in
          try
            Lconst(Const_block(0, [const_int tag;
                                   extract_constant lam]))
          with Not_constant ->
            Lprim(Pmakeblock(0, Immutable, None,
                             transl_alloc_mode alloc_mode),
                  [Lconst(const_int tag); lam],
                  of_location ~scopes e.exp_loc)
      end
  | Texp_record {fields; representation; extended_expression; alloc_mode} ->
      transl_record ~scopes e.exp_loc e.exp_env
        (Option.map transl_alloc_mode alloc_mode)
        fields representation extended_expression
  | Texp_field(arg, _, lbl, alloc_mode) ->
      let targ = transl_exp ~scopes arg in
      let sem =
        match lbl.lbl_mut with
        | Immutable -> Reads_agree
        | Mutable -> Reads_vary
      in
      begin match lbl.lbl_repres with
          Record_regular | Record_inlined _ ->
          Lprim (Pfield (lbl.lbl_pos, sem), [targ],
                 of_location ~scopes e.exp_loc)
        | Record_unboxed _ -> targ
        | Record_float ->
          let mode = transl_alloc_mode (Option.get alloc_mode) in
          Lprim (Pfloatfield (lbl.lbl_pos, sem, mode), [targ],
                 of_location ~scopes e.exp_loc)
        | Record_extension _ ->
          Lprim (Pfield (lbl.lbl_pos + 1, sem), [targ],
                 of_location ~scopes e.exp_loc)
      end
  | Texp_setfield(arg, arg_mode, _, lbl, newval) ->
      let mode =
        Assignment (transl_modify_mode arg_mode)
      in
      let access =
        match lbl.lbl_repres with
          Record_regular
        | Record_inlined _ ->
          Psetfield(lbl.lbl_pos, maybe_pointer newval, mode)
        | Record_unboxed _ -> assert false
        | Record_float -> Psetfloatfield (lbl.lbl_pos, mode)
        | Record_extension _ ->
          Psetfield (lbl.lbl_pos + 1, maybe_pointer newval, mode)
      in
      Lprim(access, [transl_exp ~scopes arg; transl_exp ~scopes newval],
            of_location ~scopes e.exp_loc)
  | Texp_array (amut, expr_list, alloc_mode) ->
      let mode = transl_alloc_mode alloc_mode in
      let kind = array_kind e in
      let ll = transl_list ~scopes expr_list in
      let loc = of_location ~scopes e.exp_loc in
      let makearray mutability =
        Lprim (Pmakearray (kind, mutability, mode), ll, loc)
      in
      let duparray_to_mutable array =
        Lprim (Pduparray (kind, Mutable), [array], loc)
      in
      let imm_array = makearray Immutable in
      let lambda_arr_mut : Lambda.mutable_flag =
        match (amut : Asttypes.mutable_flag) with
        | Mutable   -> Mutable
        | Immutable -> Immutable
      in
      begin try
        (* For native code the decision as to which compilation strategy to
           use is made later.  This enables the Flambda passes to lift certain
           kinds of array definitions to symbols. *)
        (* Deactivate constant optimization if array is small enough *)
        if amut = Asttypes.Mutable &&
           List.length ll <= use_dup_for_constant_mutable_arrays_bigger_than
        then begin
          raise Not_constant
        end;
        (* Pduparray only works in Alloc_heap mode *)
        if is_local_mode mode then raise Not_constant;
        begin match List.map extract_constant ll with
        | exception Not_constant
          when kind = Pfloatarray && amut = Asttypes.Mutable ->
            (* We cannot currently lift mutable [Pintarray] arrays safely in
               Flambda because [caml_modify] might be called upon them
               (e.g. from code operating on polymorphic arrays, or functions
               such as [caml_array_blit].
               To avoid having different Lambda code for bytecode/Closure
               vs. Flambda, we always generate [Pduparray] for mutable arrays
               here, and deal with it in [Bytegen] (or in the case of Closure,
               in [Cmmgen], which already has to handle [Pduparray Pmakearray
               Pfloatarray] in the case where the array turned out to be
               inconstant).
               When not [Pfloatarray], the exception propagates to the handler
               below. *)
            duparray_to_mutable imm_array
        | cl ->
            let const =
              if Config.flambda2 then
                imm_array
              else
                (* CR aspectorzabusky: Do we construct things correctly in this
                   case? *)
                match kind with
                | Paddrarray | Pintarray ->
                  Lconst(Const_block(0, cl))
                | Pfloatarray ->
                  Lconst(Const_float_array(List.map extract_float cl))
                | Pgenarray ->
                  raise Not_constant    (* can this really happen? *)
            in
            match amut with
            | Mutable   -> duparray_to_mutable const
            | Immutable -> const
        end
      with Not_constant ->
        makearray lambda_arr_mut
      end
  | Texp_list_comprehension comp ->
      let loc = of_location ~scopes e.exp_loc in
      Transl_list_comprehension.comprehension
        ~transl_exp ~scopes ~loc comp
  | Texp_array_comprehension (_amut, comp) ->
      (* We can ignore mutability here since we've already checked in in the
         type checker; both mutable and immutable arrays are created the same
         way *)
      let loc = of_location ~scopes e.exp_loc in
      let array_kind = Typeopt.array_kind e in
      Transl_array_comprehension.comprehension
        ~transl_exp ~scopes ~loc ~array_kind comp
  | Texp_ifthenelse(cond, ifso, Some ifnot) ->
      Lifthenelse(transl_exp ~scopes cond,
                  event_before ~scopes ifso (transl_exp ~scopes ifso),
                  event_before ~scopes ifnot (transl_exp ~scopes ifnot),
                  Typeopt.layout e.exp_env e.exp_type)
  | Texp_ifthenelse(cond, ifso, None) ->
      Lifthenelse(transl_exp ~scopes cond,
                  event_before ~scopes ifso (transl_exp ~scopes ifso),
                  lambda_unit,
                  Lambda.layout_unit)
  | Texp_sequence(expr1, expr2) ->
      Lsequence(transl_exp ~scopes expr1,
                event_before ~scopes expr2 (transl_exp ~scopes expr2))
  | Texp_while {wh_body; wh_body_region; wh_cond; wh_cond_region} ->
      let cond = transl_exp ~scopes wh_cond in
      let body = transl_exp ~scopes wh_body in
      Lwhile {
        wh_cond =
          if wh_cond_region then
            maybe_region_layout layout_int cond
          else cond;
        wh_cond_region;
        wh_body = event_before ~scopes wh_body
                    (if wh_body_region then
                       maybe_region_layout layout_unit body
                     else body);
        wh_body_region;
      }
  | Texp_for {for_id; for_from; for_to; for_dir; for_body; for_region} ->
      let body = transl_exp ~scopes for_body in
      Lfor {
        for_id;
        for_from = transl_exp ~scopes for_from;
        for_to = transl_exp ~scopes for_to;
        for_dir;
        for_body = event_before ~scopes for_body
                     (if for_region then
                        maybe_region_layout layout_unit body
                      else body);
        for_region;
      }
  | Texp_send(expr, met, pos, alloc_mode) ->
      let lam =
        let pos = transl_apply_position pos in
        let mode = transl_alloc_mode alloc_mode in
        let loc = of_location ~scopes e.exp_loc in
        let layout = Typeopt.layout e.exp_env e.exp_type in
        match met with
        | Tmeth_val id ->
            let obj = transl_exp ~scopes expr in
            Lsend (Self, Lvar id, obj, [], pos, mode, loc, layout)
        | Tmeth_name nm ->
            let obj = transl_exp ~scopes expr in
            let (tag, cache) = Translobj.meth obj nm in
            let kind = if cache = [] then Public else Cached in
            Lsend (kind, tag, obj, cache, pos, mode, loc, layout)
        | Tmeth_ancestor(meth, path_self) ->
            let self = transl_value_path loc e.exp_env path_self in
            Lapply {ap_loc = loc;
                    ap_func = Lvar meth;
                    ap_args = [self];
                    ap_result_layout = layout;
                    ap_mode = mode;
                    ap_region_close = pos;
                    ap_probe = None;
                    ap_tailcall = Default_tailcall;
                    ap_inlined = Default_inlined;
                    ap_specialised = Default_specialise}
      in
      event_after ~scopes e lam
  | Texp_new (cl, {Location.loc=loc}, _, pos) ->
      let loc = of_location ~scopes loc in
      let pos = transl_apply_position pos in
      Lapply{
        ap_loc=loc;
        ap_func=
          Lprim(Pfield (0, Reads_vary),
              [transl_class_path loc e.exp_env cl], loc);
        ap_args=[lambda_unit];
        ap_result_layout=Typeopt.layout e.exp_env e.exp_type;
        ap_region_close=pos;
        ap_mode=alloc_heap;
        ap_tailcall=Default_tailcall;
        ap_inlined=Default_inlined;
        ap_specialised=Default_specialise;
        ap_probe=None;
      }
  | Texp_instvar(path_self, path, _) ->
      let loc = of_location ~scopes e.exp_loc in
      let self = transl_value_path loc e.exp_env path_self in
      let var = transl_value_path loc e.exp_env path in
      Lprim(Pfield_computed Reads_vary, [self; var], loc)
  | Texp_setinstvar(path_self, path, _, expr) ->
      let loc = of_location ~scopes e.exp_loc in
      let self = transl_value_path loc e.exp_env path_self in
      let var = transl_value_path loc e.exp_env path in
      transl_setinstvar ~scopes loc self var expr
  | Texp_override(path_self, modifs) ->
      let loc = of_location ~scopes e.exp_loc in
      let self = transl_value_path loc e.exp_env path_self in
      let cpy = Ident.create_local "copy" in
      Llet(Strict, Lambda.layout_object, cpy,
           Lapply{
             ap_loc=Loc_unknown;
             ap_func=Translobj.oo_prim "copy";
             ap_args=[self];
             ap_result_layout=Lambda.layout_object;
             ap_region_close=Rc_normal;
             ap_mode=alloc_heap;
             ap_tailcall=Default_tailcall;
             ap_inlined=Default_inlined;
             ap_specialised=Default_specialise;
             ap_probe=None;
           },
           List.fold_right
             (fun (id, _, expr) rem ->
                Lsequence(transl_setinstvar ~scopes Loc_unknown
                            (Lvar cpy) (Lvar id) expr, rem))
             modifs
             (Lvar cpy))
  | Texp_letmodule(None, loc, Mp_present, modl, body) ->
      let lam = !transl_module ~scopes Tcoerce_none None modl in
      Lsequence(Lprim(Pignore, [lam], of_location ~scopes loc.loc),
                transl_exp ~scopes body)
  | Texp_letmodule(Some id, loc, Mp_present, modl, body) ->
      let defining_expr =
        let mod_scopes = enter_module_definition ~scopes id in
        let lam = !transl_module ~scopes:mod_scopes Tcoerce_none None modl in
        Levent (lam, {
          lev_loc = of_location ~scopes loc.loc;
          lev_kind = Lev_module_definition id;
          lev_repr = None;
          lev_env = Env.empty;
        })
      in
      Llet(Strict, Lambda.layout_module, id, defining_expr, transl_exp ~scopes body)
  | Texp_letmodule(_, _, Mp_absent, _, body) ->
      transl_exp ~scopes body
  | Texp_letexception(cd, body) ->
      Llet(Strict, Lambda.layout_block,
           cd.ext_id, transl_extension_constructor ~scopes e.exp_env None cd,
           transl_exp ~scopes body)
  | Texp_pack modl ->
      !transl_module ~scopes Tcoerce_none None modl
  | Texp_assert {exp_desc=Texp_construct(_, {cstr_name="false"}, _, _)} ->
      assert_failed ~scopes e
  | Texp_assert (cond) ->
      if !Clflags.noassert
      then lambda_unit
      else begin
        Lifthenelse
          (transl_exp ~scopes cond,
           lambda_unit,
           assert_failed ~scopes e,
           Lambda.layout_unit)
      end
  | Texp_lazy e ->
      (* when e needs no computation (constants, identifiers, ...), we
         optimize the translation just as Lazy.lazy_from_val would
         do *)
      begin match Typeopt.classify_lazy_argument e with
      | `Constant_or_function ->
        (* A constant expr (of type <> float if [Config.flat_float_array] is
           true) gets compiled as itself. *)
         transl_exp ~scopes e
      | `Float_that_cannot_be_shortcut ->
          (* We don't need to wrap with Popaque: this forward
             block will never be shortcutted since it points to a float
             and Config.flat_float_array is true. *)
         Lprim(Pmakeblock(Obj.forward_tag, Immutable, None,
                          alloc_heap),
                [transl_exp ~scopes e], of_location ~scopes e.exp_loc)
      | `Identifier `Forward_value ->
         (* CR-someday mshinwell: Consider adding a new primitive
            that expresses the construction of forward_tag blocks.
            We need to use [Popaque] here to prevent unsound
            optimisation in Flambda, but the concept of a mutable
            block doesn't really match what is going on here.  This
            value may subsequently turn into an immediate... *)
         Lprim (Popaque,
                [Lprim(Pmakeblock(Obj.forward_tag, Immutable, None,
                                  alloc_heap),
                       [transl_exp ~scopes e],
                       of_location ~scopes e.exp_loc)],
                of_location ~scopes e.exp_loc)
      | `Identifier `Other ->
         transl_exp ~scopes e
      | `Other ->
         (* other cases compile to a lazy block holding a function *)
         let scopes = enter_lazy ~scopes in
         let fn = lfunction ~kind:(Curried {nlocal=0})
                            ~params:[Ident.create_local "param", Lambda.layout_unit]
                            ~return:Lambda.layout_lazy_contents
                            ~attr:default_function_attribute
                            ~loc:(of_location ~scopes e.exp_loc)
                            ~mode:alloc_heap
                            ~region:true
                            ~body:(maybe_region_layout
                                     Lambda.layout_lazy_contents
                                     (transl_exp ~scopes e))
         in
          Lprim(Pmakeblock(Config.lazy_tag, Mutable, None, alloc_heap), [fn],
                of_location ~scopes e.exp_loc)
      end
  | Texp_object (cs, meths) ->
      let cty = cs.cstr_type in
      let cl = Ident.create_local "object" in
      !transl_object ~scopes cl meths
        { cl_desc = Tcl_structure cs;
          cl_loc = e.exp_loc;
          cl_type = Cty_signature cty;
          cl_env = e.exp_env;
          cl_attributes = [];
         }
  | Texp_letop{let_; ands; param; body; partial; warnings} ->
      event_after ~scopes e
        (transl_letop ~scopes e.exp_loc e.exp_env let_ ands
           param body partial warnings)
  | Texp_unreachable ->
      raise (Error (e.exp_loc, Unreachable_reached))
  | Texp_open (od, e) ->
      let pure = pure_module od.open_expr in
      (* this optimization shouldn't be needed because Simplif would
          actually remove the [Llet] when it's not used.
          But since [scan_used_globals] runs before Simplif, we need to
          do it. *)
      begin match od.open_bound_items with
      | [] when pure = Alias -> transl_exp ~scopes e
      | _ ->
          let oid = Ident.create_local "open" in
          let body, _ =
            List.fold_left (fun (body, pos) id ->
              Llet(Alias, Lambda.layout_module_field, id,
                   Lprim(mod_field pos, [Lvar oid],
                         of_location ~scopes od.open_loc), body),
              pos + 1
            ) (transl_exp ~scopes e, 0)
              (bound_value_identifiers od.open_bound_items)
          in
          Llet(pure, Lambda.layout_module, oid,
               !transl_module ~scopes Tcoerce_none None od.open_expr, body)
      end
  | Texp_probe {name; handler=exp} ->
    if !Clflags.native_code && !Clflags.probes then begin
      let lam = transl_exp ~scopes exp in
      let map =
        Ident.Set.fold (fun v acc -> Ident.Map.add v (Ident.rename v) acc)
          (free_variables lam)
          Ident.Map.empty
      in
      let arg_idents, param_idents = Ident.Map.bindings map |> List.split in
      let body = Lambda.rename map lam in
      let attr =
        { inline = Never_inline;
          specialise = Always_specialise;
          local = Never_local;
          check = Default_check;
          loop = Never_loop;
          is_a_functor = false;
          stub = false;
          poll = Default_poll;
          tmc_candidate = false;
        } in
      let funcid = Ident.create_local ("probe_handler_" ^ name) in
      let handler =
        let scopes = enter_value_definition ~scopes funcid in
        lfunction
          ~kind:(Curried {nlocal=0})
          ~params:(List.map (fun v -> v, Lambda.layout_top) param_idents)
          ~return:Lambda.layout_top
          ~body
          ~loc:(of_location ~scopes exp.exp_loc)
          ~attr
          ~mode:alloc_heap
          ~region:true
      in
      let app =
        { ap_func = Lvar funcid;
          ap_args = List.map (fun id -> Lvar id) arg_idents;
          ap_result_layout = Typeopt.layout exp.exp_env exp.exp_type;
          ap_region_close = Rc_normal;
          ap_mode = alloc_heap;
          ap_loc = of_location e.exp_loc ~scopes;
          ap_tailcall = Default_tailcall;
          ap_inlined = Never_inlined;
          ap_specialised = Always_specialise;
          ap_probe = Some {name};
        }
      in
      begin match Config.flambda || Config.flambda2 with
      | true ->
          Llet(Strict, Lambda.layout_function, funcid, handler, Lapply app)
      | false ->
        (* Needs to be lifted to top level manually here,
           because functions that contain other function declarations
           are not inlined by Closure. For example, adding a probe into
           the body of function foo will prevent foo from being inlined
           into another function. *)
        probe_handlers := (funcid, handler)::!probe_handlers;
        Lapply app
      end
    end else begin
      lambda_unit
    end
  | Texp_probe_is_enabled {name} ->
    if !Clflags.native_code && !Clflags.probes then
      Lprim(Pprobe_is_enabled {name}, [], of_location ~scopes e.exp_loc)
    else
      lambda_unit

and pure_module m =
  match m.mod_desc with
    Tmod_ident _ -> Alias
  | Tmod_constraint (m,_,_,_) -> pure_module m
  | _ -> Strict

and transl_list ~scopes expr_list =
  List.map (transl_exp ~scopes) expr_list

and transl_list_with_shape ~scopes expr_list =
  let transl_with_shape e =
    let shape = Lambda.must_be_value (Typeopt.layout e.exp_env e.exp_type) in
    transl_exp ~scopes e, shape
  in
  List.split (List.map transl_with_shape expr_list)

and transl_guard ~scopes guard rhs =
  let layout = Typeopt.layout rhs.exp_env rhs.exp_type in
  let expr = event_before ~scopes rhs (transl_exp ~scopes rhs) in
  match guard with
  | None -> expr
  | Some cond ->
      event_before ~scopes cond
        (Lifthenelse(transl_exp ~scopes cond, expr, staticfail, layout))

and transl_case ~scopes {c_lhs; c_guard; c_rhs} =
  c_lhs, transl_guard ~scopes c_guard c_rhs

and transl_cases ~scopes cases =
  let cases =
    List.filter (fun c -> c.c_rhs.exp_desc <> Texp_unreachable) cases in
  List.map (transl_case ~scopes) cases

and transl_case_try ~scopes {c_lhs; c_guard; c_rhs} =
  iter_exn_names Translprim.add_exception_ident c_lhs;
  Misc.try_finally
    (fun () -> c_lhs, transl_guard ~scopes c_guard c_rhs)
    ~always:(fun () ->
        iter_exn_names Translprim.remove_exception_ident c_lhs)

and transl_cases_try ~scopes cases =
  let cases =
    List.filter (fun c -> c.c_rhs.exp_desc <> Texp_unreachable) cases in
  List.map (transl_case_try ~scopes) cases

and transl_tupled_cases ~scopes patl_expr_list =
  let patl_expr_list =
    List.filter (fun (_,_,e) -> e.exp_desc <> Texp_unreachable)
      patl_expr_list in
  List.map (fun (patl, guard, expr) -> (patl, transl_guard ~scopes guard expr))
    patl_expr_list

and transl_apply ~scopes
      ?(tailcall=Default_tailcall)
      ?(inlined = Default_inlined)
      ?(specialised = Default_specialise)
      ?(position=Rc_normal)
      ?(mode=alloc_heap)
      ~result_layout
      lam sargs loc
  =
  let lapply funct args loc pos mode =
    match funct, pos with
    | Lsend((Self | Public) as k, lmet, lobj, [], _, _, _, _), _ ->
        Lsend(k, lmet, lobj, args, pos, mode, loc, result_layout)
    | Lsend(Cached, lmet, lobj, ([_; _] as largs), _, _, _, _), _ ->
        Lsend(Cached, lmet, lobj, largs @ args, pos, mode, loc, result_layout)
    | Lsend(k, lmet, lobj, largs, (Rc_normal | Rc_nontail), _, _, _),
      (Rc_normal | Rc_nontail) ->
        Lsend(k, lmet, lobj, largs @ args, pos, mode, loc, result_layout)
    | Levent(
      Lsend((Self | Public) as k, lmet, lobj, [], _, _, _, _), _), _ ->
        Lsend(k, lmet, lobj, args, pos, mode, loc, result_layout)
    | Levent(
      Lsend(Cached, lmet, lobj, ([_; _] as largs), _, _, _, _), _), _ ->
        Lsend(Cached, lmet, lobj, largs @ args, pos, mode, loc, result_layout)
    | Levent(
      Lsend(k, lmet, lobj, largs, (Rc_normal | Rc_nontail), _, _, _), _),
      (Rc_normal | Rc_nontail) ->
        Lsend(k, lmet, lobj, largs @ args, pos, mode, loc, result_layout)
    | Lapply ({ ap_region_close = (Rc_normal | Rc_nontail) } as ap),
      (Rc_normal | Rc_nontail) ->
        Lapply
          {ap with ap_args = ap.ap_args @ args; ap_loc = loc;
                   ap_region_close = pos; ap_mode = mode}
    | lexp, _ ->
        Lapply {
          ap_loc=loc;
          ap_func=lexp;
          ap_args=args;
          ap_result_layout=result_layout;
          ap_region_close=pos;
          ap_mode=mode;
          ap_tailcall=tailcall;
          ap_inlined=inlined;
          ap_specialised=specialised;
          ap_probe=None;
        }
  in
  let rec build_apply lam args loc pos ap_mode = function
    | Omitted { mode_closure; mode_arg; mode_ret } :: l ->
        assert (pos = Rc_normal);
        let defs = ref [] in
        let protect name lam =
          match lam with
            Lvar _ | Lconst _ -> lam
          | _ ->
              let id = Ident.create_local name in
              defs := (id, lam) :: !defs;
              Lvar id
        in
        let lam =
          if args = [] then lam else lapply lam (List.rev args) loc pos ap_mode
        in
        let handle = protect "func" lam in
        let l =
          List.map
            (fun arg ->
               match arg with
               | Omitted _ -> arg
               | Arg arg -> Arg (protect "arg" arg))
            l
        in
        let id_arg = Ident.create_local "param" in
        let body =
          let loc = map_scopes enter_partial_or_eta_wrapper loc in
          let mode = transl_alloc_mode mode_closure in
          let arg_mode = transl_alloc_mode mode_arg in
          let ret_mode = transl_alloc_mode mode_ret in
          let body = build_apply handle [Lvar id_arg] loc Rc_normal ret_mode l in
          let nlocal =
            match join_mode mode (join_mode arg_mode ret_mode) with
            | Alloc_local -> 1
            | Alloc_heap -> 0
          in
          let region =
            match ret_mode with
            | Alloc_local -> false
            | Alloc_heap -> true
          in
          lfunction ~kind:(Curried {nlocal}) ~params:[id_arg, Lambda.layout_top]
                    ~return:Lambda.layout_top ~body ~mode ~region
                    ~attr:default_stub_attribute ~loc
        in
        List.fold_right
          (fun (id, lam) body -> Llet(Strict, Lambda.layout_top, id, lam, body))
          !defs body
    | Arg arg :: l -> build_apply lam (arg :: args) loc pos ap_mode l
    | [] -> lapply lam (List.rev args) loc pos ap_mode
  in
  let args =
    List.map
      (fun (_, arg) ->
         match arg with
         | Omitted _ as arg -> arg
         | Arg exp -> Arg (transl_exp ~scopes exp))
      sargs
  in
  build_apply lam [] loc position mode args

and transl_curried_function
      ~scopes loc return
      repr ~region ~curry partial warnings (param:Ident.t) cases =
  let max_arity = Lambda.max_arity () in
  let rec loop ~scopes loc return ~arity ~region ~curry
            partial warnings (param:Ident.t) cases =
    match curry, cases with
      More_args {partial_mode},
      [{c_lhs=pat; c_guard=None;
        c_rhs={exp_desc =
                 Texp_function
                   { arg_label = _; param = param'; cases = cases';
                     partial = partial'; region = region';
                     curry = curry';
                     warnings = warnings' };
               exp_env; exp_type; exp_loc }}]
      when arity < max_arity ->
      (* Lfunctions must have local returns after the first local arg/ret *)
      if Parmatch.inactive ~partial pat
      then
        let partial_mode = transl_alloc_mode partial_mode in
        let layout = layout pat.pat_env pat.pat_type in
        let return_layout = function_return_layout exp_env exp_type in
        let ((fnkind, params, return, region), body) =
          loop ~scopes exp_loc return_layout
            ~arity:(arity + 1) ~region:region' ~curry:curry'
            partial' warnings' param' cases'
        in
        let fnkind =
          match partial_mode, fnkind with
          | _, Tupled ->
             (* arity > 1 prevents this *)
             assert false
          | Alloc_heap, (Curried _ as c) -> c
          | Alloc_local, Curried {nlocal} ->
             (* all subsequent curried arrows should be local *)
             assert (nlocal = List.length params);
             Curried {nlocal = nlocal + 1}
        in
        ((fnkind, (param, layout) :: params, return, region),
         Matching.for_function ~scopes return_layout loc None (Lvar param)
           [pat, body] partial)
      else begin
        begin match partial with
        | Total ->
            let prev = Warnings.backup () in
            Warnings.restore warnings;
            Location.prerr_warning pat.pat_loc
              Match_on_mutable_state_prevent_uncurry;
            Warnings.restore prev
        | Partial -> ()
        end;
        transl_tupled_function ~scopes ~arity ~region ~curry
          loc return repr partial param cases
      end
    | curry, cases ->
      transl_tupled_function ~scopes ~arity ~region ~curry
        loc return repr partial param cases
  in
  loop ~scopes loc return ~arity:1 ~region ~curry
    partial warnings param cases

and transl_tupled_function
      ~scopes ~arity ~region ~curry loc return
      repr partial (param:Ident.t) cases =
  let partial_mode =
    match curry with
    | More_args {partial_mode} | Final_arg {partial_mode} ->
      transl_alloc_mode partial_mode
  in
  match partial_mode, cases with
  | Alloc_heap, {c_lhs={pat_desc = Tpat_tuple pl }} :: _
    when !Clflags.native_code
      && arity = 1
      && List.length pl <= (Lambda.max_arity ()) ->
      begin try
        let size = List.length pl in
        let pats_expr_list =
          List.map
            (fun {c_lhs; c_guard; c_rhs} ->
              (Matching.flatten_pattern size c_lhs, c_guard, c_rhs))
            cases in
        let kinds =
          (* All the patterns might not share the same types. We must take the
             union of the patterns types *)
          match pats_expr_list with
          | [] -> assert false
          | (pats, _, _) :: cases ->
              let first_case_layouts =
                List.map (fun pat -> layout pat.pat_env pat.pat_type) pats
              in
              List.fold_left
                (fun kinds (pats, _, _) ->
                   List.map2 (fun kind pat ->
                       layout_union kind
                         (layout pat.pat_env pat.pat_type))
                     kinds pats)
                first_case_layouts cases
        in
        let tparams =
          List.map (fun kind -> Ident.create_local "param", kind) kinds
        in
        let params = List.map fst tparams in
        let body =
          Matching.for_tupled_function ~scopes loc return params
            (transl_tupled_cases ~scopes pats_expr_list) partial
        in
        let region = region || not (may_allocate_in_region body) in
        ((Tupled, tparams, return, region), body)
    with Matching.Cannot_flatten ->
      transl_function0 ~scopes loc ~region ~partial_mode
        return repr partial param cases
      end
  | _ -> transl_function0 ~scopes loc ~region ~partial_mode
           return repr partial param cases

and transl_function0
      ~scopes loc ~region ~partial_mode return
      repr partial (param:Ident.t) cases =
    let layout =
      match cases with
      | [] ->
        (* With Camlp4, a pattern matching might be empty *)
        Lambda.layout_top
      | {c_lhs=pat} :: other_cases ->
        (* All the patterns might not share the same types. We must take the
           union of the patterns types *)
        List.fold_left (fun ly {c_lhs=pat} ->
          Typeopt.layout_union ly
            (layout pat.pat_env pat.pat_type))
          (layout pat.pat_env pat.pat_type) other_cases
    in
    let body =
      Matching.for_function ~scopes return loc repr (Lvar param)
        (transl_cases ~scopes cases) partial
    in
    let region = region || not (may_allocate_in_region body) in
    let nlocal =
      if not region then 1
      else match partial_mode with
        | Alloc_local -> 1
        | Alloc_heap -> 0
    in
    ((Curried {nlocal}, [param, layout], return, region), body)

and transl_function ~scopes e alloc_mode param arg_mode cases partial warnings region curry =
  let mode = transl_alloc_mode alloc_mode in
  let ((kind, params, return, region), body) =
    event_function ~scopes e
      (function repr ->
<<<<<<< HEAD
         let pl = push_defaults e.exp_loc cases partial warnings in
         let return_layout = function_return_layout e.exp_env e.exp_type in
         transl_curried_function ~scopes e.exp_loc return_layout
=======
         let pl = push_defaults e.exp_loc arg_mode cases partial warnings in
         let return_kind = function_return_value_kind e.exp_env e.exp_type in
         transl_curried_function ~scopes e.exp_loc return_kind
>>>>>>> c703f5f7
           repr ~region ~curry partial warnings param pl)
  in
  let attr = default_function_attribute in
  let loc = of_location ~scopes e.exp_loc in
  let body = if region then maybe_region_layout return body else body in
  let lam = lfunction ~kind ~params ~return ~body ~attr ~loc ~mode ~region in
  let attrs =
    (* Collect attributes from the Pexp_newtype node for locally abstract types.
       Otherwise we'd ignore the attribute in, e.g.;
           fun [@inline] (type a) x -> ...
    *)
    List.fold_left
      (fun attrs (extra_exp, _, extra_attrs) ->
         match extra_exp with
         | Texp_newtype _ -> extra_attrs @ attrs
         | (Texp_constraint _ | Texp_coerce _ | Texp_poly _) -> attrs)
      e.exp_attributes e.exp_extra
  in
  Translattribute.add_function_attributes lam e.exp_loc attrs

(* Like transl_exp, but used when a new scope was just introduced. *)
and transl_scoped_exp ~scopes expr =
  transl_exp1 ~scopes ~in_new_scope:true expr

(* Decides whether a pattern binding should introduce a new scope. *)
and transl_bound_exp ~scopes ~in_structure pat expr =
  let should_introduce_scope =
    match expr.exp_desc with
    | Texp_function _ -> true
    | _ when in_structure -> true
    | _ -> false in
  match pat_bound_idents pat with
  | (id :: _) when should_introduce_scope ->
     transl_scoped_exp ~scopes:(enter_value_definition ~scopes id) expr
  | _ -> transl_exp ~scopes expr

(*
  Notice: transl_let consumes (ie compiles) its pat_expr_list argument,
  and returns a function that will take the body of the lambda-let construct.
  This complication allows choosing any compilation order for the
  bindings and body of let constructs.
*)
and transl_let ~scopes ?(add_regions=false) ?(in_structure=false)
               rec_flag pat_expr_list body_kind =
  match rec_flag with
    Nonrecursive ->
      let rec transl = function
        [] ->
          fun body -> body
      | {vb_pat=pat; vb_expr=expr; vb_attributes=attr; vb_loc} :: rem ->
          let lam = transl_bound_exp ~scopes ~in_structure pat expr in
          let lam = Translattribute.add_function_attributes lam vb_loc attr in
          let lam = if add_regions then maybe_region_exp expr lam else lam in
          let mk_body = transl rem in
          fun body ->
            Matching.for_let ~scopes pat.pat_loc lam pat body_kind (mk_body body)
      in
      transl pat_expr_list
  | Recursive ->
      let idlist =
        List.map
          (fun {vb_pat=pat} -> match pat.pat_desc with
              Tpat_var (id,_,_) -> id
            | _ -> assert false)
        pat_expr_list in
      let transl_case {vb_expr=expr; vb_attributes; vb_loc; vb_pat} id =
        let lam = transl_bound_exp ~scopes ~in_structure vb_pat expr in
        let lam =
          Translattribute.add_function_attributes lam vb_loc vb_attributes
        in
<<<<<<< HEAD
        let lam = if add_regions then maybe_region_exp expr lam else lam in
        begin match transl_exp_mode expr, lam with
        | Alloc_heap, _ -> ()
        | Alloc_local, Lfunction _ -> ()
        | _ -> Misc.fatal_error "transl_let: local recursive non-function"
        end;
=======
        let lam = if add_regions then maybe_region lam else lam in
>>>>>>> c703f5f7
        (id, lam) in
      let lam_bds = List.map2 transl_case pat_expr_list idlist in
      fun body -> Lletrec(lam_bds, body)

and transl_setinstvar ~scopes loc self var expr =
  Lprim(Psetfield_computed (maybe_pointer expr, Assignment modify_heap),
    [self; var; transl_exp ~scopes expr], loc)

and transl_record ~scopes loc env mode fields repres opt_init_expr =
  let size = Array.length fields in
  (* Determine if there are "enough" fields (only relevant if this is a
     functional-style record update *)
  let no_init = match opt_init_expr with None -> true | _ -> false in
  let on_heap = match mode with
    | None -> false (* unboxed is not on heap *)
    | Some m -> is_heap_mode m
  in
  if no_init || size < Config.max_young_wosize || not on_heap
  then begin
    (* Allocate new record with given fields (and remaining fields
       taken from init_expr if any *)
    let init_id = Ident.create_local "init" in
    let lv =
      Array.mapi
        (fun i (lbl, definition) ->
           match definition with
           | Kept typ ->
               let field_kind = must_be_value (layout env typ) in
               let sem =
                 match lbl.lbl_mut with
                 | Immutable -> Reads_agree
                 | Mutable -> Reads_vary
               in
               let access =
                 match repres with
                   Record_regular | Record_inlined _ -> Pfield (i, sem)
                 | Record_unboxed _ -> assert false
                 | Record_extension _ -> Pfield (i + 1, sem)
                 | Record_float ->
                    (* This allocation is always deleted,
                       so it's simpler to leave it Alloc_heap *)
                    Pfloatfield (i, sem, alloc_heap) in
               Lprim(access, [Lvar init_id],
                     of_location ~scopes loc),
               field_kind
           | Overridden (_lid, expr) ->
               let field_kind = must_be_value (layout expr.exp_env expr.exp_type) in
               transl_exp ~scopes expr, field_kind)
        fields
    in
    let ll, shape = List.split (Array.to_list lv) in
    let mut : Lambda.mutable_flag =
      if Array.exists (fun (lbl, _) -> lbl.lbl_mut = Asttypes.Mutable) fields
      then Mutable
      else Immutable in
    let lam =
      try
        if mut = Mutable then raise Not_constant;
        let cl = List.map extract_constant ll in
        match repres with
        | Record_regular -> Lconst(Const_block(0, cl))
        | Record_inlined tag -> Lconst(Const_block(tag, cl))
        | Record_unboxed _ -> Lconst(match cl with [v] -> v | _ -> assert false)
        | Record_float ->
            Lconst(Const_float_block(List.map extract_float cl))
        | Record_extension _ ->
            raise Not_constant
      with Not_constant ->
        let loc = of_location ~scopes loc in
        match repres with
          Record_regular ->
            Lprim(Pmakeblock(0, mut, Some shape, Option.get mode), ll, loc)
        | Record_inlined tag ->
            Lprim(Pmakeblock(tag, mut, Some shape, Option.get mode), ll, loc)
        | Record_unboxed _ -> (match ll with [v] -> v | _ -> assert false)
        | Record_float ->
            Lprim(Pmakefloatblock (mut, Option.get mode), ll, loc)
        | Record_extension path ->
            let slot = transl_extension_path loc env path in
            Lprim(Pmakeblock(0, mut, Some (Pgenval :: shape), Option.get mode),
                  slot :: ll, loc)
    in
    begin match opt_init_expr with
      None -> lam
    | Some init_expr -> Llet(Strict, Lambda.layout_block, init_id,
                             transl_exp ~scopes init_expr, lam)
    end
  end else begin
    (* Take a shallow copy of the init record, then mutate the fields
       of the copy *)
    let copy_id = Ident.create_local "newrecord" in
    let update_field cont (lbl, definition) =
      match definition with
      | Kept _type -> cont
      | Overridden (_lid, expr) ->
          let upd =
            match repres with
              Record_regular
            | Record_inlined _ ->
                let ptr = maybe_pointer expr in
                Psetfield(lbl.lbl_pos, ptr, Assignment modify_heap)
            | Record_unboxed _ -> assert false
            | Record_float ->
                Psetfloatfield (lbl.lbl_pos, Assignment modify_heap)
            | Record_extension _ ->
                let pos = lbl.lbl_pos + 1 in
                let ptr = maybe_pointer expr in
                Psetfield(pos, ptr, Assignment modify_heap)
          in
          Lsequence(Lprim(upd, [Lvar copy_id; transl_exp ~scopes expr],
                          of_location ~scopes loc),
                    cont)
    in
    begin match opt_init_expr with
      None -> assert false
    | Some init_expr ->
<<<<<<< HEAD
        assert (is_heap_mode mode); (* Pduprecord must be Alloc_heap *)
        Llet(Strict, Lambda.layout_block, copy_id,
=======
        assert (is_heap_mode (Option.get mode)); (* Pduprecord must be Alloc_heap and not unboxed *)
        Llet(Strict, Pgenval, copy_id,
>>>>>>> c703f5f7
             Lprim(Pduprecord (repres, size), [transl_exp ~scopes init_expr],
                   of_location ~scopes loc),
             Array.fold_left update_field (Lvar copy_id) fields)
    end
  end

and transl_match ~scopes e arg pat_expr_list partial =
  let layout = Typeopt.layout e.exp_env e.exp_type in
  let rewrite_case (val_cases, exn_cases, static_handlers as acc)
        ({ c_lhs; c_guard; c_rhs } as case) =
    if c_rhs.exp_desc = Texp_unreachable then acc else
    let val_pat, exn_pat = split_pattern c_lhs in
    match val_pat, exn_pat with
    | None, None -> assert false
    | Some pv, None ->
        let val_case =
          transl_case ~scopes { case with c_lhs = pv }
        in
        val_case :: val_cases, exn_cases, static_handlers
    | None, Some pe ->
        let exn_case = transl_case_try ~scopes { case with c_lhs = pe } in
        val_cases, exn_case :: exn_cases, static_handlers
    | Some pv, Some pe ->
        assert (c_guard = None);
        let lbl  = next_raise_count () in
        let static_raise ids =
          Lstaticraise (lbl, List.map (fun id -> Lvar id) ids)
        in
        (* Simplif doesn't like it if binders are not uniq, so we make sure to
           use different names in the value and the exception branches. *)
        let ids_full = Typedtree.pat_bound_idents_full pv in
        let ids = List.map (fun (id, _, _) -> id) ids_full in
        let ids_kinds =
          List.map (fun (id, _, ty) -> id, Typeopt.layout pv.pat_env ty)
            ids_full
        in
        let vids = List.map Ident.rename ids in
        let pv = alpha_pat (List.combine ids vids) pv in
        (* Also register the names of the exception so Re-raise happens. *)
        iter_exn_names Translprim.add_exception_ident pe;
        let rhs =
          Misc.try_finally
            (fun () -> event_before ~scopes c_rhs
                         (transl_exp ~scopes c_rhs))
            ~always:(fun () ->
                iter_exn_names Translprim.remove_exception_ident pe)
        in
        (pv, static_raise vids) :: val_cases,
        (pe, static_raise ids) :: exn_cases,
        (lbl, ids_kinds, rhs) :: static_handlers
  in
  let val_cases, exn_cases, static_handlers =
    let x, y, z = List.fold_left rewrite_case ([], [], []) pat_expr_list in
    List.rev x, List.rev y, List.rev z
  in
  (* In presence of exception patterns, the code we generate for

       match <scrutinees> with
       | <val-patterns> -> <val-actions>
       | <exn-patterns> -> <exn-actions>

     looks like

       staticcatch
         (try (exit <val-exit> <scrutinees>)
          with <exn-patterns> -> <exn-actions>)
       with <val-exit> <val-ids> ->
          match <val-ids> with <val-patterns> -> <val-actions>

     In particular, the 'exit' in the value case ensures that the
     value actions run outside the try..with exception handler.
  *)
  let static_catch scrutinees val_ids handler =
    let id = Typecore.name_pattern "exn" (List.map fst exn_cases) in
    let static_exception_id = next_raise_count () in
    Lstaticcatch
      (Ltrywith (Lstaticraise (static_exception_id, scrutinees), id,
                 Matching.for_trywith ~scopes layout e.exp_loc (Lvar id) exn_cases,
                 layout),
       (static_exception_id, val_ids),
       handler,
      layout)
  in
  let classic =
    match arg, exn_cases with
    | {exp_desc = Texp_tuple (argl, alloc_mode)}, [] ->
      assert (static_handlers = []);
<<<<<<< HEAD
      let mode = transl_exp_mode arg in
      Matching.for_multiple_match ~scopes layout e.exp_loc
=======
      let mode = transl_alloc_mode alloc_mode in
      Matching.for_multiple_match ~scopes kind e.exp_loc
>>>>>>> c703f5f7
        (transl_list ~scopes argl) mode val_cases partial
    | {exp_desc = Texp_tuple (argl, alloc_mode)}, _ :: _ ->
        let val_ids =
          List.map
            (fun arg ->
               Typecore.name_pattern "val" [],
               Typeopt.layout arg.exp_env arg.exp_type
            )
            argl
        in
        let lvars = List.map (fun (id, _) -> Lvar id) val_ids in
        let mode = transl_alloc_mode alloc_mode in
        static_catch (transl_list ~scopes argl) val_ids
          (Matching.for_multiple_match ~scopes layout e.exp_loc
             lvars mode val_cases partial)
    | arg, [] ->
      assert (static_handlers = []);
      Matching.for_function ~scopes layout e.exp_loc
        None (transl_exp ~scopes arg) val_cases partial
    | arg, _ :: _ ->
        let val_id = Typecore.name_pattern "val" (List.map fst val_cases) in
        let k = Typeopt.layout arg.exp_env arg.exp_type in
        static_catch [transl_exp ~scopes arg] [val_id, k]
          (Matching.for_function ~scopes layout e.exp_loc
             None (Lvar val_id) val_cases partial)
  in
  List.fold_left (fun body (static_exception_id, val_ids, handler) ->
    Lstaticcatch (body, (static_exception_id, val_ids), handler, layout)
  ) classic static_handlers

and transl_letop ~scopes loc env let_ ands param case partial warnings =
  let rec loop prev_layout prev_lam = function
    | [] -> prev_lam
    | and_ :: rest ->
        let left_id = Ident.create_local "left" in
        let right_id = Ident.create_local "right" in
        let op =
          transl_ident (of_location ~scopes and_.bop_op_name.loc) env
            and_.bop_op_type and_.bop_op_path and_.bop_op_val Id_value
        in
        let exp = transl_exp ~scopes and_.bop_exp in
        let layout = layout and_.bop_exp.exp_env and_.bop_exp.exp_type in
        let lam =
          bind_with_layout Strict (right_id, layout) exp
            (Lapply{
               ap_loc = of_location ~scopes and_.bop_loc;
               ap_func = op;
               ap_args=[Lvar left_id; Lvar right_id];
               ap_result_layout = Lambda.layout_top;
               ap_region_close=Rc_normal;
               ap_mode=alloc_heap;
               ap_tailcall = Default_tailcall;
               ap_inlined = Default_inlined;
               ap_specialised = Default_specialise;
               ap_probe=None;
             })
        in
        bind_with_layout Strict (left_id, prev_layout) prev_lam (loop Lambda.layout_top lam rest)
  in
  let op =
    transl_ident (of_location ~scopes let_.bop_op_name.loc) env
      let_.bop_op_type let_.bop_op_path let_.bop_op_val Id_value
  in
  let exp = loop (layout let_.bop_exp.exp_env let_.bop_exp.exp_type) (transl_exp ~scopes let_.bop_exp) ands in
  let func =
    let return_layout = layout case.c_rhs.exp_env case.c_rhs.exp_type in
    let curry = More_args { partial_mode = Alloc_mode.global } in
    let (kind, params, return, _region), body =
      event_function ~scopes case.c_rhs
        (function repr ->
           transl_curried_function ~scopes case.c_rhs.exp_loc return_layout
             repr ~region:true ~curry partial warnings param [case])
    in
    let attr = default_function_attribute in
    let loc = of_location ~scopes case.c_rhs.exp_loc in
    let body = maybe_region_layout return body in
    lfunction ~kind ~params ~return ~body ~attr ~loc
              ~mode:alloc_heap ~region:true
  in
  Lapply{
    ap_loc = of_location ~scopes loc;
    ap_func = op;
    ap_args=[exp; func];
    ap_result_layout=Lambda.layout_top;
    ap_region_close=Rc_normal;
    ap_mode=alloc_heap;
    ap_tailcall = Default_tailcall;
    ap_inlined = Default_inlined;
    ap_specialised = Default_specialise;
    ap_probe=None;
  }

(* Wrapper for class/module compilation,
   that can only return global values *)

let transl_exp ~scopes exp =
  maybe_region_exp exp (transl_exp ~scopes exp)

let transl_let ~scopes ?in_structure rec_flag pat_expr_list =
  transl_let ~scopes ~add_regions:true ?in_structure rec_flag pat_expr_list

let transl_scoped_exp ~scopes exp =
  maybe_region_exp exp (transl_scoped_exp ~scopes exp)

let transl_apply
      ~scopes ?tailcall ?inlined ?specialised ?position ?mode ~result_layout fn args loc =
  maybe_region_layout result_layout (transl_apply
      ~scopes ?tailcall ?inlined ?specialised ?position ?mode ~result_layout fn args loc)

(* Error report *)

open Format

let report_error ppf = function
  | Free_super_var ->
      fprintf ppf
        "Ancestor names can only be used to select inherited methods"
  | Unreachable_reached ->
      fprintf ppf "Unreachable expression was reached"

let () =
  Location.register_error_of_exn
    (function
      | Error (loc, err) ->
          Some (Location.error_of_printer ~loc report_error err)
      | _ ->
        None
    )<|MERGE_RESOLUTION|>--- conflicted
+++ resolved
@@ -391,12 +391,8 @@
         let inlined = Translattribute.get_inlined_attribute funct in
         let specialised = Translattribute.get_specialised_attribute funct in
         let position = transl_apply_position pos in
-<<<<<<< HEAD
-        let mode = transl_exp_mode e in
+        let mode = transl_alloc_mode alloc_mode in
         let result_layout = Typeopt.layout e.exp_env e.exp_type in
-=======
-        let mode = transl_alloc_mode alloc_mode in
->>>>>>> c703f5f7
         event_after ~scopes e
           (transl_apply ~scopes ~tailcall ~inlined ~specialised ~position ~mode
              ~result_layout lam extra_args (of_location ~scopes e.exp_loc))
@@ -405,11 +401,7 @@
       let tailcall = Translattribute.get_tailcall_attribute funct in
       let inlined = Translattribute.get_inlined_attribute funct in
       let specialised = Translattribute.get_specialised_attribute funct in
-<<<<<<< HEAD
       let result_layout = Typeopt.layout e.exp_env e.exp_type in
-      let e = { e with exp_desc = Texp_apply(funct, oargs, position) } in
-=======
->>>>>>> c703f5f7
       let position = transl_apply_position position in
       let mode = transl_alloc_mode alloc_mode in
       event_after ~scopes e
@@ -424,13 +416,8 @@
       Ltrywith(transl_exp ~scopes body, id,
                Matching.for_trywith ~scopes layout e.exp_loc (Lvar id)
                  (transl_cases_try ~scopes pat_expr_list),
-<<<<<<< HEAD
                layout)
-  | Texp_tuple el ->
-=======
-               Typeopt.value_kind e.exp_env e.exp_type)
   | Texp_tuple (el, alloc_mode) ->
->>>>>>> c703f5f7
       let ll, shape = transl_list_with_shape ~scopes el in
       begin try
         Lconst(Const_block(0, List.map extract_constant ll))
@@ -1224,15 +1211,9 @@
   let ((kind, params, return, region), body) =
     event_function ~scopes e
       (function repr ->
-<<<<<<< HEAD
-         let pl = push_defaults e.exp_loc cases partial warnings in
+         let pl = push_defaults e.exp_loc arg_mode cases partial warnings in
          let return_layout = function_return_layout e.exp_env e.exp_type in
          transl_curried_function ~scopes e.exp_loc return_layout
-=======
-         let pl = push_defaults e.exp_loc arg_mode cases partial warnings in
-         let return_kind = function_return_value_kind e.exp_env e.exp_type in
-         transl_curried_function ~scopes e.exp_loc return_kind
->>>>>>> c703f5f7
            repr ~region ~curry partial warnings param pl)
   in
   let attr = default_function_attribute in
@@ -1303,16 +1284,7 @@
         let lam =
           Translattribute.add_function_attributes lam vb_loc vb_attributes
         in
-<<<<<<< HEAD
         let lam = if add_regions then maybe_region_exp expr lam else lam in
-        begin match transl_exp_mode expr, lam with
-        | Alloc_heap, _ -> ()
-        | Alloc_local, Lfunction _ -> ()
-        | _ -> Misc.fatal_error "transl_let: local recursive non-function"
-        end;
-=======
-        let lam = if add_regions then maybe_region lam else lam in
->>>>>>> c703f5f7
         (id, lam) in
       let lam_bds = List.map2 transl_case pat_expr_list idlist in
       fun body -> Lletrec(lam_bds, body)
@@ -1429,13 +1401,8 @@
     begin match opt_init_expr with
       None -> assert false
     | Some init_expr ->
-<<<<<<< HEAD
-        assert (is_heap_mode mode); (* Pduprecord must be Alloc_heap *)
+        assert (is_heap_mode (Option.get mode)); (* Pduprecord must be Alloc_heap and not unboxed *)
         Llet(Strict, Lambda.layout_block, copy_id,
-=======
-        assert (is_heap_mode (Option.get mode)); (* Pduprecord must be Alloc_heap and not unboxed *)
-        Llet(Strict, Pgenval, copy_id,
->>>>>>> c703f5f7
              Lprim(Pduprecord (repres, size), [transl_exp ~scopes init_expr],
                    of_location ~scopes loc),
              Array.fold_left update_field (Lvar copy_id) fields)
@@ -1523,13 +1490,8 @@
     match arg, exn_cases with
     | {exp_desc = Texp_tuple (argl, alloc_mode)}, [] ->
       assert (static_handlers = []);
-<<<<<<< HEAD
-      let mode = transl_exp_mode arg in
+      let mode = transl_alloc_mode alloc_mode in
       Matching.for_multiple_match ~scopes layout e.exp_loc
-=======
-      let mode = transl_alloc_mode alloc_mode in
-      Matching.for_multiple_match ~scopes kind e.exp_loc
->>>>>>> c703f5f7
         (transl_list ~scopes argl) mode val_cases partial
     | {exp_desc = Texp_tuple (argl, alloc_mode)}, _ :: _ ->
         let val_ids =

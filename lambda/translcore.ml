(**************************************************************************)
(*                                                                        *)
(*                                 OCaml                                  *)
(*                                                                        *)
(*             Xavier Leroy, projet Cristal, INRIA Rocquencourt           *)
(*                                                                        *)
(*   Copyright 1996 Institut National de Recherche en Informatique et     *)
(*     en Automatique.                                                    *)
(*                                                                        *)
(*   All rights reserved.  This file is distributed under the terms of    *)
(*   the GNU Lesser General Public License version 2.1, with the          *)
(*   special exception on linking described in the file LICENSE.          *)
(*                                                                        *)
(**************************************************************************)

(* Translation from typed abstract syntax to lambda terms,
   for the core language *)

open Misc
open Asttypes
open Primitive
open Types
open Typedtree
open Typeopt
open Lambda
open Debuginfo.Scoped_location

type error =
    Free_super_var
  | Unreachable_reached

exception Error of Location.t * error

let use_dup_for_constant_arrays_bigger_than = 4

(* Forward declaration -- to be filled in by Translmod.transl_module *)
let transl_module =
  ref((fun ~scopes:_ _cc _rootpath _modl -> assert false) :
      scopes:scopes -> module_coercion -> Path.t option ->
      module_expr -> lambda)

let transl_object =
  ref (fun ~scopes:_ _id _s _cl -> assert false :
       scopes:scopes -> Ident.t -> string list -> class_expr -> lambda)

(* Probe handlers are generated from %probe as closed functions
   during transl_exp and immediately lifted to top level. *)
let probe_handlers = ref []
let clear_probe_handlers () = probe_handlers := []
let declare_probe_handlers lam =
  List.fold_left (fun acc (funcid, func) ->
      Llet(Strict, Pgenval, funcid, func, acc))
    lam
    !probe_handlers

(* Compile an exception/extension definition *)

let prim_fresh_oo_id =
  Pccall (Primitive.simple ~name:"caml_fresh_oo_id" ~arity:1 ~alloc:false)

let transl_extension_constructor ~scopes env path ext =
  let path =
    Printtyp.wrap_printing_env env ~error:true (fun () ->
      Option.map (Printtyp.rewrite_double_underscore_paths env) path)
  in
  let name =
    match path, !Clflags.for_package with
      None, _ -> Ident.name ext.ext_id
    | Some p, None -> Path.name p
    | Some p, Some pack -> Printf.sprintf "%s.%s" pack (Path.name p)
  in
  let loc = of_location ~scopes ext.ext_loc in
  match ext.ext_kind with
    Text_decl _ ->
      (* Extension constructors are currently always Alloc_heap.
         They could be Alloc_local, but that would require changes
         to pattern typing, as patterns can close over them. *)
      Lprim (Pmakeblock (Obj.object_tag, Immutable_unique, None, alloc_heap),
        [Lconst (Const_base (Const_string (name, ext.ext_loc, None)));
         Lprim (prim_fresh_oo_id, [Lconst (const_int 0)], loc)],
        loc)
  | Text_rebind(path, _lid) ->
      transl_extension_path loc env path

(* To propagate structured constants *)

exception Not_constant

let extract_constant = function
    Lconst sc -> sc
  | _ -> raise Not_constant

let extract_float = function
    Const_base(Const_float f) -> f
  | _ -> fatal_error "Translcore.extract_float"

let transl_alloc_mode alloc_mode =
  match Alloc_mode.constrain_lower alloc_mode with
  | Global -> alloc_heap
  | Local -> alloc_local

let transl_exp_mode e =
  let alloc_mode = Value_mode.regional_to_global_alloc e.exp_mode in
  transl_alloc_mode alloc_mode

let transl_apply_position position =
  match position with
  | Default -> Rc_normal
  | Nontail -> Rc_nontail
  | Tail ->
    if Config.stack_allocation then Rc_close_at_apply
    else Rc_normal

let may_allocate_in_region lam =
  let rec loop = function
    | Lvar _ | Lmutvar _ | Lconst _ -> ()

    | Lfunction {mode=Alloc_heap} -> ()
    | Lfunction {mode=Alloc_local} -> raise Exit

    | Lapply {ap_mode=Alloc_local}
    | Lsend (_,_,_,_,_,Alloc_local,_) -> raise Exit

    | Lprim (prim, args, _) ->
       begin match Lambda.primitive_may_allocate prim with
       | Some Alloc_local -> raise Exit
       | None | Some Alloc_heap ->
          List.iter loop args
       end
    | Lregion _body ->
       (* [_body] might do local allocations, but not in the current region *)
       ()
    | Lwhile {wh_cond_region=false} -> raise Exit
    | Lwhile {wh_body_region=false} -> raise Exit
    | Lwhile _ -> ()
    | Lfor {for_region=false} -> raise Exit
    | Lfor {for_from; for_to} -> loop for_from; loop for_to
    | ( Lapply _ | Llet _ | Lmutlet _ | Lletrec _ | Lswitch _ | Lstringswitch _
      | Lstaticraise _ | Lstaticcatch _ | Ltrywith _
      | Lifthenelse _ | Lsequence _ | Lassign _ | Lsend _
      | Levent _ | Lifused _) as lam ->
       Lambda.iter_head_constructor loop lam
  in
  if not Config.stack_allocation then false
  else begin
    match loop lam with
    | () -> false
    | exception Exit -> true
  end

let maybe_region lam =
  let rec remove_tail_markers = function
    | Lapply ({ap_region_close = Rc_close_at_apply} as ap) ->
       Lapply ({ap with ap_region_close = Rc_normal})
    | Lsend (k, lmet, lobj, largs, Rc_close_at_apply, mode, loc) ->
       Lsend (k, lmet, lobj, largs, Rc_normal, mode, loc)
    | Lregion _ as lam -> lam
    | lam ->
       Lambda.shallow_map ~tail:remove_tail_markers ~non_tail:Fun.id lam
  in
  if not Config.stack_allocation then lam
  else if may_allocate_in_region lam then Lregion lam
  else remove_tail_markers lam

(* Push the default values under the functional abstractions *)
(* Also push bindings of module patterns, since this sound *)

type binding =
  | Bind_value of value_binding list
  | Bind_module of Ident.t * string option loc * module_presence * module_expr

let wrap_bindings bindings exp =
  List.fold_left
    (fun exp binds ->
      {exp with exp_desc =
       match binds with
       | Bind_value binds -> Texp_let(Nonrecursive, binds, exp)
       | Bind_module (id, name, pres, mexpr) ->
           Texp_letmodule (Some id, name, pres, mexpr, exp)})
    exp bindings

let rec trivial_pat pat =
  match pat.pat_desc with
    Tpat_var _
  | Tpat_any -> true
  | Tpat_construct (_, cd, [], _) ->
      not cd.cstr_generalized && cd.cstr_consts = 1 && cd.cstr_nonconsts = 0
  | Tpat_tuple patl ->
      List.for_all trivial_pat patl
  | _ -> false

let rec push_defaults loc bindings use_lhs cases partial warnings =
  match cases with
    [{c_lhs=pat; c_guard=None;
      c_rhs={exp_desc = Texp_function { arg_label; param; cases; partial;
                                        region; curry; warnings } }
        as exp}] when bindings = [] || trivial_pat pat ->
      let cases = push_defaults exp.exp_loc bindings false cases partial warnings in
      [{c_lhs=pat; c_guard=None;
        c_rhs={exp with exp_desc = Texp_function { arg_label; param; cases;
          partial; region; curry; warnings }}}]
  | [{c_lhs=pat; c_guard=None;
      c_rhs={exp_attributes=[{Parsetree.attr_name = {txt="#default"};_}];
             exp_desc = Texp_let
               (Nonrecursive, binds,
                ({exp_desc = Texp_function _} as e2))}}] ->
      push_defaults loc (Bind_value binds :: bindings) true
                   [{c_lhs=pat;c_guard=None;c_rhs=e2}]
                   partial warnings
  | [{c_lhs=pat; c_guard=None;
      c_rhs={exp_attributes=[{Parsetree.attr_name = {txt="#modulepat"};_}];
             exp_desc = Texp_letmodule
               (Some id, name, pres, mexpr,
                ({exp_desc = Texp_function _} as e2))}}] ->
      push_defaults loc (Bind_module (id, name, pres, mexpr) :: bindings) true
                   [{c_lhs=pat;c_guard=None;c_rhs=e2}]
                   partial warnings
  | [{c_lhs=pat; c_guard=None; c_rhs=exp} as case]
    when use_lhs || trivial_pat pat && exp.exp_desc <> Texp_unreachable ->
      [{case with c_rhs = wrap_bindings bindings exp}]
  | {c_lhs=pat; c_rhs=exp; c_guard=_} :: _ when bindings <> [] ->
      let param = Typecore.name_cases "param" cases in
      let desc =
        {val_type = pat.pat_type; val_kind = Val_reg;
         val_attributes = []; Types.val_loc = Location.none;
         val_uid = Types.Uid.internal_not_actually_unique; }
      in
      let env = Env.add_value param desc exp.exp_env in
      let name = Ident.name param in
      let exp =
        let cases =
          let pure_case ({c_lhs; _} as case) =
            {case with c_lhs = as_computation_pattern c_lhs} in
          List.map pure_case cases in
        { exp with exp_loc = loc; exp_env = env; exp_desc =
          Texp_match
            ({exp with exp_type = pat.pat_type; exp_env = env; exp_desc =
              Texp_ident
                (Path.Pident param, mknoloc (Longident.Lident name),
                 desc, Id_value)},
             cases, partial) }
      in
      [{c_lhs = {pat with pat_desc = Tpat_var (param, mknoloc name)};
        c_guard = None; c_rhs= wrap_bindings bindings exp}]
  | _ ->
      cases

let push_defaults loc = push_defaults loc [] false

(* Insertion of debugging events *)

let event_before ~scopes exp lam =
  Translprim.event_before (of_location ~scopes exp.exp_loc) exp lam

let event_after ~scopes exp lam =
  Translprim.event_after (of_location ~scopes exp.exp_loc) exp lam

let event_function ~scopes exp lam =
  if !Clflags.debug && not !Clflags.native_code then
    let repr = Some (ref 0) in
    let (info, body) = lam repr in
    (info,
     Levent(body, {lev_loc = of_location ~scopes exp.exp_loc;
                   lev_kind = Lev_function;
                   lev_repr = repr;
                   lev_env = exp.exp_env}))
  else
    lam None

(* Assertions *)

let assert_failed ~scopes exp =
  let slot =
    transl_extension_path Loc_unknown
      Env.initial_safe_string Predef.path_assert_failure
  in
  let loc = exp.exp_loc in
  let (fname, line, char) =
    Location.get_pos_info loc.Location.loc_start
  in
  let loc = of_location ~scopes exp.exp_loc in
  Lprim(Praise Raise_regular, [event_after ~scopes exp
    (Lprim(Pmakeblock(0, Immutable, None, alloc_heap),
          [slot;
           Lconst(Const_block(0,
              [Const_base(Const_string (fname, exp.exp_loc, None));
               Const_base(Const_int line);
               Const_base(Const_int char)]))], loc))], loc)
;;

let rec cut n l =
  if n = 0 then ([],l) else
  match l with [] -> failwith "Translcore.cut"
  | a::l -> let (l1,l2) = cut (n-1) l in (a::l1,l2)

(* Translation of expressions *)

let rec iter_exn_names f pat =
  match pat.pat_desc with
  | Tpat_var (id, _) -> f id
  | Tpat_alias (p, id, _) ->
      f id;
      iter_exn_names f p
  | _ -> ()

let transl_ident loc env ty path desc kind =
  match desc.val_kind, kind with
  | Val_prim p, Id_prim pmode ->
      let poly_mode = Option.map transl_alloc_mode pmode in
      Translprim.transl_primitive loc p env ty ~poly_mode (Some path)
  | Val_anc _, Id_value ->
      raise(Error(to_location loc, Free_super_var))
  | (Val_reg | Val_self _), Id_value ->
      transl_value_path loc env path
  |  _ -> fatal_error "Translcore.transl_exp: bad Texp_ident"

let can_apply_primitive p pmode pos args =
  let is_omitted = function
    | Arg _ -> false
    | Omitted _ -> true
  in
  if List.exists (fun (_, arg) -> is_omitted arg) args then false
  else begin
    let nargs = List.length args in
    if nargs = p.prim_arity then true
    else if nargs < p.prim_arity then false
    else if pos <> Typedtree.Tail then true
    else begin
      let return_mode = Ctype.prim_mode pmode p.prim_native_repr_res in
      is_heap_mode (transl_alloc_mode return_mode)
    end
  end

let rec transl_exp ~scopes e =
  transl_exp1 ~scopes ~in_new_scope:false e

(* ~in_new_scope tracks whether we just opened a new scope.

   We go to some trouble to avoid introducing many new anonymous function
   scopes, as `let f a b = ...` is desugared to several Pexp_fun.
*)
and transl_exp1 ~scopes ~in_new_scope e =
  List.iter (Translattribute.check_attribute e) e.exp_attributes;
  let eval_once =
    (* Whether classes for immediate objects must be cached *)
    match e.exp_desc with
      Texp_function _ | Texp_for _ | Texp_while _ -> false
    | _ -> true
  in
  if eval_once then transl_exp0 ~scopes ~in_new_scope  e else
  Translobj.oo_wrap e.exp_env true (transl_exp0 ~scopes ~in_new_scope) e

and transl_exp0 ~in_new_scope ~scopes e =
  match e.exp_desc with
  | Texp_ident(path, _, desc, kind) ->
      transl_ident (of_location ~scopes e.exp_loc)
        e.exp_env e.exp_type path desc kind
  | Texp_constant cst ->
      Lconst(Const_base cst)
  | Texp_let(rec_flag, pat_expr_list, body) ->
      let body_kind = Typeopt.value_kind body.exp_env body.exp_type in
      transl_let ~scopes rec_flag pat_expr_list
        body_kind (event_before ~scopes body (transl_exp ~scopes body))
  | Texp_function { arg_label = _; param; cases; partial;
                    region; curry; warnings } ->
      let scopes =
        if in_new_scope then scopes
        else enter_anonymous_function ~scopes
      in
      transl_function ~scopes e param cases partial warnings region curry
  | Texp_apply({ exp_desc = Texp_ident(path, _, {val_kind = Val_prim p},
                                       Id_prim pmode);
                exp_type = prim_type } as funct, oargs, pos)
    when can_apply_primitive p pmode pos oargs ->
      let argl, extra_args = cut p.prim_arity oargs in
      let arg_exps =
         List.map (function _, Arg x -> x | _ -> assert false) argl
      in
      let args = transl_list ~scopes arg_exps in
      let prim_exp = if extra_args = [] then Some e else None in
      let position =
        if extra_args = [] then transl_apply_position pos
        else Rc_normal
      in
      let prim_mode = Option.map transl_alloc_mode pmode in
      let lam =
        Translprim.transl_primitive_application
          (of_location ~scopes e.exp_loc) p e.exp_env prim_type prim_mode
          path prim_exp args arg_exps position
      in
      if extra_args = [] then lam
      else begin
        let tailcall, funct =
          Translattribute.get_tailcall_attribute funct
        in
        let inlined, funct =
          Translattribute.get_and_remove_inlined_attribute funct
        in
        let specialised, funct =
          Translattribute.get_and_remove_specialised_attribute funct
        in
        let e = { e with exp_desc = Texp_apply(funct, oargs, pos) } in
        let position = transl_apply_position pos in
        let mode = transl_exp_mode e in
        event_after ~scopes e
          (transl_apply ~scopes ~tailcall ~inlined ~specialised ~position ~mode
             lam extra_args (of_location ~scopes e.exp_loc))
      end
  | Texp_apply(funct, oargs, position) ->
      let tailcall, funct =
        Translattribute.get_tailcall_attribute funct
      in
      let inlined, funct =
        Translattribute.get_and_remove_inlined_attribute funct
      in
      let specialised, funct =
        Translattribute.get_and_remove_specialised_attribute funct
      in
      let e = { e with exp_desc = Texp_apply(funct, oargs, position) } in
      let position = transl_apply_position position in
      let mode = transl_exp_mode e in
      event_after ~scopes e
        (transl_apply ~scopes ~tailcall ~inlined ~specialised
           ~position ~mode (transl_exp ~scopes funct)
           oargs (of_location ~scopes e.exp_loc))
  | Texp_match(arg, pat_expr_list, partial) ->
      transl_match ~scopes e arg pat_expr_list partial
  | Texp_try(body, pat_expr_list) ->
      let id = Typecore.name_cases "exn" pat_expr_list in
      let k = Typeopt.value_kind e.exp_env e.exp_type in
      Ltrywith(transl_exp ~scopes body, id,
               Matching.for_trywith ~scopes k e.exp_loc (Lvar id)
                 (transl_cases_try ~scopes pat_expr_list),
               Typeopt.value_kind e.exp_env e.exp_type)
  | Texp_tuple el ->
      let ll, shape = transl_list_with_shape ~scopes el in
      begin try
        Lconst(Const_block(0, List.map extract_constant ll))
      with Not_constant ->
        Lprim(Pmakeblock(0, Immutable, Some shape,
                         transl_exp_mode e),
              ll,
              (of_location ~scopes e.exp_loc))
      end
  | Texp_construct(_, cstr, args) ->
      let ll, shape = transl_list_with_shape ~scopes args in
      if cstr.cstr_inlined <> None then begin match ll with
        | [x] -> x
        | _ -> assert false
      end else begin match cstr.cstr_tag with
        Cstr_constant n ->
          Lconst(const_int n)
      | Cstr_unboxed ->
          (match ll with [v] -> v | _ -> assert false)
      | Cstr_block n ->
          begin try
            Lconst(Const_block(n, List.map extract_constant ll))
          with Not_constant ->
            Lprim(Pmakeblock(n, Immutable, Some shape,
                             transl_exp_mode e),
                  ll,
                  of_location ~scopes e.exp_loc)
          end
      | Cstr_extension(path, is_const) ->
          let lam = transl_extension_path
                      (of_location ~scopes e.exp_loc) e.exp_env path in
          if is_const then lam
          else
            Lprim(Pmakeblock(0, Immutable, Some (Pgenval :: shape),
                             transl_exp_mode e),
                  lam :: ll, of_location ~scopes e.exp_loc)
      end
  | Texp_extension_constructor (_, path) ->
      transl_extension_path (of_location ~scopes e.exp_loc) e.exp_env path
  | Texp_variant(l, arg) ->
      let tag = Btype.hash_variant l in
      begin match arg with
        None -> Lconst(const_int tag)
      | Some arg ->
          let lam = transl_exp ~scopes arg in
          try
            Lconst(Const_block(0, [const_int tag;
                                   extract_constant lam]))
          with Not_constant ->
            Lprim(Pmakeblock(0, Immutable, None,
                             transl_exp_mode e),
                  [Lconst(const_int tag); lam],
                  of_location ~scopes e.exp_loc)
      end
  | Texp_record {fields; representation; extended_expression} ->
      transl_record ~scopes e.exp_loc e.exp_env
        (transl_exp_mode e)
        fields representation extended_expression
  | Texp_field(arg, _, lbl) ->
      let targ = transl_exp ~scopes arg in
      let sem =
        match lbl.lbl_mut with
        | Immutable -> Reads_agree
        | Mutable -> Reads_vary
      in
      begin match lbl.lbl_repres with
          Record_regular | Record_inlined _ ->
          Lprim (Pfield (lbl.lbl_pos, sem), [targ],
                 of_location ~scopes e.exp_loc)
        | Record_unboxed _ -> targ
        | Record_float ->
          let mode = transl_exp_mode e in
          Lprim (Pfloatfield (lbl.lbl_pos, sem, mode), [targ],
                 of_location ~scopes e.exp_loc)
        | Record_extension _ ->
          Lprim (Pfield (lbl.lbl_pos + 1, sem), [targ],
                 of_location ~scopes e.exp_loc)
      end
  | Texp_setfield(arg, _, lbl, newval) ->
      let mode =
        let arg_mode = Value_mode.regional_to_local_alloc arg.exp_mode in
        Assignment (transl_alloc_mode arg_mode)
      in
      let access =
        match lbl.lbl_repres with
          Record_regular
        | Record_inlined _ ->
          Psetfield(lbl.lbl_pos, maybe_pointer newval, mode)
        | Record_unboxed _ -> assert false
        | Record_float -> Psetfloatfield (lbl.lbl_pos, mode)
        | Record_extension _ ->
          Psetfield (lbl.lbl_pos + 1, maybe_pointer newval, mode)
      in
      Lprim(access, [transl_exp ~scopes arg; transl_exp ~scopes newval],
            of_location ~scopes e.exp_loc)
  | Texp_array expr_list ->
      let kind = array_kind e in
      let ll = transl_list ~scopes expr_list in
      let mode = transl_exp_mode e in
      begin try
        (* For native code the decision as to which compilation strategy to
           use is made later.  This enables the Flambda passes to lift certain
           kinds of array definitions to symbols. *)
        (* Deactivate constant optimization if array is small enough *)
        if List.length ll <= use_dup_for_constant_arrays_bigger_than
        then begin
          raise Not_constant
        end;
        (* Pduparray only works in Alloc_heap mode *)
        if is_local_mode mode then raise Not_constant;
        begin match List.map extract_constant ll with
        | exception Not_constant when kind = Pfloatarray ->
            (* We cannot currently lift [Pintarray] arrays safely in Flambda
               because [caml_modify] might be called upon them (e.g. from
               code operating on polymorphic arrays, or functions such as
               [caml_array_blit].
               To avoid having different Lambda code for
               bytecode/Closure vs.  Flambda, we always generate
               [Pduparray] here, and deal with it in [Bytegen] (or in
               the case of Closure, in [Cmmgen], which already has to
               handle [Pduparray Pmakearray Pfloatarray] in the case
               where the array turned out to be inconstant).
               When not [Pfloatarray], the exception propagates to the handler
               below. *)
            let imm_array =
              Lprim (Pmakearray (kind, Immutable, mode), ll,
                     of_location ~scopes e.exp_loc)
            in
            Lprim (Pduparray (kind, Mutable), [imm_array],
                   of_location ~scopes e.exp_loc)
        | cl ->
            let imm_array =
              if Config.flambda2 then
                Lprim (Pmakearray (kind, Immutable, mode), ll,
                       of_location ~scopes e.exp_loc)
              else
                match kind with
                | Paddrarray | Pintarray ->
                  Lconst(Const_block(0, cl))
                | Pfloatarray ->
                  Lconst(Const_float_array(List.map extract_float cl))
                | Pgenarray ->
                  raise Not_constant    (* can this really happen? *)
            in
            Lprim (Pduparray (kind, Mutable), [imm_array],
                   of_location ~scopes e.exp_loc)
        end
      with Not_constant ->
        Lprim(Pmakearray (kind, Mutable, mode), ll,
              of_location ~scopes e.exp_loc)
      end
  | Texp_ifthenelse(cond, ifso, Some ifnot) ->
      Lifthenelse(transl_exp ~scopes cond,
                  event_before ~scopes ifso (transl_exp ~scopes ifso),
                  event_before ~scopes ifnot (transl_exp ~scopes ifnot),
                  Typeopt.value_kind e.exp_env e.exp_type)
  | Texp_ifthenelse(cond, ifso, None) ->
      Lifthenelse(transl_exp ~scopes cond,
                  event_before ~scopes ifso (transl_exp ~scopes ifso),
                  lambda_unit,
                  Pintval (* unit *))
  | Texp_sequence(expr1, expr2) ->
      Lsequence(transl_exp ~scopes expr1,
                event_before ~scopes expr2 (transl_exp ~scopes expr2))
  | Texp_while {wh_body; wh_body_region; wh_cond; wh_cond_region} ->
      let cond = transl_exp ~scopes wh_cond in
      let body = transl_exp ~scopes wh_body in
      Lwhile {
        wh_cond = if wh_cond_region then maybe_region cond else cond;
        wh_cond_region;
        wh_body = event_before ~scopes wh_body
                    (if wh_body_region then maybe_region body else body);
        wh_body_region;
      }
  | Texp_arr_comprehension (body, blocks) ->
    (*One block consists of comprehension statements connected by "and".*)
    let loc = of_location ~scopes e.exp_loc in
    let array_kind = Typeopt.array_kind e in
    Translcomprehension.transl_arr_comprehension
      body blocks ~array_kind ~scopes ~loc ~transl_exp
  | Texp_list_comprehension (body, blocks) ->
    let loc = of_location ~scopes e.exp_loc in
    Translcomprehension.transl_list_comprehension
      body blocks ~scopes ~loc ~transl_exp
  | Texp_for {for_id; for_from; for_to; for_dir; for_body; for_region} ->
      let body = transl_exp ~scopes for_body in
      Lfor {
        for_id;
        for_from = transl_exp ~scopes for_from;
        for_to = transl_exp ~scopes for_to;
        for_dir;
        for_body = event_before ~scopes for_body
                     (if for_region then maybe_region body else body);
        for_region;
      }
  | Texp_send(expr, met, pos) ->
      let lam =
        let pos = transl_apply_position pos in
        let mode = transl_exp_mode e in
        let loc = of_location ~scopes e.exp_loc in
        match met with
        | Tmeth_val id ->
            let obj = transl_exp ~scopes expr in
            Lsend (Self, Lvar id, obj, [], pos, mode, loc)
        | Tmeth_name nm ->
            let obj = transl_exp ~scopes expr in
            let (tag, cache) = Translobj.meth obj nm in
            let kind = if cache = [] then Public else Cached in
            Lsend (kind, tag, obj, cache, pos, mode, loc)
        | Tmeth_ancestor(meth, path_self) ->
            let self = transl_value_path loc e.exp_env path_self in
            Lapply {ap_loc = loc;
                    ap_func = Lvar meth;
                    ap_args = [self];
                    ap_mode = mode;
                    ap_region_close = pos;
                    ap_probe = None;
                    ap_tailcall = Default_tailcall;
                    ap_inlined = Default_inlined;
                    ap_specialised = Default_specialise}
      in
      event_after ~scopes e lam
  | Texp_new (cl, {Location.loc=loc}, _, pos) ->
      let loc = of_location ~scopes loc in
      let pos = transl_apply_position pos in
      Lapply{
        ap_loc=loc;
        ap_func=
          Lprim(Pfield (0, Reads_vary),
              [transl_class_path loc e.exp_env cl], loc);
        ap_args=[lambda_unit];
        ap_region_close=pos;
        ap_mode=alloc_heap;
        ap_tailcall=Default_tailcall;
        ap_inlined=Default_inlined;
        ap_specialised=Default_specialise;
        ap_probe=None;
      }
  | Texp_instvar(path_self, path, _) ->
      let loc = of_location ~scopes e.exp_loc in
      let self = transl_value_path loc e.exp_env path_self in
      let var = transl_value_path loc e.exp_env path in
      Lprim(Pfield_computed Reads_vary, [self; var], loc)
  | Texp_setinstvar(path_self, path, _, expr) ->
      let loc = of_location ~scopes e.exp_loc in
      let self = transl_value_path loc e.exp_env path_self in
      let var = transl_value_path loc e.exp_env path in
      transl_setinstvar ~scopes loc self var expr
  | Texp_override(path_self, modifs) ->
      let loc = of_location ~scopes e.exp_loc in
      let self = transl_value_path loc e.exp_env path_self in
      let cpy = Ident.create_local "copy" in
      Llet(Strict, Pgenval, cpy,
           Lapply{
             ap_loc=Loc_unknown;
             ap_func=Translobj.oo_prim "copy";
             ap_args=[self];
             ap_region_close=Rc_normal;
             ap_mode=alloc_heap;
             ap_tailcall=Default_tailcall;
             ap_inlined=Default_inlined;
             ap_specialised=Default_specialise;
             ap_probe=None;
           },
           List.fold_right
             (fun (id, _, expr) rem ->
                Lsequence(transl_setinstvar ~scopes Loc_unknown
                            (Lvar cpy) (Lvar id) expr, rem))
             modifs
             (Lvar cpy))
  | Texp_letmodule(None, loc, Mp_present, modl, body) ->
      let lam = !transl_module ~scopes Tcoerce_none None modl in
      Lsequence(Lprim(Pignore, [lam], of_location ~scopes loc.loc),
                transl_exp ~scopes body)
  | Texp_letmodule(Some id, loc, Mp_present, modl, body) ->
      let defining_expr =
        let mod_scopes = enter_module_definition ~scopes id in
        let lam = !transl_module ~scopes:mod_scopes Tcoerce_none None modl in
        Levent (lam, {
          lev_loc = of_location ~scopes loc.loc;
          lev_kind = Lev_module_definition id;
          lev_repr = None;
          lev_env = Env.empty;
        })
      in
      Llet(Strict, Pgenval, id, defining_expr, transl_exp ~scopes body)
  | Texp_letmodule(_, _, Mp_absent, _, body) ->
      transl_exp ~scopes body
  | Texp_letexception(cd, body) ->
      Llet(Strict, Pgenval,
           cd.ext_id, transl_extension_constructor ~scopes e.exp_env None cd,
           transl_exp ~scopes body)
  | Texp_pack modl ->
      !transl_module ~scopes Tcoerce_none None modl
  | Texp_assert {exp_desc=Texp_construct(_, {cstr_name="false"}, _)} ->
      assert_failed ~scopes e
  | Texp_assert (cond) ->
      if !Clflags.noassert
      then lambda_unit
      else begin
        Lifthenelse
          (transl_exp ~scopes cond,
           lambda_unit,
           assert_failed ~scopes e,
           Pintval (* unit *))
      end
  | Texp_lazy e ->
      (* when e needs no computation (constants, identifiers, ...), we
         optimize the translation just as Lazy.lazy_from_val would
         do *)
      assert (is_heap_mode (transl_exp_mode e));
      begin match Typeopt.classify_lazy_argument e with
      | `Constant_or_function ->
        (* A constant expr (of type <> float if [Config.flat_float_array] is
           true) gets compiled as itself. *)
         transl_exp ~scopes e
      | `Float_that_cannot_be_shortcut ->
          (* We don't need to wrap with Popaque: this forward
             block will never be shortcutted since it points to a float
             and Config.flat_float_array is true. *)
         Lprim(Pmakeblock(Obj.forward_tag, Immutable, None,
                          alloc_heap),
                [transl_exp ~scopes e], of_location ~scopes e.exp_loc)
      | `Identifier `Forward_value ->
         (* CR-someday mshinwell: Consider adding a new primitive
            that expresses the construction of forward_tag blocks.
            We need to use [Popaque] here to prevent unsound
            optimisation in Flambda, but the concept of a mutable
            block doesn't really match what is going on here.  This
            value may subsequently turn into an immediate... *)
         Lprim (Popaque,
                [Lprim(Pmakeblock(Obj.forward_tag, Immutable, None,
                                  alloc_heap),
                       [transl_exp ~scopes e],
                       of_location ~scopes e.exp_loc)],
                of_location ~scopes e.exp_loc)
      | `Identifier `Other ->
         transl_exp ~scopes e
      | `Other ->
         (* other cases compile to a lazy block holding a function *)
         let scopes = enter_lazy ~scopes in
         let fn = lfunction ~kind:(Curried {nlocal=0})
                            ~params:[Ident.create_local "param", Pgenval]
                            ~return:Pgenval
                            ~attr:default_function_attribute
                            ~loc:(of_location ~scopes e.exp_loc)
                            ~mode:alloc_heap
                            ~region:true
                            ~body:(maybe_region (transl_exp ~scopes e))
         in
          Lprim(Pmakeblock(Config.lazy_tag, Mutable, None, alloc_heap), [fn],
                of_location ~scopes e.exp_loc)
      end
  | Texp_object (cs, meths) ->
      let cty = cs.cstr_type in
      let cl = Ident.create_local "object" in
      !transl_object ~scopes cl meths
        { cl_desc = Tcl_structure cs;
          cl_loc = e.exp_loc;
          cl_type = Cty_signature cty;
          cl_env = e.exp_env;
          cl_attributes = [];
         }
  | Texp_letop{let_; ands; param; body; partial; warnings} ->
      event_after ~scopes e
        (transl_letop ~scopes e.exp_loc e.exp_env let_ ands
           param body partial warnings)
  | Texp_unreachable ->
      raise (Error (e.exp_loc, Unreachable_reached))
  | Texp_open (od, e) ->
      let pure = pure_module od.open_expr in
      (* this optimization shouldn't be needed because Simplif would
          actually remove the [Llet] when it's not used.
          But since [scan_used_globals] runs before Simplif, we need to
          do it. *)
      begin match od.open_bound_items with
      | [] when pure = Alias -> transl_exp ~scopes e
      | _ ->
          let oid = Ident.create_local "open" in
          let body, _ =
            List.fold_left (fun (body, pos) id ->
              Llet(Alias, Pgenval, id,
                   Lprim(mod_field pos, [Lvar oid],
                         of_location ~scopes od.open_loc), body),
              pos + 1
            ) (transl_exp ~scopes e, 0)
              (bound_value_identifiers od.open_bound_items)
          in
          Llet(pure, Pgenval, oid,
               !transl_module ~scopes Tcoerce_none None od.open_expr, body)
      end
  | Texp_probe {name; handler=exp} ->
    if !Clflags.native_code && !Clflags.probes then begin
      let lam = transl_exp ~scopes exp in
      let map =
        Ident.Set.fold (fun v acc -> Ident.Map.add v (Ident.rename v) acc)
          (free_variables lam)
          Ident.Map.empty
      in
      let arg_idents, param_idents = Ident.Map.bindings map |> List.split in
      let body = Lambda.rename map lam in
      let attr =
        { inline = Never_inline;
          specialise = Always_specialise;
          local = Never_local;
          check = Default_check;
          loop = Never_loop;
          is_a_functor = false;
          stub = false;
          poll = Default_poll;
<<<<<<< HEAD
=======
          tmc_candidate = false;
>>>>>>> 5bf28202
        } in
      let funcid = Ident.create_local ("probe_handler_" ^ name) in
      let handler =
        let scopes = enter_value_definition ~scopes funcid in
        lfunction
          ~kind:(Curried {nlocal=0})
          ~params:(List.map (fun v -> v, Pgenval) param_idents)
          ~return:Pgenval
          ~body
          ~loc:(of_location ~scopes exp.exp_loc)
          ~attr
          ~mode:alloc_heap
          ~region:true
      in
      let app =
        { ap_func = Lvar funcid;
          ap_args = List.map (fun id -> Lvar id) arg_idents;
          ap_region_close = Rc_normal;
          ap_mode = alloc_heap;
          ap_loc = of_location e.exp_loc ~scopes;
          ap_tailcall = Default_tailcall;
          ap_inlined = Never_inlined;
          ap_specialised = Always_specialise;
          ap_probe = Some {name};
        }
      in
      begin match Config.flambda || Config.flambda2 with
      | true ->
          Llet(Strict, Pgenval, funcid, handler, Lapply app)
      | false ->
        (* Needs to be lifted to top level manually here,
           because functions that contain other function declarations
           are not inlined by Closure. For example, adding a probe into
           the body of function foo will prevent foo from being inlined
           into another function. *)
        probe_handlers := (funcid, handler)::!probe_handlers;
        Lapply app
      end
    end else begin
      lambda_unit
    end
  | Texp_probe_is_enabled {name} ->
    if !Clflags.native_code && !Clflags.probes then
      Lprim(Pprobe_is_enabled {name}, [], of_location ~scopes e.exp_loc)
    else
      lambda_unit

and pure_module m =
  match m.mod_desc with
    Tmod_ident _ -> Alias
  | Tmod_constraint (m,_,_,_) -> pure_module m
  | _ -> Strict

and transl_list ~scopes expr_list =
  List.map (transl_exp ~scopes) expr_list

and transl_list_with_shape ~scopes expr_list =
  let transl_with_shape e =
    let shape = Typeopt.value_kind e.exp_env e.exp_type in
    transl_exp ~scopes e, shape
  in
  List.split (List.map transl_with_shape expr_list)

and transl_guard ~scopes guard rhs =
  let kind = Typeopt.value_kind rhs.exp_env rhs.exp_type in
  let expr = event_before ~scopes rhs (transl_exp ~scopes rhs) in
  match guard with
  | None -> expr
  | Some cond ->
      event_before ~scopes cond
        (Lifthenelse(transl_exp ~scopes cond, expr, staticfail, kind))

and transl_case ~scopes {c_lhs; c_guard; c_rhs} =
  c_lhs, transl_guard ~scopes c_guard c_rhs

and transl_cases ~scopes cases =
  let cases =
    List.filter (fun c -> c.c_rhs.exp_desc <> Texp_unreachable) cases in
  List.map (transl_case ~scopes) cases

and transl_case_try ~scopes {c_lhs; c_guard; c_rhs} =
  iter_exn_names Translprim.add_exception_ident c_lhs;
  Misc.try_finally
    (fun () -> c_lhs, transl_guard ~scopes c_guard c_rhs)
    ~always:(fun () ->
        iter_exn_names Translprim.remove_exception_ident c_lhs)

and transl_cases_try ~scopes cases =
  let cases =
    List.filter (fun c -> c.c_rhs.exp_desc <> Texp_unreachable) cases in
  List.map (transl_case_try ~scopes) cases

and transl_tupled_cases ~scopes patl_expr_list =
  let patl_expr_list =
    List.filter (fun (_,_,e) -> e.exp_desc <> Texp_unreachable)
      patl_expr_list in
  List.map (fun (patl, guard, expr) -> (patl, transl_guard ~scopes guard expr))
    patl_expr_list

and transl_apply ~scopes
      ?(tailcall=Default_tailcall)
      ?(inlined = Default_inlined)
      ?(specialised = Default_specialise)
      ?(position=Rc_normal)
      ?(mode=alloc_heap)
      lam sargs loc
  =
  let lapply funct args loc pos mode =
    match funct, pos with
    | Lsend((Self | Public) as k, lmet, lobj, [], _, _, _), _ ->
        Lsend(k, lmet, lobj, args, pos, mode, loc)
    | Lsend(Cached, lmet, lobj, ([_; _] as largs), _, _, _), _ ->
        Lsend(Cached, lmet, lobj, largs @ args, pos, mode, loc)
    | Lsend(k, lmet, lobj, largs, (Rc_normal | Rc_nontail), _, _),
      (Rc_normal | Rc_nontail) ->
        Lsend(k, lmet, lobj, largs @ args, pos, mode, loc)
    | Levent(
      Lsend((Self | Public) as k, lmet, lobj, [], _, _, _), _), _ ->
        Lsend(k, lmet, lobj, args, pos, mode, loc)
    | Levent(
      Lsend(Cached, lmet, lobj, ([_; _] as largs), _, _, _), _), _ ->
        Lsend(Cached, lmet, lobj, largs @ args, pos, mode, loc)
    | Levent(
      Lsend(k, lmet, lobj, largs, (Rc_normal | Rc_nontail), _, _), _),
      (Rc_normal | Rc_nontail) ->
        Lsend(k, lmet, lobj, largs @ args, pos, mode, loc)
    | Lapply ({ ap_region_close = (Rc_normal | Rc_nontail) } as ap),
      (Rc_normal | Rc_nontail) ->
        Lapply
          {ap with ap_args = ap.ap_args @ args; ap_loc = loc;
                   ap_region_close = pos; ap_mode = mode}
    | lexp, _ ->
        Lapply {
          ap_loc=loc;
          ap_func=lexp;
          ap_args=args;
          ap_region_close=pos;
          ap_mode=mode;
          ap_tailcall=tailcall;
          ap_inlined=inlined;
          ap_specialised=specialised;
          ap_probe=None;
        }
  in
  let rec build_apply lam args loc pos ap_mode = function
    | Omitted { mode_closure; mode_arg; mode_ret } :: l ->
        assert (pos = Rc_normal);
        let defs = ref [] in
        let protect name lam =
          match lam with
            Lvar _ | Lconst _ -> lam
          | _ ->
              let id = Ident.create_local name in
              defs := (id, lam) :: !defs;
              Lvar id
        in
        let lam =
          if args = [] then lam else lapply lam (List.rev args) loc pos ap_mode
        in
        let handle = protect "func" lam in
        let l =
          List.map
            (fun arg ->
               match arg with
               | Omitted _ -> arg
               | Arg arg -> Arg (protect "arg" arg))
            l
        in
        let id_arg = Ident.create_local "param" in
        let body =
          let loc = map_scopes enter_partial_or_eta_wrapper loc in
          let mode = transl_alloc_mode mode_closure in
          let arg_mode = transl_alloc_mode mode_arg in
          let ret_mode = transl_alloc_mode mode_ret in
          let body = build_apply handle [Lvar id_arg] loc Rc_normal ret_mode l in
          let nlocal =
            match join_mode mode (join_mode arg_mode ret_mode) with
            | Alloc_local -> 1
            | Alloc_heap -> 0
          in
          let region =
            match ret_mode with
            | Alloc_local -> false
            | Alloc_heap -> true
          in
          lfunction ~kind:(Curried {nlocal}) ~params:[id_arg, Pgenval]
                    ~return:Pgenval ~body ~mode ~region
                    ~attr:default_stub_attribute ~loc
        in
        List.fold_right
          (fun (id, lam) body -> Llet(Strict, Pgenval, id, lam, body))
          !defs body
    | Arg arg :: l -> build_apply lam (arg :: args) loc pos ap_mode l
    | [] -> lapply lam (List.rev args) loc pos ap_mode
  in
  let args =
    List.map
      (fun (_, arg) ->
         match arg with
         | Omitted _ as arg -> arg
         | Arg exp -> Arg (transl_exp ~scopes exp))
      sargs
  in
  build_apply lam [] loc position mode args

and transl_curried_function
      ~scopes loc return
      repr ~region ~curry partial warnings (param:Ident.t) cases =
  let max_arity = Lambda.max_arity () in
  let rec loop ~scopes loc return ~arity ~region ~curry
            partial warnings (param:Ident.t) cases =
    match curry, cases with
      More_args {partial_mode},
      [{c_lhs=pat; c_guard=None;
        c_rhs={exp_desc =
                 Texp_function
                   { arg_label = _; param = param'; cases = cases';
                     partial = partial'; region = region';
                     curry = curry';
                     warnings = warnings' };
               exp_env; exp_type; exp_loc }}]
      when arity < max_arity ->
      (* Lfunctions must have local returns after the first local arg/ret *)
      if Parmatch.inactive ~partial pat
      then
        let partial_mode = transl_alloc_mode partial_mode in
        let kind = value_kind pat.pat_env pat.pat_type in
        let return_kind = function_return_value_kind exp_env exp_type in
        let ((fnkind, params, return, region), body) =
          loop ~scopes exp_loc return_kind
            ~arity:(arity + 1) ~region:region' ~curry:curry'
            partial' warnings' param' cases'
        in
        let fnkind =
          match partial_mode, fnkind with
          | _, Tupled ->
             (* arity > 1 prevents this *)
             assert false
          | Alloc_heap, (Curried _ as c) -> c
          | Alloc_local, Curried {nlocal} ->
             (* all subsequent curried arrows should be local *)
             assert (nlocal = List.length params);
             Curried {nlocal = nlocal + 1}
        in
        ((fnkind, (param, kind) :: params, return, region),
         Matching.for_function ~scopes return_kind loc None (Lvar param)
           [pat, body] partial)
      else begin
        begin match partial with
        | Total ->
            let prev = Warnings.backup () in
            Warnings.restore warnings;
            Location.prerr_warning pat.pat_loc
              Match_on_mutable_state_prevent_uncurry;
            Warnings.restore prev
        | Partial -> ()
        end;
        transl_tupled_function ~scopes ~arity ~region ~curry
          loc return repr partial param cases
      end
    | curry, cases ->
      transl_tupled_function ~scopes ~arity ~region ~curry
        loc return repr partial param cases
  in
  loop ~scopes loc return ~arity:1 ~region ~curry
    partial warnings param cases

and transl_tupled_function
      ~scopes ~arity ~region ~curry loc return
      repr partial (param:Ident.t) cases =
  let partial_mode =
    match curry with
    | More_args {partial_mode} | Final_arg {partial_mode} ->
      transl_alloc_mode partial_mode
  in
  match partial_mode, cases with
  | Alloc_heap, {c_lhs={pat_desc = Tpat_tuple pl }} :: _
    when !Clflags.native_code
      && arity = 1
      && List.length pl <= (Lambda.max_arity ()) ->
      begin try
        let size = List.length pl in
        let pats_expr_list =
          List.map
            (fun {c_lhs; c_guard; c_rhs} ->
              (Matching.flatten_pattern size c_lhs, c_guard, c_rhs))
            cases in
        let kinds =
          (* All the patterns might not share the same types. We must take the
             union of the patterns types *)
          match pats_expr_list with
          | [] -> assert false
          | (pats, _, _) :: cases ->
              let first_case_kinds =
                List.map (fun pat -> value_kind pat.pat_env pat.pat_type) pats
              in
              List.fold_left
                (fun kinds (pats, _, _) ->
                   List.map2 (fun kind pat ->
                       value_kind_union kind
                         (value_kind pat.pat_env pat.pat_type))
                     kinds pats)
                first_case_kinds cases
        in
        let tparams =
          List.map (fun kind -> Ident.create_local "param", kind) kinds
        in
        let params = List.map fst tparams in
        let body =
          Matching.for_tupled_function ~scopes loc return params
            (transl_tupled_cases ~scopes pats_expr_list) partial
        in
        let region = region || not (may_allocate_in_region body) in
        ((Tupled, tparams, return, region), body)
    with Matching.Cannot_flatten ->
      transl_function0 ~scopes loc ~region ~partial_mode
        return repr partial param cases
      end
  | _ -> transl_function0 ~scopes loc ~region ~partial_mode
           return repr partial param cases

and transl_function0
      ~scopes loc ~region ~partial_mode return
      repr partial (param:Ident.t) cases =
    let kind =
      match cases with
      | [] ->
        (* With Camlp4, a pattern matching might be empty *)
        Pgenval
      | {c_lhs=pat} :: other_cases ->
        (* All the patterns might not share the same types. We must take the
           union of the patterns types *)
        List.fold_left (fun k {c_lhs=pat} ->
          Typeopt.value_kind_union k
            (value_kind pat.pat_env pat.pat_type))
          (value_kind pat.pat_env pat.pat_type) other_cases
    in
    let body =
      Matching.for_function ~scopes return loc repr (Lvar param)
        (transl_cases ~scopes cases) partial
    in
    let region = region || not (may_allocate_in_region body) in
    let nlocal =
      if not region then 1
      else match partial_mode with
        | Alloc_local -> 1
        | Alloc_heap -> 0
    in
    ((Curried {nlocal}, [param, kind], return, region), body)

and transl_function ~scopes e param cases partial warnings region curry =
  let mode = transl_exp_mode e in
  let ((kind, params, return, region), body) =
    event_function ~scopes e
      (function repr ->
         let pl = push_defaults e.exp_loc cases partial warnings in
         let return_kind = function_return_value_kind e.exp_env e.exp_type in
         transl_curried_function ~scopes e.exp_loc return_kind
           repr ~region ~curry partial warnings param pl)
  in
  let attr = default_function_attribute in
  let loc = of_location ~scopes e.exp_loc in
  let body = if region then maybe_region body else body in
  let lam = lfunction ~kind ~params ~return ~body ~attr ~loc ~mode ~region in
  Translattribute.add_function_attributes lam e.exp_loc e.exp_attributes

(* Like transl_exp, but used when a new scope was just introduced. *)
and transl_scoped_exp ~scopes expr =
  transl_exp1 ~scopes ~in_new_scope:true expr

(* Decides whether a pattern binding should introduce a new scope. *)
and transl_bound_exp ~scopes ~in_structure pat expr =
  let should_introduce_scope =
    match expr.exp_desc with
    | Texp_function _ -> true
    | _ when in_structure -> true
    | _ -> false in
  match pat_bound_idents pat with
  | (id :: _) when should_introduce_scope ->
     transl_scoped_exp ~scopes:(enter_value_definition ~scopes id) expr
  | _ -> transl_exp ~scopes expr

(*
  Notice: transl_let consumes (ie compiles) its pat_expr_list argument,
  and returns a function that will take the body of the lambda-let construct.
  This complication allows choosing any compilation order for the
  bindings and body of let constructs.
*)
and transl_let ~scopes ?(add_regions=false) ?(in_structure=false)
               rec_flag pat_expr_list body_kind =
  match rec_flag with
    Nonrecursive ->
      let rec transl = function
        [] ->
          fun body -> body
      | {vb_pat=pat; vb_expr=expr; vb_attributes=attr; vb_loc} :: rem ->
          let lam = transl_bound_exp ~scopes ~in_structure pat expr in
          let lam = Translattribute.add_function_attributes lam vb_loc attr in
          let lam = if add_regions then maybe_region lam else lam in
          let mk_body = transl rem in
          fun body ->
            Matching.for_let ~scopes pat.pat_loc lam pat body_kind (mk_body body)
      in
      transl pat_expr_list
  | Recursive ->
      let idlist =
        List.map
          (fun {vb_pat=pat} -> match pat.pat_desc with
              Tpat_var (id,_) -> id
            | Tpat_alias ({pat_desc=Tpat_any}, id,_) -> id
            | _ -> assert false)
        pat_expr_list in
      let transl_case {vb_expr=expr; vb_attributes; vb_loc; vb_pat} id =
        let lam = transl_bound_exp ~scopes ~in_structure vb_pat expr in
        let lam =
          Translattribute.add_function_attributes lam vb_loc vb_attributes
        in
        let lam = if add_regions then maybe_region lam else lam in
        begin match transl_exp_mode expr, lam with
        | Alloc_heap, _ -> ()
        | Alloc_local, Lfunction _ -> ()
        | _ -> Misc.fatal_error "transl_let: local recursive non-function"
        end;
        (id, lam) in
      let lam_bds = List.map2 transl_case pat_expr_list idlist in
      fun body -> Lletrec(lam_bds, body)

and transl_setinstvar ~scopes loc self var expr =
  Lprim(Psetfield_computed (maybe_pointer expr, Assignment alloc_heap),
    [self; var; transl_exp ~scopes expr], loc)

and transl_record ~scopes loc env mode fields repres opt_init_expr =
  let size = Array.length fields in
  (* Determine if there are "enough" fields (only relevant if this is a
     functional-style record update *)
  let no_init = match opt_init_expr with None -> true | _ -> false in
  if no_init || size < Config.max_young_wosize || is_local_mode mode
  then begin
    (* Allocate new record with given fields (and remaining fields
       taken from init_expr if any *)
    let init_id = Ident.create_local "init" in
    let lv =
      Array.mapi
        (fun i (lbl, definition) ->
           match definition with
           | Kept typ ->
               let field_kind = value_kind env typ in
               let sem =
                 match lbl.lbl_mut with
                 | Immutable -> Reads_agree
                 | Mutable -> Reads_vary
               in
               let access =
                 match repres with
                   Record_regular | Record_inlined _ -> Pfield (i, sem)
                 | Record_unboxed _ -> assert false
                 | Record_extension _ -> Pfield (i + 1, sem)
                 | Record_float ->
                    (* This allocation is always deleted,
                       so it's simpler to leave it Alloc_heap *)
                    Pfloatfield (i, sem, alloc_heap) in
               Lprim(access, [Lvar init_id],
                     of_location ~scopes loc),
               field_kind
           | Overridden (_lid, expr) ->
               let field_kind = value_kind expr.exp_env expr.exp_type in
               transl_exp ~scopes expr, field_kind)
        fields
    in
    let ll, shape = List.split (Array.to_list lv) in
    let mut : Lambda.mutable_flag =
      if Array.exists (fun (lbl, _) -> lbl.lbl_mut = Asttypes.Mutable) fields
      then Mutable
      else Immutable in
    let lam =
      try
        if mut = Mutable then raise Not_constant;
        let cl = List.map extract_constant ll in
        match repres with
        | Record_regular -> Lconst(Const_block(0, cl))
        | Record_inlined tag -> Lconst(Const_block(tag, cl))
        | Record_unboxed _ -> Lconst(match cl with [v] -> v | _ -> assert false)
        | Record_float ->
            Lconst(Const_float_block(List.map extract_float cl))
        | Record_extension _ ->
            raise Not_constant
      with Not_constant ->
        let loc = of_location ~scopes loc in
        match repres with
          Record_regular ->
            Lprim(Pmakeblock(0, mut, Some shape, mode), ll, loc)
        | Record_inlined tag ->
            Lprim(Pmakeblock(tag, mut, Some shape, mode), ll, loc)
        | Record_unboxed _ -> (match ll with [v] -> v | _ -> assert false)
        | Record_float ->
            Lprim(Pmakefloatblock (mut, mode), ll, loc)
        | Record_extension path ->
            let slot = transl_extension_path loc env path in
            Lprim(Pmakeblock(0, mut, Some (Pgenval :: shape), mode),
                  slot :: ll, loc)
    in
    begin match opt_init_expr with
      None -> lam
    | Some init_expr -> Llet(Strict, Pgenval, init_id,
                             transl_exp ~scopes init_expr, lam)
    end
  end else begin
    (* Take a shallow copy of the init record, then mutate the fields
       of the copy *)
    let copy_id = Ident.create_local "newrecord" in
    let update_field cont (lbl, definition) =
      match definition with
      | Kept _type -> cont
      | Overridden (_lid, expr) ->
          let upd =
            match repres with
              Record_regular
            | Record_inlined _ ->
                let ptr = maybe_pointer expr in
                Psetfield(lbl.lbl_pos, ptr, Assignment alloc_heap)
            | Record_unboxed _ -> assert false
            | Record_float ->
                Psetfloatfield (lbl.lbl_pos, Assignment alloc_heap)
            | Record_extension _ ->
                let pos = lbl.lbl_pos + 1 in
                let ptr = maybe_pointer expr in
                Psetfield(pos, ptr, Assignment alloc_heap)
          in
          Lsequence(Lprim(upd, [Lvar copy_id; transl_exp ~scopes expr],
                          of_location ~scopes loc),
                    cont)
    in
    begin match opt_init_expr with
      None -> assert false
    | Some init_expr ->
        assert (is_heap_mode mode); (* Pduprecord must be Alloc_heap *)
        Llet(Strict, Pgenval, copy_id,
             Lprim(Pduprecord (repres, size), [transl_exp ~scopes init_expr],
                   of_location ~scopes loc),
             Array.fold_left update_field (Lvar copy_id) fields)
    end
  end

and transl_match ~scopes e arg pat_expr_list partial =
  let kind = Typeopt.value_kind e.exp_env e.exp_type in
  let rewrite_case (val_cases, exn_cases, static_handlers as acc)
        ({ c_lhs; c_guard; c_rhs } as case) =
    if c_rhs.exp_desc = Texp_unreachable then acc else
    let val_pat, exn_pat = split_pattern c_lhs in
    match val_pat, exn_pat with
    | None, None -> assert false
    | Some pv, None ->
        let val_case =
          transl_case ~scopes { case with c_lhs = pv }
        in
        val_case :: val_cases, exn_cases, static_handlers
    | None, Some pe ->
        let exn_case = transl_case_try ~scopes { case with c_lhs = pe } in
        val_cases, exn_case :: exn_cases, static_handlers
    | Some pv, Some pe ->
        assert (c_guard = None);
        let lbl  = next_raise_count () in
        let static_raise ids =
          Lstaticraise (lbl, List.map (fun id -> Lvar id) ids)
        in
        (* Simplif doesn't like it if binders are not uniq, so we make sure to
           use different names in the value and the exception branches. *)
        let ids_full = Typedtree.pat_bound_idents_full pv in
        let ids = List.map (fun (id, _, _) -> id) ids_full in
        let ids_kinds =
          List.map (fun (id, _, ty) -> id, Typeopt.value_kind pv.pat_env ty)
            ids_full
        in
        let vids = List.map Ident.rename ids in
        let pv = alpha_pat (List.combine ids vids) pv in
        (* Also register the names of the exception so Re-raise happens. *)
        iter_exn_names Translprim.add_exception_ident pe;
        let rhs =
          Misc.try_finally
            (fun () -> event_before ~scopes c_rhs
                         (transl_exp ~scopes c_rhs))
            ~always:(fun () ->
                iter_exn_names Translprim.remove_exception_ident pe)
        in
        (pv, static_raise vids) :: val_cases,
        (pe, static_raise ids) :: exn_cases,
        (lbl, ids_kinds, rhs) :: static_handlers
  in
  let val_cases, exn_cases, static_handlers =
    let x, y, z = List.fold_left rewrite_case ([], [], []) pat_expr_list in
    List.rev x, List.rev y, List.rev z
  in
  (* In presence of exception patterns, the code we generate for

       match <scrutinees> with
       | <val-patterns> -> <val-actions>
       | <exn-patterns> -> <exn-actions>

     looks like

       staticcatch
         (try (exit <val-exit> <scrutinees>)
          with <exn-patterns> -> <exn-actions>)
       with <val-exit> <val-ids> ->
          match <val-ids> with <val-patterns> -> <val-actions>

     In particular, the 'exit' in the value case ensures that the
     value actions run outside the try..with exception handler.
  *)
  let static_catch scrutinees val_ids handler =
    let id = Typecore.name_pattern "exn" (List.map fst exn_cases) in
    let static_exception_id = next_raise_count () in
    Lstaticcatch
      (Ltrywith (Lstaticraise (static_exception_id, scrutinees), id,
                 Matching.for_trywith ~scopes kind e.exp_loc (Lvar id) exn_cases,
                 kind),
       (static_exception_id, val_ids),
       handler,
      kind)
  in
  let classic =
    match arg, exn_cases with
    | {exp_desc = Texp_tuple argl}, [] ->
      assert (static_handlers = []);
      let mode = transl_exp_mode arg in
      Matching.for_multiple_match ~scopes kind e.exp_loc
        (transl_list ~scopes argl) mode val_cases partial
    | {exp_desc = Texp_tuple argl}, _ :: _ ->
        let val_ids =
          List.map
            (fun arg ->
               Typecore.name_pattern "val" [],
               Typeopt.value_kind arg.exp_env arg.exp_type
            )
            argl
        in
        let lvars = List.map (fun (id, _) -> Lvar id) val_ids in
        let mode = transl_exp_mode arg in
        static_catch (transl_list ~scopes argl) val_ids
          (Matching.for_multiple_match ~scopes kind e.exp_loc
             lvars mode val_cases partial)
    | arg, [] ->
      assert (static_handlers = []);
      Matching.for_function ~scopes kind e.exp_loc
        None (transl_exp ~scopes arg) val_cases partial
    | arg, _ :: _ ->
        let val_id = Typecore.name_pattern "val" (List.map fst val_cases) in
        let k = Typeopt.value_kind arg.exp_env arg.exp_type in
        static_catch [transl_exp ~scopes arg] [val_id, k]
          (Matching.for_function ~scopes kind e.exp_loc
             None (Lvar val_id) val_cases partial)
  in
  List.fold_left (fun body (static_exception_id, val_ids, handler) ->
    Lstaticcatch (body, (static_exception_id, val_ids), handler, kind)
  ) classic static_handlers

and transl_letop ~scopes loc env let_ ands param case partial warnings =
  let rec loop prev_lam = function
    | [] -> prev_lam
    | and_ :: rest ->
        let left_id = Ident.create_local "left" in
        let right_id = Ident.create_local "right" in
        let op =
          transl_ident (of_location ~scopes and_.bop_op_name.loc) env
            and_.bop_op_type and_.bop_op_path and_.bop_op_val Id_value
        in
        let exp = transl_exp ~scopes and_.bop_exp in
        let lam =
          bind Strict right_id exp
            (Lapply{
               ap_loc = of_location ~scopes and_.bop_loc;
               ap_func = op;
               ap_args=[Lvar left_id; Lvar right_id];
               ap_region_close=Rc_normal;
               ap_mode=alloc_heap;
               ap_tailcall = Default_tailcall;
               ap_inlined = Default_inlined;
               ap_specialised = Default_specialise;
               ap_probe=None;
             })
        in
        bind Strict left_id prev_lam (loop lam rest)
  in
  let op =
    transl_ident (of_location ~scopes let_.bop_op_name.loc) env
      let_.bop_op_type let_.bop_op_path let_.bop_op_val Id_value
  in
  let exp = loop (transl_exp ~scopes let_.bop_exp) ands in
  let func =
    let return_kind = value_kind case.c_rhs.exp_env case.c_rhs.exp_type in
    let curry = More_args { partial_mode = Alloc_mode.global } in
    let (kind, params, return, _region), body =
      event_function ~scopes case.c_rhs
        (function repr ->
           transl_curried_function ~scopes case.c_rhs.exp_loc return_kind
             repr ~region:true ~curry partial warnings param [case])
    in
    let attr = default_function_attribute in
    let loc = of_location ~scopes case.c_rhs.exp_loc in
    let body = maybe_region body in
    lfunction ~kind ~params ~return ~body ~attr ~loc
              ~mode:alloc_heap ~region:true
  in
  Lapply{
    ap_loc = of_location ~scopes loc;
    ap_func = op;
    ap_args=[exp; func];
    ap_region_close=Rc_normal;
    ap_mode=alloc_heap;
    ap_tailcall = Default_tailcall;
    ap_inlined = Default_inlined;
    ap_specialised = Default_specialise;
    ap_probe=None;
  }

(* Wrapper for class/module compilation,
   that can only return global values *)

let transl_exp ~scopes exp =
  maybe_region (transl_exp ~scopes exp)

let transl_let ~scopes ?in_structure rec_flag pat_expr_list =
  transl_let ~scopes ~add_regions:true ?in_structure rec_flag pat_expr_list

let transl_scoped_exp ~scopes exp =
  maybe_region (transl_scoped_exp ~scopes exp)

let transl_apply
      ~scopes ?tailcall ?inlined ?specialised ?position ?mode fn args loc =
  maybe_region (transl_apply
      ~scopes ?tailcall ?inlined ?specialised ?position ?mode fn args loc)

(* Error report *)

open Format

let report_error ppf = function
  | Free_super_var ->
      fprintf ppf
        "Ancestor names can only be used to select inherited methods"
  | Unreachable_reached ->
      fprintf ppf "Unreachable expression was reached"

let () =
  Location.register_error_of_exn
    (function
      | Error (loc, err) ->
          Some (Location.error_of_printer ~loc report_error err)
      | _ ->
        None
    )<|MERGE_RESOLUTION|>--- conflicted
+++ resolved
@@ -340,7 +340,6 @@
    scopes, as `let f a b = ...` is desugared to several Pexp_fun.
 *)
 and transl_exp1 ~scopes ~in_new_scope e =
-  List.iter (Translattribute.check_attribute e) e.exp_attributes;
   let eval_once =
     (* Whether classes for immediate objects must be cached *)
     match e.exp_desc with
@@ -390,15 +389,9 @@
       in
       if extra_args = [] then lam
       else begin
-        let tailcall, funct =
-          Translattribute.get_tailcall_attribute funct
-        in
-        let inlined, funct =
-          Translattribute.get_and_remove_inlined_attribute funct
-        in
-        let specialised, funct =
-          Translattribute.get_and_remove_specialised_attribute funct
-        in
+        let tailcall = Translattribute.get_tailcall_attribute funct in
+        let inlined = Translattribute.get_inlined_attribute funct in
+        let specialised = Translattribute.get_specialised_attribute funct in
         let e = { e with exp_desc = Texp_apply(funct, oargs, pos) } in
         let position = transl_apply_position pos in
         let mode = transl_exp_mode e in
@@ -407,15 +400,9 @@
              lam extra_args (of_location ~scopes e.exp_loc))
       end
   | Texp_apply(funct, oargs, position) ->
-      let tailcall, funct =
-        Translattribute.get_tailcall_attribute funct
-      in
-      let inlined, funct =
-        Translattribute.get_and_remove_inlined_attribute funct
-      in
-      let specialised, funct =
-        Translattribute.get_and_remove_specialised_attribute funct
-      in
+      let tailcall = Translattribute.get_tailcall_attribute funct in
+      let inlined = Translattribute.get_inlined_attribute funct in
+      let specialised = Translattribute.get_specialised_attribute funct in
       let e = { e with exp_desc = Texp_apply(funct, oargs, position) } in
       let position = transl_apply_position position in
       let mode = transl_exp_mode e in
@@ -843,10 +830,7 @@
           is_a_functor = false;
           stub = false;
           poll = Default_poll;
-<<<<<<< HEAD
-=======
           tmc_candidate = false;
->>>>>>> 5bf28202
         } in
       let funcid = Ident.create_local ("probe_handler_" ^ name) in
       let handler =

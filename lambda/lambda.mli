--- conflicted
+++ resolved
@@ -49,11 +49,10 @@
   | Safe
   | Unsafe
 
-<<<<<<< HEAD
 type field_read_semantics =
   | Reads_agree
   | Reads_vary
-=======
+
 type alloc_mode =
   | Alloc_heap
   | Alloc_local
@@ -61,7 +60,6 @@
 type apply_position =
   | Apply_tail
   | Apply_nontail
->>>>>>> 94454f5f
 
 type primitive =
   | Pidentity
@@ -74,22 +72,13 @@
   | Pgetglobal of Ident.t
   | Psetglobal of Ident.t
   (* Operations on heap blocks *)
-<<<<<<< HEAD
-  | Pmakeblock of int * mutable_flag * block_shape
-  | Pmakefloatblock of mutable_flag
+  | Pmakeblock of int * mutable_flag * block_shape * alloc_mode
+  | Pmakefloatblock of mutable_flag * alloc_mode
   | Pfield of int * field_read_semantics
   | Pfield_computed of field_read_semantics
   | Psetfield of int * immediate_or_pointer * initialization_or_assignment
   | Psetfield_computed of immediate_or_pointer * initialization_or_assignment
-  | Pfloatfield of int * field_read_semantics
-=======
-  | Pmakeblock of int * mutable_flag * block_shape * alloc_mode
-  | Pfield of int
-  | Pfield_computed
-  | Psetfield of int * immediate_or_pointer * initialization_or_assignment
-  | Psetfield_computed of immediate_or_pointer * initialization_or_assignment
-  | Pfloatfield of int * alloc_mode
->>>>>>> 94454f5f
+  | Pfloatfield of int * field_read_semantics * alloc_mode
   | Psetfloatfield of int * initialization_or_assignment
   | Pduprecord of Types.record_representation * int
   (* External call *)

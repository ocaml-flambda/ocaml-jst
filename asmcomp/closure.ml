(***********************************************************************)
(*                                                                     *)
(*                                OCaml                                *)
(*                                                                     *)
(*            Xavier Leroy, projet Cristal, INRIA Rocquencourt         *)
(*                                                                     *)
(*  Copyright 1996 Institut National de Recherche en Informatique et   *)
(*  en Automatique.  All rights reserved.  This file is distributed    *)
(*  under the terms of the Q Public License version 1.0.               *)
(*                                                                     *)
(***********************************************************************)

(* Introduction of closures, uncurrying, recognition of direct calls *)

open Misc
open Asttypes
open Primitive
open Lambda
open Switch
open Clambda

module Storer =
  Switch.Store
    (struct
      type t = lambda
      type key = lambda
      let make_key =  Lambda.make_key
    end)

(* Auxiliaries for compiling functions *)

let rec split_list n l =
  if n <= 0 then ([], l) else begin
    match l with
      [] -> fatal_error "Closure.split_list"
    | a::l -> let (l1, l2) = split_list (n-1) l in (a::l1, l2)
  end

let rec build_closure_env env_param pos = function
    [] -> Tbl.empty
  | id :: rem ->
      Tbl.add id
        (Uprim(Pfield(pos, true, Immutable), [Uvar env_param], Debuginfo.none))
        (build_closure_env env_param (pos+1) rem)

(* Auxiliary for accessing globals.  We change the name of the global
   to the name of the corresponding asm symbol.  This is done here
   and no longer in Cmmgen so that approximations stored in .cmx files
   contain the right names if the -for-pack option is active. *)

let getglobal id =
  Uprim(Pgetglobal (Ident.create_persistent (Compilenv.symbol_for_global id)),
        [], Debuginfo.none)

(* Check if a variable occurs in a [clambda] term. *)

let occurs_var var u =
  let rec occurs = function
      Uvar v -> v = var
    | Uconst _ -> false
    | Udirect_apply(lbl, args, _) -> List.exists occurs args
    | Ugeneric_apply(funct, args, _) -> occurs funct || List.exists occurs args
    | Uclosure(fundecls, clos) -> List.exists occurs clos
    | Uoffset(u, ofs) -> occurs u
    | Ulet(id, def, body) -> occurs def || occurs body
    | Uletrec(decls, body) ->
        List.exists (fun (id, u) -> occurs u) decls || occurs body
    | Uprim(p, args, _) -> List.exists occurs args
    | Uswitch(arg, s) ->
        occurs arg ||
        occurs_array s.us_actions_consts || occurs_array s.us_actions_blocks
    | Ustringswitch(arg,sw,d) ->
        occurs arg ||
        List.exists (fun (_,e) -> occurs e) sw ||
        (match d with None -> false | Some d -> occurs d)
    | Ustaticfail (_, args) -> List.exists occurs args
    | Ucatch(_, _, body, hdlr) -> occurs body || occurs hdlr
    | Utrywith(body, exn, hdlr) -> occurs body || occurs hdlr
    | Uifthenelse(cond, ifso, ifnot) ->
        occurs cond || occurs ifso || occurs ifnot
    | Usequence(u1, u2) -> occurs u1 || occurs u2
    | Uwhile(cond, body) -> occurs cond || occurs body
    | Ufor(id, lo, hi, dir, body) -> occurs lo || occurs hi || occurs body
    | Uassign(id, u) -> id = var || occurs u
    | Usend(_, met, obj, args, _) ->
        occurs met || occurs obj || List.exists occurs args
  and occurs_array a =
    try
      for i = 0 to Array.length a - 1 do
        if occurs a.(i) then raise Exit
      done;
      false
    with Exit ->
      true
  in occurs u

(* Split a function with default parameters into a wrapper and an
   inner function.  The wrapper fills in missing optional parameters
   with their default value and tail-calls the inner function.  The
   wrapper can then hopefully be inlined on most call sites to avoid
   the overhead associated with boxing an optional argument with a
   'Some' constructor, only to deconstruct it immediately in the
   function's body. *)

let split_default_wrapper fun_id kind params body =
  let rec aux map = function
    | Llet(Strict, id, (Lifthenelse(Lvar optparam, _, _) as def), rest) when
        Ident.name optparam = "*opt*" && List.mem optparam params
          && not (List.mem_assoc optparam map)
      ->
        let wrapper_body, inner = aux ((optparam, id) :: map) rest in
        Llet(Strict, id, def, wrapper_body), inner
    | _ when map = [] -> raise Exit
    | body ->
        (* Check that those *opt* identifiers don't appear in the remaining
           body. This should not appear, but let's be on the safe side. *)
        let fv = Lambda.free_variables body in
        List.iter (fun (id, _) -> if IdentSet.mem id fv then raise Exit) map;

        let inner_id = Ident.create (Ident.name fun_id ^ "_inner") in
        let map_param p = try List.assoc p map with Not_found -> p in
        let args = List.map (fun p -> Lvar (map_param p)) params in
        let wrapper_body = Lapply (Lvar inner_id, args, Location.none) in

        let inner_params = List.map map_param params in
        let new_ids = List.map Ident.rename inner_params in
        let subst = List.fold_left2
            (fun s id new_id ->
               Ident.add id (Lvar new_id) s)
            Ident.empty inner_params new_ids
        in
        let body = Lambda.subst_lambda subst body in
        let inner_fun = Lfunction(Curried, new_ids, body) in
        (wrapper_body, (inner_id, inner_fun))
  in
  try
    let wrapper_body, inner = aux [] body in
    [(fun_id, Lfunction(kind, params, wrapper_body)); inner]
  with Exit ->
    [(fun_id, Lfunction(kind, params, body))]


(* Determine whether the estimated size of a clambda term is below
   some threshold *)

let prim_size prim args =
  match prim with
    Pidentity -> 0
  | Pgetglobal id -> 1
  | Psetglobal id -> 1
  | Pmakeblock(tag, mut) -> 5 + List.length args
  | Pfield(f, isptr, Mutable) -> if isptr then 2 else 1
  | Pfield(f, isptr, Immutable) -> 1
  | Psetfield(f, isptr, mut) -> if isptr then 4 else 1
  | Pfloatfield f -> 1
  | Psetfloatfield f -> 1
  | Pduprecord _ -> 10 + List.length args
  | Pccall p -> (if p.prim_alloc then 10 else 4) + List.length args
  | Praise _ -> 4
  | Pstringlength -> 5
  | Pstringrefs | Pstringsets -> 6
  | Pmakearray kind -> 5 + List.length args
  | Parraylength kind -> if kind = Pgenarray then 6 else 2
  | Parrayrefu kind -> if kind = Pgenarray then 12 else 2
  | Parraysetu kind -> if kind = Pgenarray then 16 else 4
  | Parrayrefs kind -> if kind = Pgenarray then 18 else 8
  | Parraysets kind -> if kind = Pgenarray then 22 else 10
  | Pbittest -> 3
  | Pbigarrayref(_, ndims, _, _) -> 4 + ndims * 6
  | Pbigarrayset(_, ndims, _, _) -> 4 + ndims * 6
  | _ -> 2 (* arithmetic and comparisons *)

(* Very raw approximation of switch cost *)

let lambda_smaller lam threshold =
  let size = ref 0 in
  let rec lambda_size lam =
    if !size > threshold then raise Exit;
    match lam with
      Uvar v -> ()
    | Uconst _ -> incr size
    | Udirect_apply(fn, args, _) ->
        size := !size + 4; lambda_list_size args
    | Ugeneric_apply(fn, args, _) ->
        size := !size + 6; lambda_size fn; lambda_list_size args
    | Uclosure(defs, vars) ->
        raise Exit (* inlining would duplicate function definitions *)
    | Uoffset(lam, ofs) ->
        incr size; lambda_size lam
    | Ulet(id, lam, body) ->
        lambda_size lam; lambda_size body
    | Uletrec(bindings, body) ->
        raise Exit (* usually too large *)
    | Uprim(prim, args, _) ->
        size := !size + prim_size prim args;
        lambda_list_size args
    | Uswitch(lam, cases) ->
        if Array.length cases.us_actions_consts > 1 then size := !size + 5 ;
        if Array.length cases.us_actions_blocks > 1 then size := !size + 5 ;
        lambda_size lam;
        lambda_array_size cases.us_actions_consts ;
        lambda_array_size cases.us_actions_blocks
    | Ustringswitch (lam,sw,d) ->
        lambda_size lam ;
       (* as ifthenelse *)
        List.iter
          (fun (_,lam) ->
            size := !size+2 ;
            lambda_size lam)
          sw ;
        Misc.may lambda_size d
    | Ustaticfail (_,args) -> lambda_list_size args
    | Ucatch(_, _, body, handler) ->
        incr size; lambda_size body; lambda_size handler
    | Utrywith(body, id, handler) ->
        size := !size + 8; lambda_size body; lambda_size handler
    | Uifthenelse(cond, ifso, ifnot) ->
        size := !size + 2;
        lambda_size cond; lambda_size ifso; lambda_size ifnot
    | Usequence(lam1, lam2) ->
        lambda_size lam1; lambda_size lam2
    | Uwhile(cond, body) ->
        size := !size + 2; lambda_size cond; lambda_size body
    | Ufor(id, low, high, dir, body) ->
        size := !size + 4; lambda_size low; lambda_size high; lambda_size body
    | Uassign(id, lam) ->
        incr size;  lambda_size lam
    | Usend(_, met, obj, args, _) ->
        size := !size + 8;
        lambda_size met; lambda_size obj; lambda_list_size args
  and lambda_list_size l = List.iter lambda_size l
  and lambda_array_size a = Array.iter lambda_size a in
  try
    lambda_size lam; !size <= threshold
  with Exit ->
    false

(* Check if a clambda term is ``pure'',
   that is without side-effects *and* not containing function definitions *)

let rec is_pure_clambda = function
    Uvar v -> true
  | Uconst _ -> true
  | Uprim((Psetglobal _ | Psetfield _ | Psetfloatfield _ | Pduprecord _ |
           Pccall _ | Praise _ | Poffsetref _ | Pstringsetu | Pstringsets |
           Parraysetu _ | Parraysets _ | Pbigarrayset _), _, _) -> false
  | Uprim(p, args, _) -> List.for_all is_pure_clambda args
  | _ -> false

(* Simplify primitive operations on known arguments *)

let make_const c = (Uconst c, Value_const c)
let make_const_ref c =
  make_const(Uconst_ref(Compilenv.new_structured_constant ~shared:true c, c))
let make_const_int n = make_const (Uconst_int n)
let make_const_ptr n = make_const (Uconst_ptr n)
let make_const_bool b = make_const_ptr(if b then 1 else 0)
let make_comparison cmp x y =
  make_const_bool
    (match cmp with
       Ceq -> x = y
     | Cneq -> x <> y
     | Clt -> x < y
     | Cgt -> x > y
     | Cle -> x <= y
     | Cge -> x >= y)
let make_const_float n = make_const_ref (Uconst_float n)
let make_const_natint n = make_const_ref (Uconst_nativeint n)
let make_const_int32 n = make_const_ref (Uconst_int32 n)
let make_const_int64 n = make_const_ref (Uconst_int64 n)

(* The [fpc] parameter is true if constant propagation of
   floating-point computations is allowed *)

let simplif_arith_prim_pure fpc p (args, approxs) dbg =
  let default = (Uprim(p, args, dbg), Value_unknown) in
  match approxs with
  (* int (or enumerated type) *)
  | [ Value_const(Uconst_int n1 | Uconst_ptr n1) ] ->
      begin match p with
      | Pnot -> make_const_bool (n1 = 0)
      | Pnegint -> make_const_int (- n1)
      | Poffsetint n -> make_const_int (n + n1)
      | Pfloatofint when fpc -> make_const_float (float_of_int n1)
      | Pbintofint Pnativeint -> make_const_natint (Nativeint.of_int n1)
      | Pbintofint Pint32 -> make_const_int32 (Int32.of_int n1)
      | Pbintofint Pint64 -> make_const_int64 (Int64.of_int n1)
      | Pbswap16 -> make_const_int (((n1 land 0xff) lsl 8)
                                    lor ((n1 land 0xff00) lsr 8))
      | _ -> default
      end
  (* int (or enumerated type), int (or enumerated type) *)
  | [ Value_const(Uconst_int n1 | Uconst_ptr n1);
      Value_const(Uconst_int n2 | Uconst_ptr n2) ] ->
      begin match p with
      | Psequand -> make_const_bool (n1 <> 0 && n2 <> 0)
      | Psequor -> make_const_bool (n1 <> 0 || n2 <> 0)
      | Paddint -> make_const_int (n1 + n2)
      | Psubint -> make_const_int (n1 - n2)
      | Pmulint -> make_const_int (n1 * n2)
      | Pdivint when n2 <> 0 -> make_const_int (n1 / n2)
      | Pmodint when n2 <> 0 -> make_const_int (n1 mod n2)
      | Pandint -> make_const_int (n1 land n2)
      | Porint -> make_const_int (n1 lor n2)
      | Pxorint -> make_const_int (n1 lxor n2)
      | Plslint when 0 <= n2 && n2 < 8 * Arch.size_int ->
          make_const_int (n1 lsl n2)
      | Plsrint when 0 <= n2 && n2 < 8 * Arch.size_int ->
          make_const_int (n1 lsr n2)
      | Pasrint when 0 <= n2 && n2 < 8 * Arch.size_int ->
          make_const_int (n1 asr n2)
      | Pintcomp c -> make_comparison c n1 n2
      | _ -> default
      end
  (* float *)
  | [Value_const(Uconst_ref(_, Uconst_float n1))] when fpc ->
      begin match p with
      | Pintoffloat -> make_const_int (int_of_float n1)
      | Pnegfloat -> make_const_float (-. n1)
      | Pabsfloat -> make_const_float (abs_float n1)
      | _ -> default
      end
  (* float, float *)
  | [Value_const(Uconst_ref(_, Uconst_float n1));
     Value_const(Uconst_ref(_, Uconst_float n2))] when fpc ->
      begin match p with
      | Paddfloat -> make_const_float (n1 +. n2)
      | Psubfloat -> make_const_float (n1 -. n2)
      | Pmulfloat -> make_const_float (n1 *. n2)
      | Pdivfloat -> make_const_float (n1 /. n2)
      | Pfloatcomp c  -> make_comparison c n1 n2
      | _ -> default
      end
  (* nativeint *)
  | [Value_const(Uconst_ref(_, Uconst_nativeint n))] ->
      begin match p with
      | Pintofbint Pnativeint -> make_const_int (Nativeint.to_int n)
      | Pcvtbint(Pnativeint, Pint32) -> make_const_int32 (Nativeint.to_int32 n)
      | Pcvtbint(Pnativeint, Pint64) -> make_const_int64 (Int64.of_nativeint n)
      | Pnegbint Pnativeint -> make_const_natint (Nativeint.neg n)
      | _ -> default
      end
  (* nativeint, nativeint *)
  | [Value_const(Uconst_ref(_, Uconst_nativeint n1));
     Value_const(Uconst_ref(_, Uconst_nativeint n2))] ->
      begin match p with
      | Paddbint Pnativeint -> make_const_natint (Nativeint.add n1 n2)
      | Psubbint Pnativeint -> make_const_natint (Nativeint.sub n1 n2)
      | Pmulbint Pnativeint -> make_const_natint (Nativeint.mul n1 n2)
      | Pdivbint Pnativeint when n2 <> 0n ->
          make_const_natint (Nativeint.div n1 n2)
      | Pmodbint Pnativeint when n2 <> 0n ->
          make_const_natint (Nativeint.rem n1 n2)
      | Pandbint Pnativeint -> make_const_natint (Nativeint.logand n1 n2)
      | Porbint Pnativeint ->  make_const_natint (Nativeint.logor n1 n2)
      | Pxorbint Pnativeint -> make_const_natint (Nativeint.logxor n1 n2)
      | Pbintcomp(Pnativeint, c)  -> make_comparison c n1 n2
      | _ -> default
      end
  (* nativeint, int *)
  | [Value_const(Uconst_ref(_, Uconst_nativeint n1));
     Value_const(Uconst_int n2)] ->
      begin match p with
      | Plslbint Pnativeint when 0 <= n2 && n2 < 8 * Arch.size_int ->
          make_const_natint (Nativeint.shift_left n1 n2)
      | Plsrbint Pnativeint when 0 <= n2 && n2 < 8 * Arch.size_int ->
          make_const_natint (Nativeint.shift_right_logical n1 n2)
      | Pasrbint Pnativeint when 0 <= n2 && n2 < 8 * Arch.size_int ->
          make_const_natint (Nativeint.shift_right n1 n2)
      | _ -> default
      end
  (* int32 *)
  | [Value_const(Uconst_ref(_, Uconst_int32 n))] ->
      begin match p with
      | Pintofbint Pint32 -> make_const_int (Int32.to_int n)
      | Pcvtbint(Pint32, Pnativeint) -> make_const_natint (Nativeint.of_int32 n)
      | Pcvtbint(Pint32, Pint64) -> make_const_int64 (Int64.of_int32 n)
      | Pnegbint Pint32 -> make_const_int32 (Int32.neg n)
      | _ -> default
      end
  (* int32, int32 *)
  | [Value_const(Uconst_ref(_, Uconst_int32 n1));
     Value_const(Uconst_ref(_, Uconst_int32 n2))] ->
      begin match p with
      | Paddbint Pint32 -> make_const_int32 (Int32.add n1 n2)
      | Psubbint Pint32 -> make_const_int32 (Int32.sub n1 n2)
      | Pmulbint Pint32 -> make_const_int32 (Int32.mul n1 n2)
      | Pdivbint Pint32 when n2 <> 0l -> make_const_int32 (Int32.div n1 n2)
      | Pmodbint Pint32 when n2 <> 0l -> make_const_int32 (Int32.rem n1 n2)
      | Pandbint Pint32 -> make_const_int32 (Int32.logand n1 n2)
      | Porbint Pint32 -> make_const_int32 (Int32.logor n1 n2)
      | Pxorbint Pint32 -> make_const_int32 (Int32.logxor n1 n2)
      | Pbintcomp(Pint32, c) -> make_comparison c n1 n2
      | _ -> default
      end
  (* int32, int *)
  | [Value_const(Uconst_ref(_, Uconst_int32 n1));
     Value_const(Uconst_int n2)] ->
      begin match p with
      | Plslbint Pint32 when 0 <= n2 && n2 < 32 ->
          make_const_int32 (Int32.shift_left n1 n2)
      | Plsrbint Pint32 when 0 <= n2 && n2 < 32 ->
          make_const_int32 (Int32.shift_right_logical n1 n2)
      | Pasrbint Pint32 when 0 <= n2 && n2 < 32 ->
          make_const_int32 (Int32.shift_right n1 n2)
      | _ -> default
      end
  (* int64 *)
  | [Value_const(Uconst_ref(_, Uconst_int64 n))] ->
      begin match p with
      | Pintofbint Pint64 -> make_const_int (Int64.to_int n)
      | Pcvtbint(Pint64, Pint32) -> make_const_int32 (Int64.to_int32 n)
      | Pcvtbint(Pint64, Pnativeint) -> make_const_natint (Int64.to_nativeint n)
      | Pnegbint Pint64 -> make_const_int64 (Int64.neg n)
      | _ -> default
      end
  (* int64, int64 *)
  | [Value_const(Uconst_ref(_, Uconst_int64 n1));
     Value_const(Uconst_ref(_, Uconst_int64 n2))] ->
      begin match p with
      | Paddbint Pint64 -> make_const_int64 (Int64.add n1 n2)
      | Psubbint Pint64 -> make_const_int64 (Int64.sub n1 n2)
      | Pmulbint Pint64 -> make_const_int64 (Int64.mul n1 n2)
      | Pdivbint Pint64 when n2 <> 0L -> make_const_int64 (Int64.div n1 n2)
      | Pmodbint Pint64 when n2 <> 0L -> make_const_int64 (Int64.rem n1 n2)
      | Pandbint Pint64 -> make_const_int64 (Int64.logand n1 n2)
      | Porbint Pint64 -> make_const_int64 (Int64.logor n1 n2)
      | Pxorbint Pint64 -> make_const_int64 (Int64.logxor n1 n2)
      | Pbintcomp(Pint64, c) -> make_comparison c n1 n2
      | _ -> default
      end
  (* int64, int *)
  | [Value_const(Uconst_ref(_, Uconst_int64 n1));
     Value_const(Uconst_int n2)] ->
      begin match p with
      | Plslbint Pint64 when 0 <= n2 && n2 < 64 ->
          make_const_int64 (Int64.shift_left n1 n2)
      | Plsrbint Pint64 when 0 <= n2 && n2 < 64 ->
          make_const_int64 (Int64.shift_right_logical n1 n2)
      | Pasrbint Pint64 when 0 <= n2 && n2 < 64 ->
          make_const_int64 (Int64.shift_right n1 n2)
      | _ -> default
      end
  (* TODO: Pbbswap *)
  (* Catch-all *)
  | _ ->
     default

let field_approx n = function
  | Value_tuple a when n < Array.length a -> a.(n)
  | Value_const (Uconst_ref(_, Uconst_block(_, l))) when n < List.length l ->
      Value_const (List.nth l n)
  | _ -> Value_unknown

let simplif_prim_pure fpc p (args, approxs) dbg =
  match p, args, approxs with
  (* Block construction *)
  | Pmakeblock(tag, Immutable), _, _ ->
      let field = function
        | Value_const c -> c
        | _ -> raise Exit
      in
      begin try
        let cst = Uconst_block (tag, List.map field approxs) in
        let name =
          Compilenv.new_structured_constant cst ~shared:true
        in
        make_const (Uconst_ref (name, cst))
      with Exit ->
        (Uprim(p, args, dbg), Value_tuple (Array.of_list approxs))
      end
  (* Field access *)
  | Pfield(n, _, _), _, [ Value_const(Uconst_ref(_, Uconst_block(_, l))) ]
    when n < List.length l ->
      make_const (List.nth l n)
  | Pfield(n, _, _), [ Uprim(Pmakeblock _, ul, _) ], [approx]
    when n < List.length ul ->
      (List.nth ul n, field_approx n approx)
  (* Strings *)
  | Pstringlength, _, [ Value_const(Uconst_ref(_, Uconst_string s)) ] ->
      make_const_int (String.length s)
  (* Identity *)
  | Pidentity, [arg1], [app1] ->
      (arg1, app1)
  (* Kind test *)
  | Pisint, _, [a1] ->
      begin match a1 with
      | Value_const(Uconst_int _ | Uconst_ptr _) -> make_const_bool true
      | Value_const(Uconst_ref _) -> make_const_bool false
      | Value_closure _ | Value_tuple _ -> make_const_bool false
      | _ -> (Uprim(p, args, dbg), Value_unknown)
      end
  (* Compile-time constants *)
  | Pctconst c, _, _ ->
      begin match c with
        | Big_endian -> make_const_bool Arch.big_endian
        | Word_size -> make_const_int (8*Arch.size_int)
        | Ostype_unix -> make_const_bool (Sys.os_type = "Unix")
        | Ostype_win32 -> make_const_bool (Sys.os_type = "Win32")
        | Ostype_cygwin -> make_const_bool (Sys.os_type = "Cygwin")
      end
  (* Catch-all *)
  | _ ->
      simplif_arith_prim_pure fpc p (args, approxs) dbg

let simplif_prim fpc p (args, approxs as args_approxs) dbg =
  if List.for_all is_pure_clambda args
  then simplif_prim_pure fpc p args_approxs dbg
  else
    (* XXX : always return the same approxs as simplif_prim_pure? *)
    let approx =
      match p with
      | Pmakeblock(_, Immutable) ->
          Value_tuple (Array.of_list approxs)
      | _ ->
          Value_unknown
    in
    (Uprim(p, args, dbg), approx)

(* Substitute variables in a [ulambda] term (a body of an inlined function)
   and perform some more simplifications on integer primitives.
   Also perform alpha-conversion on let-bound identifiers to avoid
   clashes with locally-generated identifiers.
   The variables must not be assigned in the term.
   This is used to substitute "trivial" arguments for parameters
   during inline expansion, and also for the translation of let rec
   over functions. *)

let approx_ulam = function
    Uconst c -> Value_const c
  | _ -> Value_unknown

let rec substitute fpc sb ulam =
  match ulam with
    Uvar v ->
      begin try Tbl.find v sb with Not_found -> ulam end
  | Uconst _ -> ulam
  | Udirect_apply(lbl, args, dbg) ->
      Udirect_apply(lbl, List.map (substitute fpc sb) args, dbg)
  | Ugeneric_apply(fn, args, dbg) ->
      Ugeneric_apply(substitute fpc sb fn,
                     List.map (substitute fpc sb) args, dbg)
  | Uclosure(defs, env) ->
      (* Question: should we rename function labels as well?  Otherwise,
         there is a risk that function labels are not globally unique.
         This should not happen in the current system because:
         - Inlined function bodies contain no Uclosure nodes
           (cf. function [lambda_smaller])
         - When we substitute offsets for idents bound by let rec
           in [close], case [Lletrec], we discard the original
           let rec body and use only the substituted term. *)
      Uclosure(defs, List.map (substitute fpc sb) env)
  | Uoffset(u, ofs) -> Uoffset(substitute fpc sb u, ofs)
  | Ulet(id, u1, u2) ->
      let id' = Ident.rename id in
      Ulet(id', substitute fpc sb u1,
           substitute fpc (Tbl.add id (Uvar id') sb) u2)
  | Uletrec(bindings, body) ->
      let bindings1 =
        List.map (fun (id, rhs) -> (id, Ident.rename id, rhs)) bindings in
      let sb' =
        List.fold_right
          (fun (id, id', _) s -> Tbl.add id (Uvar id') s)
          bindings1 sb in
      Uletrec(
        List.map
           (fun (id, id', rhs) -> (id', substitute fpc sb' rhs))
           bindings1,
        substitute fpc sb' body)
  | Uprim(p, args, dbg) ->
      let sargs =
        List.map (substitute fpc sb) args in
      let (res, _) =
        simplif_prim fpc p (sargs, List.map approx_ulam sargs) dbg in
      res
  | Uswitch(arg, sw) ->
      Uswitch(substitute fpc sb arg,
              { sw with
                us_actions_consts =
                  Array.map (substitute fpc sb) sw.us_actions_consts;
                us_actions_blocks =
                  Array.map (substitute fpc sb) sw.us_actions_blocks;
               })
  | Ustringswitch(arg,sw,d) ->
      Ustringswitch
        (substitute fpc sb arg,
         List.map (fun (s,act) -> s,substitute fpc sb act) sw,
         Misc.may_map (substitute fpc sb) d)
  | Ustaticfail (nfail, args) ->
      Ustaticfail (nfail, List.map (substitute fpc sb) args)
  | Ucatch(nfail, ids, u1, u2) ->
      Ucatch(nfail, ids, substitute fpc sb u1, substitute fpc sb u2)
  | Utrywith(u1, id, u2) ->
      let id' = Ident.rename id in
      Utrywith(substitute fpc sb u1, id',
               substitute fpc (Tbl.add id (Uvar id') sb) u2)
  | Uifthenelse(u1, u2, u3) ->
      begin match substitute fpc sb u1 with
        Uconst (Uconst_ptr n) ->
          if n <> 0 then substitute fpc sb u2 else substitute fpc sb u3
      | Uprim(Pmakeblock _, _, _) ->
          substitute fpc sb u2
      | su1 ->
          Uifthenelse(su1, substitute fpc sb u2, substitute fpc sb u3)
      end
  | Usequence(u1, u2) ->
      Usequence(substitute fpc sb u1, substitute fpc sb u2)
  | Uwhile(u1, u2) ->
      Uwhile(substitute fpc sb u1, substitute fpc sb u2)
  | Ufor(id, u1, u2, dir, u3) ->
      let id' = Ident.rename id in
      Ufor(id', substitute fpc sb u1, substitute fpc sb u2, dir,
           substitute fpc (Tbl.add id (Uvar id') sb) u3)
  | Uassign(id, u) ->
      let id' =
        try
          match Tbl.find id sb with Uvar i -> i | _ -> assert false
        with Not_found ->
          id in
      Uassign(id', substitute fpc sb u)
  | Usend(k, u1, u2, ul, dbg) ->
      Usend(k, substitute fpc sb u1, substitute fpc sb u2,
            List.map (substitute fpc sb) ul, dbg)

(* Perform an inline expansion *)

let is_simple_argument = function
  | Uvar _  | Uconst _ -> true
  | _ -> false

let no_effects = function
  | Uclosure _ -> true
  | u -> is_simple_argument u

let rec bind_params_rec fpc subst params args body =
  match (params, args) with
    ([], []) -> substitute fpc subst body
  | (p1 :: pl, a1 :: al) ->
      if is_simple_argument a1 then
        bind_params_rec fpc (Tbl.add p1 a1 subst) pl al body
      else begin
        let p1' = Ident.rename p1 in
        let u1, u2 =
          match Ident.name p1, a1 with
          | "*opt*", Uprim(Pmakeblock(0, Immutable), [a], dbg) ->
              a, Uprim(Pmakeblock(0, Immutable), [Uvar p1'], dbg)
          | _ ->
              a1, Uvar p1'
        in
        let body' =
          bind_params_rec fpc (Tbl.add p1 u2 subst) pl al body in
        if occurs_var p1 body then Ulet(p1', u1, body')
        else if no_effects a1 then body'
        else Usequence(a1, body')
      end
  | (_, _) -> assert false

let bind_params fpc params args body =
  (* Reverse parameters and arguments to preserve right-to-left
     evaluation order (PR#2910). *)
  bind_params_rec fpc Tbl.empty (List.rev params) (List.rev args) body

(* Check if a lambda term is ``pure'',
   that is without side-effects *and* not containing function definitions *)

let rec is_pure = function
    Lvar v -> true
  | Lconst cst -> true
  | Lprim((Psetglobal _ | Psetfield _ | Psetfloatfield _ | Pduprecord _ |
           Pccall _ | Praise _ | Poffsetref _ | Pstringsetu | Pstringsets |
           Parraysetu _ | Parraysets _ | Pbigarrayset _), _) -> false
  | Lprim(p, args) -> List.for_all is_pure args
  | Levent(lam, ev) -> is_pure lam
  | _ -> false

(* Generate a direct application *)

let direct_apply fundesc funct ufunct uargs =
  let app_args =
    if fundesc.fun_closed then uargs else uargs @ [ufunct] in
  let app =
    match fundesc.fun_inline with
    | None ->
        Udirect_apply(fundesc.fun_label, app_args, Debuginfo.none)
    | Some(params, body) ->
        bind_params fundesc.fun_float_const_prop params app_args body in
  (* If ufunct can contain side-effects or function definitions,
     we must make sure that it is evaluated exactly once.
     If the function is not closed, we evaluate ufunct as part of the
     arguments.
     If the function is closed, we force the evaluation of ufunct first. *)
  if not fundesc.fun_closed || is_pure funct
  then app
  else Usequence(ufunct, app)

(* Add [Value_integer] or [Value_constptr] info to the approximation
   of an application *)

let strengthen_approx appl approx =
  match approx_ulam appl with
    (Value_const _) as intapprox ->
      intapprox
  | _ -> approx

(* If a term has approximation Value_integer or Value_constptr and is pure,
   replace it by an integer constant *)

let check_constant_result lam ulam approx =
  match approx with
    Value_const c when is_pure lam -> make_const c
  | Value_global_field (id, i) when is_pure lam ->
      begin match ulam with
      | Uprim(Pfield _, [Uprim(Pgetglobal _, _, _)], _) -> (ulam, approx)
      | _ ->
          let glb =
            Uprim(Pgetglobal (Ident.create_persistent id), [], Debuginfo.none)
          in
          Uprim(Pfield(i, true, Immutable), [glb], Debuginfo.none), approx
      end
  | _ -> (ulam, approx)

(* Evaluate an expression with known value for its side effects only,
   or discard it if it's pure *)

let sequence_constant_expr lam ulam1 (ulam2, approx2 as res2) =
  if is_pure lam then res2 else (Usequence(ulam1, ulam2), approx2)

(* Maintain the approximation of the global structure being defined *)

let global_approx = ref([||] : value_approximation array)

(* Maintain the nesting depth for functions *)

let function_nesting_depth = ref 0
let excessive_function_nesting_depth = 5

(* Decorate clambda term with debug information *)

let rec add_debug_info ev u =
  match ev.lev_kind with
  | Lev_after _ ->
      begin match u with
      | Udirect_apply(lbl, args, dinfo) ->
          Udirect_apply(lbl, args, Debuginfo.from_call ev)
      | Ugeneric_apply(Udirect_apply(lbl, args1, dinfo1),
                       args2, dinfo2) ->
          Ugeneric_apply(Udirect_apply(lbl, args1, Debuginfo.from_call ev),
                         args2, Debuginfo.from_call ev)
      | Ugeneric_apply(fn, args, dinfo) ->
          Ugeneric_apply(fn, args, Debuginfo.from_call ev)
      | Uprim(Praise k, args, dinfo) ->
          Uprim(Praise k, args, Debuginfo.from_call ev)
      | Uprim(p, args, dinfo) ->
          Uprim(p, args, Debuginfo.from_call ev)
      | Usend(kind, u1, u2, args, dinfo) ->
          Usend(kind, u1, u2, args, Debuginfo.from_call ev)
      | Usequence(u1, u2) ->
          Usequence(u1, add_debug_info ev u2)
      | _ -> u
      end
  | _ -> u

let prim_promote =
  Pccall { Primitive.prim_name = "caml_obj_promote_to"; prim_arity = 2;
           prim_alloc = true; prim_native_name = "";
           prim_native_float = false }

(* Uncurry an expression and explicitate closures.
   Also return the approximation of the expression.
   The approximation environment [fenv] maps idents to approximations.
   Idents not bound in [fenv] approximate to [Value_unknown].
   The closure environment [cenv] maps idents to [ulambda] terms.
   It is used to substitute environment accesses for free identifiers. *)

exception NotClosed

let close_approx_var fenv cenv id =
  let approx = try Tbl.find id fenv with Not_found -> Value_unknown in
  match approx with
    Value_const c -> make_const c
  | approx ->
      let subst = try Tbl.find id cenv with Not_found -> Uvar id in
      (subst, approx)

let close_var fenv cenv id =
  let (ulam, app) = close_approx_var fenv cenv id in ulam

let rec close fenv cenv = function
    Lvar id ->
      close_approx_var fenv cenv id
  | Lconst cst ->
      let str ?(shared = true) cst =
        let name =
          Compilenv.new_structured_constant cst ~shared
        in
        Uconst_ref (name, cst)
      in
      let rec transl = function
        | Const_base(Const_int n) -> Uconst_int n
        | Const_base(Const_char c) -> Uconst_int (Char.code c)
        | Const_pointer n -> Uconst_ptr n
        | Const_block (tag, fields) ->
            str (Uconst_block (tag, List.map transl fields))
        | Const_float_array sl ->
            (* constant float arrays are really immutable *)
            str (Uconst_float_array (List.map float_of_string sl))
        | Const_immstring s ->
            str (Uconst_string s)
        | Const_base (Const_string (s, _)) ->
              (* strings (even literal ones) are mutable! *)
              (* of course, the empty string is really immutable *)
            str ~shared:false(*(String.length s = 0)*) (Uconst_string s)
        | Const_base(Const_float x) -> str (Uconst_float (float_of_string x))
        | Const_base(Const_int32 x) -> str (Uconst_int32 x)
        | Const_base(Const_int64 x) -> str (Uconst_int64 x)
        | Const_base(Const_nativeint x) -> str (Uconst_nativeint x)
      in
      make_const (transl cst)
  | Lfunction(kind, params, body) as funct ->
      close_one_function fenv cenv (Ident.create "fun") funct

    (* We convert [f a] to [let a' = a in fun b c -> f a' b c]
       when fun_arity > nargs *)
  | Lapply(funct, args, loc) ->
      let nargs = List.length args in
      begin match (close fenv cenv funct, close_list fenv cenv args) with
        ((ufunct, Value_closure(fundesc, approx_res)),
         [Uprim(Pmakeblock(_, _), uargs, _)])
        when List.length uargs = - fundesc.fun_arity ->
          let app = direct_apply fundesc funct ufunct uargs in
          (app, strengthen_approx app approx_res)
      | ((ufunct, Value_closure(fundesc, approx_res)), uargs)
        when nargs = fundesc.fun_arity ->
          let app = direct_apply fundesc funct ufunct uargs in
          (app, strengthen_approx app approx_res)

      | ((ufunct, Value_closure(fundesc, approx_res)), uargs)
          when nargs < fundesc.fun_arity ->
        let first_args = List.map (fun arg ->
          (Ident.create "arg", arg) ) uargs in
        let final_args =
          Array.to_list (Array.init (fundesc.fun_arity - nargs)
                                    (fun _ -> Ident.create "arg")) in
        let rec iter args body =
          match args with
              [] -> body
            | (arg1, arg2) :: args ->
              iter args
                (Ulet ( arg1, arg2, body))
        in
        let internal_args =
          (List.map (fun (arg1, arg2) -> Lvar arg1) first_args)
          @ (List.map (fun arg -> Lvar arg ) final_args)
        in
        let (new_fun, approx) = close fenv cenv
          (Lfunction(
            Curried, final_args, Lapply(funct, internal_args, loc)))
        in
        let new_fun = iter first_args new_fun in
        (new_fun, approx)

      | ((ufunct, Value_closure(fundesc, approx_res)), uargs)
        when fundesc.fun_arity > 0 && nargs > fundesc.fun_arity ->
          let (first_args, rem_args) = split_list fundesc.fun_arity uargs in
          (Ugeneric_apply(direct_apply fundesc funct ufunct first_args,
                          rem_args, Debuginfo.none),
           Value_unknown)
      | ((ufunct, _), uargs) ->
          (Ugeneric_apply(ufunct, uargs, Debuginfo.none), Value_unknown)
      end
  | Lsend(kind, met, obj, args, _) ->
      let (umet, _) = close fenv cenv met in
      let (uobj, _) = close fenv cenv obj in
      (Usend(kind, umet, uobj, close_list fenv cenv args, Debuginfo.none),
       Value_unknown)
  | Llet(str, id, lam, body) ->
      let (ulam, alam) = close_named fenv cenv id lam in
      begin match (str, alam) with
        (Variable, _) ->
          let (ubody, abody) = close fenv cenv body in
          (Ulet(id, ulam, ubody), abody)
      | (_, Value_const _)
        when str = Alias || is_pure lam ->
          close (Tbl.add id alam fenv) cenv body
      | (_, _) ->
          let (ubody, abody) = close (Tbl.add id alam fenv) cenv body in
          (Ulet(id, ulam, ubody), abody)
      end
  | Lletrec(defs, body) ->
      if List.for_all
           (function (id, Lfunction(_, _, _)) -> true | _ -> false)
           defs
      then begin
        (* Simple case: only function definitions *)
        let (clos, infos) = close_functions fenv cenv defs in
        let clos_ident = Ident.create "clos" in
        let fenv_body =
          List.fold_right
            (fun (id, pos, approx) fenv -> Tbl.add id approx fenv)
            infos fenv in
        let (ubody, approx) = close fenv_body cenv body in
        let sb =
          List.fold_right
            (fun (id, pos, approx) sb ->
              Tbl.add id (Uoffset(Uvar clos_ident, pos)) sb)
            infos Tbl.empty in
        (Ulet(clos_ident, clos, substitute !Clflags.float_const_prop sb ubody),
         approx)
      end else begin
        (* General case: recursive definition of values *)
        let rec clos_defs = function
          [] -> ([], fenv)
        | (id, lam) :: rem ->
            let (udefs, fenv_body) = clos_defs rem in
            let (ulam, approx) = close_named fenv cenv id lam in
            ((id, ulam) :: udefs, Tbl.add id approx fenv_body) in
        let (udefs, fenv_body) = clos_defs defs in
        let (ubody, approx) = close fenv_body cenv body in
        (Uletrec(udefs, ubody), approx)
      end
  | Lprim(Pdirapply loc,[funct;arg])
  | Lprim(Prevapply loc,[arg;funct]) ->
      close fenv cenv (Lapply(funct, [arg], loc))
  | Lprim(Pgetglobal id, []) as lam ->
      check_constant_result lam
                            (getglobal id)
                            (Compilenv.global_approx id)
  | Lprim(Pfield(n, ptr, mut), [lam]) ->
      let (ulam, approx) = close fenv cenv lam in
      check_constant_result lam (Uprim(Pfield(n, ptr, mut), [ulam], Debuginfo.none))
                            (field_approx n approx)
  | Lprim(Psetfield(n, _, _), [Lprim(Pgetglobal id, []); lam]) ->
      let (ulam, approx) = close fenv cenv lam in
      if approx <> Value_unknown then
        (!global_approx).(n) <- approx;
      let promoted = Uprim(prim_promote, [ulam; Uconst (Uconst_int 0)], Debuginfo.none) in
      (Uprim(Psetfield(n, false, Mutable), [getglobal id; promoted], Debuginfo.none),
       Value_unknown)
  | Lprim(Praise k, [Levent(arg, ev)]) ->
      let (ulam, approx) = close fenv cenv arg in
      (Uprim(Praise k, [ulam], Debuginfo.from_raise ev),
       Value_unknown)
  | Lprim(Pperform, args) ->
      let args = close_list fenv cenv args in
      (Udirect_apply ("caml_perform", args, Debuginfo.none), Value_unknown)
  | Lprim(Presume, args) ->
      let args = close_list fenv cenv args in
      (Udirect_apply ("caml_resume", args, Debuginfo.none), Value_unknown)
<<<<<<< HEAD
  | Lprim(Pdelegate, args) ->
      let args = close_list fenv cenv args in
      (Udirect_apply ("caml_delegate", args, Debuginfo.none), Value_unknown)
=======
  | Lprim(Preperform, args) ->
      let args = close_list fenv cenv args in
      (Udirect_apply ("caml_reperform", args, Debuginfo.none), Value_unknown)
>>>>>>> 4371416c
  | Lprim(p, args) ->
      simplif_prim !Clflags.float_const_prop
                   p (close_list_approx fenv cenv args) Debuginfo.none
  | Lswitch(arg, sw) ->
      let fn fail =
        let (uarg, _) = close fenv cenv arg in
        let const_index, const_actions, fconst =
          close_switch arg fenv cenv sw.sw_consts sw.sw_numconsts fail
        and block_index, block_actions, fblock =
          close_switch arg fenv cenv sw.sw_blocks sw.sw_numblocks fail in
        let ulam =
          Uswitch
            (uarg,
             {us_index_consts = const_index;
              us_actions_consts = const_actions;
              us_index_blocks = block_index;
              us_actions_blocks = block_actions})  in
        (fconst (fblock ulam),Value_unknown) in
(* NB: failaction might get copied, thus it should be some Lstaticraise *)
      let fail = sw.sw_failaction in
      begin match fail with
      | None|Some (Lstaticraise (_,_)) -> fn fail
      | Some lamfail ->
          if
            (sw.sw_numconsts - List.length sw.sw_consts) +
            (sw.sw_numblocks - List.length sw.sw_blocks) > 1
          then
            let i = next_raise_count () in
            let ubody,_ = fn (Some (Lstaticraise (i,[])))
            and uhandler,_ = close fenv cenv lamfail in
            Ucatch (i,[],ubody,uhandler),Value_unknown
          else fn fail
      end
  | Lstringswitch(arg,sw,d) ->
      let uarg,_ = close fenv cenv arg in
      let usw =
        List.map
          (fun (s,act) ->
            let uact,_ = close fenv cenv act in
            s,uact)
          sw in
      let ud =
        Misc.may_map
          (fun d ->
            let ud,_ = close fenv cenv d in
            ud) d in
      Ustringswitch (uarg,usw,ud),Value_unknown
  | Lstaticraise (i, args) ->
      (Ustaticfail (i, close_list fenv cenv args), Value_unknown)
  | Lstaticcatch(body, (i, vars), handler) ->
      let (ubody, _) = close fenv cenv body in
      let (uhandler, _) = close fenv cenv handler in
      (Ucatch(i, vars, ubody, uhandler), Value_unknown)
  | Ltrywith(body, id, handler) ->
      let (ubody, _) = close fenv cenv body in
      let (uhandler, _) = close fenv cenv handler in
      (Utrywith(ubody, id, uhandler), Value_unknown)
  | Lifthenelse(arg, ifso, ifnot) ->
      begin match close fenv cenv arg with
        (uarg, Value_const (Uconst_ptr n)) ->
          sequence_constant_expr arg uarg
            (close fenv cenv (if n = 0 then ifnot else ifso))
      | (uarg, _ ) ->
          let (uifso, _) = close fenv cenv ifso in
          let (uifnot, _) = close fenv cenv ifnot in
          (Uifthenelse(uarg, uifso, uifnot), Value_unknown)
      end
  | Lsequence(lam1, lam2) ->
      let (ulam1, _) = close fenv cenv lam1 in
      let (ulam2, approx) = close fenv cenv lam2 in
      (Usequence(ulam1, ulam2), approx)
  | Lwhile(cond, body) ->
      let (ucond, _) = close fenv cenv cond in
      let (ubody, _) = close fenv cenv body in
      (Uwhile(ucond, ubody), Value_unknown)
  | Lfor(id, lo, hi, dir, body) ->
      let (ulo, _) = close fenv cenv lo in
      let (uhi, _) = close fenv cenv hi in
      let (ubody, _) = close fenv cenv body in
      (Ufor(id, ulo, uhi, dir, ubody), Value_unknown)
  | Lassign(id, lam) ->
      let (ulam, _) = close fenv cenv lam in
      (Uassign(id, ulam), Value_unknown)
  | Levent(lam, ev) ->
      let (ulam, approx) = close fenv cenv lam in
      (add_debug_info ev ulam, approx)
  | Lifused _ ->
      assert false

and close_list fenv cenv = function
    [] -> []
  | lam :: rem ->
      let (ulam, _) = close fenv cenv lam in
      ulam :: close_list fenv cenv rem

and close_list_approx fenv cenv = function
    [] -> ([], [])
  | lam :: rem ->
      let (ulam, approx) = close fenv cenv lam in
      let (ulams, approxs) = close_list_approx fenv cenv rem in
      (ulam :: ulams, approx :: approxs)

and close_named fenv cenv id = function
    Lfunction(kind, params, body) as funct ->
      close_one_function fenv cenv id funct
  | lam ->
      close fenv cenv lam

(* Build a shared closure for a set of mutually recursive functions *)

and close_functions fenv cenv fun_defs =
  let fun_defs =
    List.flatten
      (List.map
         (function
           | (id, Lfunction(kind, params, body)) ->
               split_default_wrapper id kind params body
           | _ -> assert false
         )
         fun_defs)
  in

  (* Update and check nesting depth *)
  incr function_nesting_depth;
  let initially_closed =
    !function_nesting_depth < excessive_function_nesting_depth in
  (* Determine the free variables of the functions *)
  let fv =
    IdentSet.elements (free_variables (Lletrec(fun_defs, lambda_unit))) in
  (* Build the function descriptors for the functions.
     Initially all functions are assumed not to need their environment
     parameter. *)
  let uncurried_defs =
    List.map
      (function
          (id, Lfunction(kind, params, body)) ->
            let label = Compilenv.make_symbol (Some (Ident.unique_name id)) in
            let arity = List.length params in
            let fundesc =
              {fun_label = label;
               fun_arity = (if kind = Tupled then -arity else arity);
               fun_closed = initially_closed;
               fun_inline = None;
               fun_float_const_prop = !Clflags.float_const_prop } in
            (id, params, body, fundesc)
        | (_, _) -> fatal_error "Closure.close_functions")
      fun_defs in
  (* Build an approximate fenv for compiling the functions *)
  let fenv_rec =
    List.fold_right
      (fun (id, params, body, fundesc) fenv ->
        Tbl.add id (Value_closure(fundesc, Value_unknown)) fenv)
      uncurried_defs fenv in
  (* Determine the offsets of each function's closure in the shared block *)
  let env_pos = ref (-1) in
  let clos_offsets =
    List.map
      (fun (id, params, body, fundesc) ->
        let pos = !env_pos + 1 in
        env_pos := !env_pos + 1 + (if fundesc.fun_arity <> 1 then 3 else 2);
        pos)
      uncurried_defs in
  let fv_pos = !env_pos in
  (* This reference will be set to false if the hypothesis that a function
     does not use its environment parameter is invalidated. *)
  let useless_env = ref initially_closed in
  (* Translate each function definition *)
  let clos_fundef (id, params, body, fundesc) env_pos =
    let dbg = match body with
      | Levent (_,({lev_kind=Lev_function} as ev)) -> Debuginfo.from_call ev
      | _ -> Debuginfo.none in
    let env_param = Ident.create "env" in
    let cenv_fv =
      build_closure_env env_param (fv_pos - env_pos) fv in
    let cenv_body =
      List.fold_right2
        (fun (id, params, body, fundesc) pos env ->
          Tbl.add id (Uoffset(Uvar env_param, pos - env_pos)) env)
        uncurried_defs clos_offsets cenv_fv in
    let (ubody, approx) = close fenv_rec cenv_body body in
    if !useless_env && occurs_var env_param ubody then raise NotClosed;
    let fun_params = if !useless_env then params else params @ [env_param] in
    let f =
      {
        label  = fundesc.fun_label;
        arity  = fundesc.fun_arity;
        params = fun_params;
        body   = ubody;
        dbg;
      }
    in
    (* give more chance of function with default parameters (i.e.
       their wrapper functions) to be inlined *)
    let n =
      List.fold_left
        (fun n id -> n + if Ident.name id = "*opt*" then 8 else 1)
        0
        fun_params
    in
    if lambda_smaller ubody
        (!Clflags.inline_threshold + n)
    then fundesc.fun_inline <- Some(fun_params, ubody);

    (f, (id, env_pos, Value_closure(fundesc, approx))) in
  (* Translate all function definitions. *)
  let clos_info_list =
    if initially_closed then begin
      let snap = Compilenv.snapshot () in
      try List.map2 clos_fundef uncurried_defs clos_offsets
      with NotClosed ->
      (* If the hypothesis that the environment parameters are useless has been
         invalidated, then set [fun_closed] to false in all descriptions and
         recompile *)
        Compilenv.backtrack snap; (* PR#6337 *)
        List.iter
          (fun (id, params, body, fundesc) ->
             fundesc.fun_closed <- false;
             fundesc.fun_inline <- None;
          )
          uncurried_defs;
        useless_env := false;
        List.map2 clos_fundef uncurried_defs clos_offsets
    end else
      (* Excessive closure nesting: assume environment parameter is used *)
        List.map2 clos_fundef uncurried_defs clos_offsets
    in
  (* Update nesting depth *)
  decr function_nesting_depth;
  (* Return the Uclosure node and the list of all identifiers defined,
     with offsets and approximations. *)
  let (clos, infos) = List.split clos_info_list in
  let fv = if !useless_env then [] else fv in
  (Uclosure(clos, List.map (close_var fenv cenv) fv), infos)

(* Same, for one non-recursive function *)

and close_one_function fenv cenv id funct =
  match close_functions fenv cenv [id, funct] with
  | (clos, (i, _, approx) :: _) when id = i -> (clos, approx)
  | _ -> fatal_error "Closure.close_one_function"

(* Close a switch *)

and close_switch arg fenv cenv cases num_keys default =
  let ncases = List.length cases in
  let index = Array.make num_keys 0
  and store = Storer.mk_store () in

  (* First default case *)
  begin match default with
  | Some def when ncases < num_keys ->
      assert (store.act_store def = 0)
  | _ -> ()
  end ;
  (* Then all other cases *)
  List.iter
    (fun (key,lam) ->
     index.(key) <- store.act_store lam)
    cases ;

  (*  Explicit sharing with catch/exit, as switcher compilation may
      later unshare *)
  let acts = store.act_get_shared () in
  let hs = ref (fun e -> e) in

  (* Compile actions *)
  let actions =
    Array.map
      (function
        | Single lam|Shared (Lstaticraise (_,[]) as lam) ->
            let ulam,_ = close fenv cenv lam in
            ulam
        | Shared lam ->
            let ulam,_ = close fenv cenv lam in
            let i = next_raise_count () in
(*
            let string_of_lambda e =
              Printlambda.lambda Format.str_formatter e ;
              Format.flush_str_formatter () in
            Printf.eprintf "SHARE CLOSURE %i [%s]\n%s\n" i
                (string_of_lambda arg)
                (string_of_lambda lam) ;
*)
            let ohs = !hs in
            hs := (fun e -> Ucatch (i,[],ohs e,ulam)) ;
            Ustaticfail (i,[]))
      acts in
  match actions with
  | [| |] -> [| |], [| |], !hs (* May happen when default is None *)
  | _     -> index, actions, !hs


(* Collect exported symbols for structured constants *)

let collect_exported_structured_constants a =
  let rec approx = function
    | Value_closure (fd, a) ->
        approx a;
        begin match fd.fun_inline with
        | Some (_, u) -> ulam u
        | None -> ()
        end
    | Value_tuple a -> Array.iter approx a
    | Value_const c -> const c
    | Value_unknown | Value_global_field _ -> ()
  and const = function
    | Uconst_ref (s, c) ->
        Compilenv.add_exported_constant s;
        structured_constant c
    | Uconst_int _ | Uconst_ptr _ -> ()
  and structured_constant = function
    | Uconst_block (_, ul) -> List.iter const ul
    | Uconst_float _ | Uconst_int32 _
    | Uconst_int64 _ | Uconst_nativeint _
    | Uconst_float_array _ | Uconst_string _ -> ()
  and ulam = function
    | Uvar _ -> ()
    | Uconst c -> const c
    | Udirect_apply (_, ul, _) -> List.iter ulam ul
    | Ugeneric_apply (u, ul, _) -> ulam u; List.iter ulam ul
    | Uclosure (fl, ul) ->
        List.iter (fun f -> ulam f.body) fl;
        List.iter ulam ul
    | Uoffset(u, _) -> ulam u
    | Ulet (_, u1, u2) -> ulam u1; ulam u2
    | Uletrec (l, u) -> List.iter (fun (_, u) -> ulam u) l; ulam u
    | Uprim (_, ul, _) -> List.iter ulam ul
    | Uswitch (u, sl) ->
        ulam u;
        Array.iter ulam sl.us_actions_consts;
        Array.iter ulam sl.us_actions_blocks
    | Ustringswitch (u,sw,d) ->
        ulam u ;
        List.iter (fun (_,act) -> ulam act) sw ;
        Misc.may ulam d
    | Ustaticfail (_, ul) -> List.iter ulam ul
    | Ucatch (_, _, u1, u2)
    | Utrywith (u1, _, u2)
    | Usequence (u1, u2)
    | Uwhile (u1, u2)  -> ulam u1; ulam u2
    | Uifthenelse (u1, u2, u3)
    | Ufor (_, u1, u2, _, u3) -> ulam u1; ulam u2; ulam u3
    | Uassign (_, u) -> ulam u
    | Usend (_, u1, u2, ul, _) -> ulam u1; ulam u2; List.iter ulam ul
  in
  approx a

let reset () =
  global_approx := [||];
  function_nesting_depth := 0

(* The entry point *)

let intro size lam =
  reset ();
  let id = Compilenv.make_symbol None in
  global_approx := Array.init size (fun i -> Value_global_field (id, i));
  Compilenv.set_global_approx(Value_tuple !global_approx);
  let (ulam, approx) = close Tbl.empty Tbl.empty lam in
  if !Clflags.opaque
  then Compilenv.set_global_approx(Value_unknown)
  else collect_exported_structured_constants (Value_tuple !global_approx);
  global_approx := [||];
  ulam<|MERGE_RESOLUTION|>--- conflicted
+++ resolved
@@ -946,15 +946,9 @@
   | Lprim(Presume, args) ->
       let args = close_list fenv cenv args in
       (Udirect_apply ("caml_resume", args, Debuginfo.none), Value_unknown)
-<<<<<<< HEAD
-  | Lprim(Pdelegate, args) ->
-      let args = close_list fenv cenv args in
-      (Udirect_apply ("caml_delegate", args, Debuginfo.none), Value_unknown)
-=======
   | Lprim(Preperform, args) ->
       let args = close_list fenv cenv args in
       (Udirect_apply ("caml_reperform", args, Debuginfo.none), Value_unknown)
->>>>>>> 4371416c
   | Lprim(p, args) ->
       simplif_prim !Clflags.float_const_prop
                    p (close_list_approx fenv cenv args) Debuginfo.none

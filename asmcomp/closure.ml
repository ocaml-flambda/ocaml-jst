--- conflicted
+++ resolved
@@ -44,14 +44,9 @@
 let rec build_closure_env env_param pos = function
     [] -> Ident.Map.empty
   | id :: rem ->
-<<<<<<< HEAD
-      Tbl.add id
+      Ident.Map.add id
         (Uprim(Pfield(pos, Pointer, Immutable), [Uvar env_param], Debuginfo.none))
         (build_closure_env env_param (pos+1) rem)
-=======
-      Ident.Map.add id (Uprim(Pfield pos, [Uvar env_param], Debuginfo.none))
-              (build_closure_env env_param (pos+1) rem)
->>>>>>> 1435a6a6
 
 (* Auxiliary for accessing globals.  We change the name of the global
    to the name of the corresponding asm symbol.  This is done here

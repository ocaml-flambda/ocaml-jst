--- conflicted
+++ resolved
@@ -354,27 +354,6 @@
         { gc_lbl = lbl_call_gc;
           gc_return_lbl = lbl_after_alloc;
           gc_frame_lbl = lbl_frame_lbl } :: env.call_gc_sites
-<<<<<<< HEAD
-  | Lop(Ipoll { return_label }) ->
-      let lbl_frame_lbl = record_frame_label env i.live (Dbg_alloc []) in
-      let lbl_after_poll = match return_label with
-                  | None -> new_label()
-                  | Some(lbl) -> lbl in
-      let lbl_call_gc = new_label () in
-      let offset = Domainstate.(idx_of_field Domain_young_limit) * 8 in
-      `	ld	{emit_reg reg_tmp}, {emit_int offset}({emit_reg reg_domain_state_ptr})\n`;
-      begin match return_label with
-      | None -> `	bltu	{emit_reg reg_alloc_ptr}, {emit_reg reg_tmp}, {emit_label lbl_call_gc}\n`;
-                `{emit_label lbl_after_poll}:\n`;
-      | Some lbl -> ` bgeu  {emit_reg reg_alloc_ptr}, {emit_reg reg_tmp}, {emit_label lbl}\n`;
-                    ` j {emit_label lbl_call_gc}\n`
-      end;
-      env.call_gc_sites <-
-        { gc_lbl = lbl_call_gc;
-          gc_return_lbl = lbl_after_poll;
-          gc_frame_lbl = lbl_frame_lbl } :: env.call_gc_sites
-=======
->>>>>>> 24d7f3bd
   | Lop(Iintop(Icomp cmp)) ->
       begin match cmp with
       | Isigned Clt ->
@@ -430,6 +409,8 @@
   | Lop(Ispecific sop) ->
       let instr = name_for_specific sop in
       `	{emit_string instr}	{emit_reg i.res.(0)}, {emit_reg i.arg.(0)}, {emit_reg i.arg.(1)}, {emit_reg i.arg.(2)}\n`
+  | Lop (Iname_for_debugger _) ->
+      ()
   | Lreloadretaddr ->
       let n = frame_size env in
       reload_ra n

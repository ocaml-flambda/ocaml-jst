--- conflicted
+++ resolved
@@ -748,13 +748,8 @@
     | Lop(Istackoffset n) ->
         assert (n mod 16 = 0);
         emit_stack_adjustment (-n);
-<<<<<<< HEAD
-        stack_offset := !stack_offset + n
-    | Lop(Iload(size, addr)) ->
-=======
         env.stack_offset <- env.stack_offset + n
     | Lop(Iload(size, addr, _mut)) ->
->>>>>>> 1037341d
         let dst = i.res.(0) in
         let base =
           match addr with

--- conflicted
+++ resolved
@@ -99,12 +99,9 @@
   subst
   tast_iterator
   tast_mapper
-<<<<<<< HEAD
   typeclass
   typedecl
-=======
   typecore
->>>>>>> e58a4b0e
   typedecl_variance
   typedtree
   types

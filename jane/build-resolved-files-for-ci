--- conflicted
+++ resolved
@@ -103,13 +103,9 @@
   typedecl
   typedecl_variance
   typedtree
-<<<<<<< HEAD
   types
-  typetexp)
-=======
-  typemod
-  types)
->>>>>>> 2a1d114c
+  typetexp
+  typemod)
 
 # ocamlcommon mls
 mls=$(

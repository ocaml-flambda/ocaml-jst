/**************************************************************************/
/*                                                                        */
/*                                 OCaml                                  */
/*                                                                        */
/*          Xavier Leroy and Damien Doligez, INRIA Rocquencourt           */
/*                                                                        */
/*   Copyright 1996 Institut National de Recherche en Informatique et     */
/*     en Automatique.                                                    */
/*                                                                        */
/*   All rights reserved.  This file is distributed under the terms of    */
/*   the GNU Lesser General Public License version 2.1, with the          */
/*   special exception on linking described in the file LICENSE.          */
/*                                                                        */
/**************************************************************************/

/* Miscellaneous macros and variables. */

#ifndef CAML_MISC_H
#define CAML_MISC_H

#ifndef CAML_NAME_SPACE
#include "compatibility.h"
#endif
#include "config.h"

/* Standard definitions */

#include <stddef.h>
#include <stdlib.h>
#include <stdio.h>
#include <stdarg.h>

#include "camlatomic.h"

/* Basic types and constants */

typedef size_t asize_t;

#ifndef NULL
#define NULL 0
#endif

#ifdef CAML_INTERNALS
typedef char * addr;
#endif /* CAML_INTERNALS */

/* Noreturn is preserved for compatibility reasons.
   Instead of the legacy GCC/Clang-only
     foo Noreturn;
   you should prefer
     CAMLnoreturn_start foo CAMLnoreturn_end;
   which supports both GCC/Clang and MSVC.

   Note: CAMLnoreturn is a different macro defined in memory.h,
   to be used in function bodies rather than as a prototype attribute.
*/
#ifdef __GNUC__
  /* Works only in GCC 2.5 and later */
  #define CAMLnoreturn_start
  #define CAMLnoreturn_end __attribute__ ((noreturn))
  #define Noreturn __attribute__ ((noreturn))
#elif _MSC_VER >= 1500
  #define CAMLnoreturn_start __declspec(noreturn)
  #define CAMLnoreturn_end
  #define Noreturn
#else
  #define CAMLnoreturn_start
  #define CAMLnoreturn_end
  #define Noreturn
#endif



/* Export control (to mark primitives and to handle Windows DLL) */

#define CAMLexport
#define CAMLprim
#define CAMLextern extern

/* Weak function definitions that can be overridden by external libs */
/* Conservatively restricted to ELF and MacOSX platforms */
#if defined(__GNUC__) && (defined (__ELF__) || defined(__APPLE__))
#define CAMLweakdef __attribute__((weak))
#else
#define CAMLweakdef
#endif

/* Alignment */
#if defined(__GNUC__)
#define CAMLalign(n) __attribute__((aligned(n)))
#else
#error "How do I align values on this platform?"
#endif


/* CAMLunused is preserved for compatibility reasons.
   Instead of the legacy GCC/Clang-only
     CAMLunused foo;
   you should prefer
     CAMLunused_start foo CAMLunused_end;
   which supports both GCC/Clang and MSVC.
*/
#if defined(__GNUC__) && (__GNUC__ > 2 || (__GNUC__ == 2 && __GNUC_MINOR__ > 7))
  #define CAMLunused_start __attribute__ ((unused))
  #define CAMLunused_end
  #define CAMLunused __attribute__ ((unused))
#elif _MSC_VER >= 1500
  #define CAMLunused_start  __pragma( warning (push) )           \
    __pragma( warning (disable:4189 ) )
  #define CAMLunused_end __pragma( warning (pop))
  #define CAMLunused
#else
  #define CAMLunused_start
  #define CAMLunused_end
  #define CAMLunused
#endif

#ifdef __cplusplus
extern "C" {
#endif

/* GC timing hooks. These can be assigned by the user. These hooks
   must not allocate, change any heap value, nor call OCaml code.
*/
typedef void (*caml_timing_hook) (void);
extern caml_timing_hook caml_major_slice_begin_hook, caml_major_slice_end_hook;
extern caml_timing_hook caml_minor_gc_begin_hook, caml_minor_gc_end_hook;
extern caml_timing_hook caml_finalise_begin_hook, caml_finalise_end_hook;

/* Windows Unicode support (rest below - char_os is needed earlier) */

#ifdef _WIN32
typedef wchar_t char_os;
#else
typedef char char_os;
#endif

/* Assertions */

#ifdef DEBUG

#ifdef UNICODE
/* See https://msdn.microsoft.com/ja-jp/library/b0084kay(v=vs.71).aspx
   It's not clear why this isn't so obviously documented, as it doesn't
   seem to have been superseded by a more sensible mechanism! */
#define CAML_WIDEN_STRING_LITERAL2(x) L##x
#define CAML_WIDEN_STRING_LITERAL(x) CAML_WIDEN_STRING_LITERAL2(x)
#define __OSFILE__ CAML_WIDEN_STRING_LITERAL(__FILE__)
#else
#define __OSFILE__ __FILE__
#endif

#define CAMLassert(x) \
  ((x) ? (void) 0 : caml_failed_assert ( #x , __OSFILE__, __LINE__))
CAMLnoreturn_start
CAMLextern void caml_failed_assert (char *, char_os *, int)
CAMLnoreturn_end;
#else
#define CAMLassert(x) ((void) 0)
#endif

<<<<<<< HEAD
#ifndef CAML_AVOID_CONFLICTS
#define Assert CAMLassert
#endif

#define CAML_STATIC_ASSERT_3(b, l) \
  typedef CAMLunused_start char static_assertion_failure_line_##l[(b) ? 1 : -1] CAMLunused_end
#define CAML_STATIC_ASSERT_2(b, l) CAML_STATIC_ASSERT_3(b, l)
#define CAML_STATIC_ASSERT(b) CAML_STATIC_ASSERT_2(b, __LINE__)

#ifdef __GNUC__
#define CAMLcheckresult __attribute__((warn_unused_result))
#define CAMLlikely(e)   __builtin_expect((e), 1)
#define CAMLunlikely(e) __builtin_expect((e), 0)
#else
#define CAMLcheckresult
#define CAMLlikely(e) (e)
#define CAMLunlikely(e) (e)
#endif

/* GC status assertions.

   CAMLnoalloc at the start of a block means that the GC must not be
   invoked during the block. */
#if defined(__GNUC__) && defined(DEBUG)
int caml_noalloc_begin(void);
void caml_noalloc_end(int*);
void caml_alloc_point_here(void);
#define CAMLnoalloc                          \
  int caml__noalloc                          \
  __attribute__((cleanup(caml_noalloc_end),unused)) \
    = caml_noalloc_begin()
#define CAMLalloc_point_here (caml_alloc_point_here())
#else
#define CAMLnoalloc
#define CAMLalloc_point_here ((void)0)
#endif

#define Is_power_of_2(x) (((x) & ((x) - 1)) == 0)

=======
/* This hook is called when a fatal error occurs in the OCaml
   runtime. It is given arguments to be passed to the [vprintf]-like
   functions in order to synthetize the error message.
   If it returns, the runtime calls [abort()].

   If it is [NULL], the error message is printed on stderr and then
   [abort()] is called. */
extern void (*caml_fatal_error_hook) (char *msg, va_list args);

CAMLnoreturn_start
>>>>>>> 5e4b55d3
CAMLextern void caml_fatal_error (char *, ...)
#ifdef __GNUC__
  __attribute__ ((format (printf, 1, 2)))
#endif
CAMLnoreturn_end;
CAMLextern void caml_fatal_error_arg (const char *fmt, const char *arg) Noreturn;
CAMLextern void caml_fatal_error_arg2 (const char *fmt1, const char *arg1,
                                       const char *fmt2, const char *arg2) Noreturn;

/* Detection of available C built-in functions, the Clang way. */

#ifdef __has_builtin
#define Caml_has_builtin(x) __has_builtin(x)
#else
#define Caml_has_builtin(x) 0
#endif

/* Integer arithmetic with overflow detection.
   The functions return 0 if no overflow, 1 if overflow.
   The result of the operation is always stored at [*res].
   If no overflow is reported, this is the exact result.
   If overflow is reported, this is the exact result modulo 2 to the word size.
*/

static inline int caml_uadd_overflow(uintnat a, uintnat b, uintnat * res)
{
#if __GNUC__ >= 5 || Caml_has_builtin(__builtin_add_overflow)
  return __builtin_add_overflow(a, b, res);
#else
  uintnat c = a + b;
  *res = c;
  return c < a;
#endif
}

static inline int caml_usub_overflow(uintnat a, uintnat b, uintnat * res)
{
#if __GNUC__ >= 5 || Caml_has_builtin(__builtin_sub_overflow)
  return __builtin_sub_overflow(a, b, res);
#else
  uintnat c = a - b;
  *res = c;
  return a < b;
#endif
}

#if __GNUC__ >= 5 || Caml_has_builtin(__builtin_mul_overflow)
static inline int caml_umul_overflow(uintnat a, uintnat b, uintnat * res)
{
  return __builtin_mul_overflow(a, b, res);
}
#else
extern int caml_umul_overflow(uintnat a, uintnat b, uintnat * res);
#endif

/* From floats.c */
extern double caml_log1p(double);

/* Windows Unicode support */

#ifdef _WIN32

#ifdef CAML_INTERNALS
#define T(x) L ## x
#endif

#define access_os _waccess
#define open_os _wopen
#define stat_os _wstati64
#define unlink_os _wunlink
#define rename_os caml_win32_rename
#define chdir_os _wchdir
#define getcwd_os _wgetcwd
#define system_os _wsystem
#define rmdir_os _wrmdir
#define putenv_os _wputenv
#define chmod_os _wchmod
#define execv_os _wexecv
#define execve_os _wexecve
#define execvp_os _wexecvp
#define execvpe_os _wexecvpe
#define strcmp_os wcscmp
#define strlen_os wcslen
#define sscanf_os swscanf

#define caml_stat_strdup_os caml_stat_wcsdup
#define caml_stat_strconcat_os caml_stat_wcsconcat

#define caml_stat_strdup_to_os caml_stat_strdup_to_utf16
#define caml_stat_strdup_of_os caml_stat_strdup_of_utf16
#define caml_copy_string_of_os caml_copy_string_of_utf16

#else /* _WIN32 */

#ifdef CAML_INTERNALS
#define T(x) x
#endif

#define access_os access
#define open_os open
#define stat_os stat
#define unlink_os unlink
#define rename_os rename
#define chdir_os chdir
#define getcwd_os getcwd
#define system_os system
#define rmdir_os rmdir
#define putenv_os putenv
#define chmod_os chmod
#define execv_os execv
#define execve_os execve
#define execvp_os execvp
#define execvpe_os execvpe
#define strcmp_os strcmp
#define strlen_os strlen
#define sscanf_os sscanf

#define caml_stat_strdup_os caml_stat_strdup
#define caml_stat_strconcat_os caml_stat_strconcat

#define caml_stat_strdup_to_os caml_stat_strdup
#define caml_stat_strdup_of_os caml_stat_strdup
#define caml_copy_string_of_os caml_copy_string

#endif /* _WIN32 */


/* Data structures */

struct ext_table {
  int size;
  int capacity;
  void ** contents;
};

extern void caml_ext_table_init(struct ext_table * tbl, int init_capa);
extern int caml_ext_table_add(struct ext_table * tbl, void * data);
extern void caml_ext_table_free(struct ext_table * tbl, int free_entries);
extern void caml_ext_table_remove(struct ext_table * tbl, void * data);
extern void caml_ext_table_clear(struct ext_table * tbl, int free_entries);

CAMLextern int caml_read_directory(char_os * dirname,
                                   struct ext_table * contents);

/* Deprecated aliases */
#define caml_aligned_malloc caml_stat_alloc_aligned_noexc
#define caml_strdup caml_stat_strdup
#define caml_strconcat caml_stat_strconcat

#ifdef CAML_INTERNALS

/* GC flags and messages */

void caml_gc_log (char *, ...)
#ifdef __GNUC__
  __attribute__ ((format (printf, 1, 2)))
#endif
;

void caml_gc_message (int, char *, ...)
#ifdef __GNUC__
  __attribute__ ((format (printf, 2, 3)))
#endif
;

/* Runtime warnings */
extern uintnat caml_runtime_warnings;
int caml_runtime_warnings_active(void);

#ifdef DEBUG
#ifdef ARCH_SIXTYFOUR
#define Debug_tag(x) (INT64_LITERAL(0xD700D7D7D700D6D7u) \
                      | ((uintnat) (x) << 16) \
                      | ((uintnat) (x) << 48))
#define Is_debug_tag(x) \
  (((x) & 0xff00ffffff00fffful) == 0xD700D7D7D700D6D7ul)
#else
#define Debug_tag(x) (0xD700D6D7ul | ((uintnat) (x) << 16))
#define Is_debug_tag(x) \
  (((x) & 0xff00fffful) == 0xD700D6D7ul)
#endif /* ARCH_SIXTYFOUR */

/*
  00 -> free words in minor heap
  01 -> fields of free list blocks in major heap
  03 -> heap chunks deallocated by heap shrinking
  04 -> fields deallocated by [caml_obj_truncate]
  10 -> uninitialised fields of minor objects
  11 -> uninitialised fields of major objects
  15 -> uninitialised words of [caml_stat_alloc_aligned] blocks
  85 -> filler bytes of [caml_stat_alloc_aligned]
  99 -> the magic prefix of a memory block allocated by [caml_stat_alloc]

  special case (byte by byte):
  D7 -> uninitialised words of [caml_stat_alloc] blocks
*/
#define Debug_free_minor     Debug_tag (0x00)
#define Debug_free_major     Debug_tag (0x01)
#define Debug_free_shrink    Debug_tag (0x03)
#define Debug_free_truncate  Debug_tag (0x04)
#define Debug_uninit_minor   Debug_tag (0x10)
#define Debug_uninit_major   Debug_tag (0x11)
#define Debug_uninit_align   Debug_tag (0x15)
#define Debug_filler_align   Debug_tag (0x85)
#define Debug_pool_magic     Debug_tag (0x99)

#define Debug_uninit_stat    0xD7

#endif /* DEBUG */


/* snprintf emulation for Win32 */

#ifdef _WIN32
extern int caml_snprintf(char * buf, size_t size, const char * format, ...);
#define snprintf caml_snprintf
#endif

#define CAML_INSTR_DECLARE(t) /**/
#define CAML_INSTR_ALLOC(t) /**/
#define CAML_INSTR_START(t, name) /**/
#define CAML_INSTR_SETUP(t, name) /**/
#define CAML_INSTR_TIME(t, msg) /**/
#define CAML_INSTR_INT(msg, c) /**/
#define caml_instr_init() /**/
#define caml_instr_atexit() /**/

/* Macro used to deactivate thread sanitizer on some functions. */
#define CAMLno_tsan
#if defined(__has_feature)
#  if __has_feature(thread_sanitizer)
#    undef CAMLno_tsan
#    define CAMLno_tsan __attribute__((no_sanitize("thread")))
#  endif
#endif

/* A table of all code fragments (main program and dynlinked modules) */
struct code_fragment {
  char *code_start;
  char *code_end;
  unsigned char digest[16];
  char digest_computed;
};

extern struct ext_table caml_code_fragments_table;

int caml_find_code_fragment(char *pc, int *index, struct code_fragment **cf);

#endif /* CAML_INTERNALS */

#ifdef __cplusplus
}
#endif

#endif /* CAML_MISC_H */<|MERGE_RESOLUTION|>--- conflicted
+++ resolved
@@ -159,7 +159,6 @@
 #define CAMLassert(x) ((void) 0)
 #endif
 
-<<<<<<< HEAD
 #ifndef CAML_AVOID_CONFLICTS
 #define Assert CAMLassert
 #endif
@@ -199,7 +198,6 @@
 
 #define Is_power_of_2(x) (((x) & ((x) - 1)) == 0)
 
-=======
 /* This hook is called when a fatal error occurs in the OCaml
    runtime. It is given arguments to be passed to the [vprintf]-like
    functions in order to synthetize the error message.
@@ -209,8 +207,6 @@
    [abort()] is called. */
 extern void (*caml_fatal_error_hook) (char *msg, va_list args);
 
-CAMLnoreturn_start
->>>>>>> 5e4b55d3
 CAMLextern void caml_fatal_error (char *, ...)
 #ifdef __GNUC__
   __attribute__ ((format (printf, 1, 2)))

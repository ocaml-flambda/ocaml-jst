/**************************************************************************/
/*                                                                        */
/*                                 OCaml                                  */
/*                                                                        */
/*              Damien Doligez, projet Para, INRIA Rocquencourt           */
/*                                                                        */
/*   Copyright 1996 Institut National de Recherche en Informatique et     */
/*     en Automatique.                                                    */
/*                                                                        */
/*   All rights reserved.  This file is distributed under the terms of    */
/*   the GNU Lesser General Public License version 2.1, with the          */
/*   special exception on linking described in the file LICENSE.          */
/*                                                                        */
/**************************************************************************/

#define CAML_INTERNALS

#include <stdlib.h>
#include <string.h>
#include <math.h>

#include "caml/addrmap.h"
#include "caml/config.h"
#include "caml/domain.h"
#include "caml/eventlog.h"
#include "caml/fail.h"
#include "caml/fiber.h"
#include "caml/finalise.h"
#include "caml/globroots.h"
#include "caml/memory.h"
#include "caml/mlvalues.h"
#include "caml/platform.h"
#include "caml/roots.h"
#include "caml/shared_heap.h"
#include "caml/startup_aux.h"
#include "caml/weak.h"
#include "caml/skiplist.h"

/* NB the MARK_STACK_INIT_SIZE must be larger than the number of objects
   that can be in a pool, see POOL_WSIZE */
#define MARK_STACK_INIT_SIZE (1 << 12)
#define INITIAL_POOLS_TO_RESCAN_LEN 4

typedef struct {
  value block;
  uintnat offset;
} mark_entry;

struct mark_stack {
  mark_entry* stack;
  uintnat count;
  uintnat size;
};

uintnat caml_percent_free = Percent_free_def;

/* This variable is only written with the world stopped,
   so it need not be atomic */
uintnat caml_major_cycles_completed = 0;

static atomic_uintnat num_domains_to_sweep;
static atomic_uintnat num_domains_to_mark;
static atomic_uintnat num_domains_to_ephe_sweep;
static atomic_uintnat num_domains_to_final_update_first;
static atomic_uintnat num_domains_to_final_update_last;

static atomic_uintnat terminated_domains_allocated_words;

enum global_roots_status{
  WORK_UNSTARTED,
  WORK_STARTED
};
static atomic_uintnat domain_global_roots_started;

gc_phase_t caml_gc_phase;

uintnat caml_get_num_domains_to_mark () {
  return atomic_load_acq(&num_domains_to_mark);
}

extern value caml_ephe_none; /* See weak.c */

struct ephe_cycle_info_t {
  atomic_uintnat num_domains_todo;
  /* Number of domains that need to scan their ephemerons in the current major
   * GC cycle. This field is decremented when ephe_info->todo list at a domain
   * becomes empty.  */
  atomic_uintnat ephe_cycle;
  /* Ephemeron cycle count */
  atomic_uintnat num_domains_done;
  /* Number of domains that have marked their ephemerons in the current
   * ephemeron cycle. */
} ephe_cycle_info;
  /* In the first major cycle, there is no ephemeron marking to be done. */

/* ephe_cycle_info is always updated with the critical section protected by
 * ephe_lock or in the global barrier. However, the fields may be read without
 * the lock. */
static caml_plat_mutex ephe_lock = CAML_PLAT_MUTEX_INITIALIZER;

static void update_ephe_info_for_marking_done ()
{
  caml_plat_lock(&ephe_lock);
  atomic_fetch_add(&ephe_cycle_info.ephe_cycle, +1);
  atomic_store(&ephe_cycle_info.num_domains_done, 0);
  caml_plat_unlock(&ephe_lock);
}

void caml_ephe_todo_list_emptied ()
{
  caml_plat_lock(&ephe_lock);
  atomic_fetch_add(&ephe_cycle_info.num_domains_todo, -1);
  caml_plat_unlock(&ephe_lock);
  atomic_fetch_add_verify_ge0(&num_domains_to_ephe_sweep, -1);
}

void caml_ephe_todo_list_stolen ()
{
  caml_plat_lock(&ephe_lock);
  atomic_fetch_add(&ephe_cycle_info.num_domains_todo, +1);
  caml_plat_unlock(&ephe_lock);
  atomic_fetch_add(&num_domains_to_ephe_sweep, 1);
}

/* Record that ephemeron marking was done for the given ephemeron cycle. */
static void record_ephe_marking_done (uintnat ephe_cycle)
{
  CAMLassert (ephe_cycle <= atomic_load_acq(&ephe_cycle_info.ephe_cycle));
  CAMLassert (Caml_state->marking_done);

  if (ephe_cycle < atomic_load_acq(&ephe_cycle_info.ephe_cycle))
    return;

  caml_plat_lock(&ephe_lock);
  if (ephe_cycle == atomic_load(&ephe_cycle_info.ephe_cycle)) {
    Caml_state->ephe_info->cycle = ephe_cycle;
    atomic_fetch_add(&ephe_cycle_info.num_domains_done, +1);
  }
  caml_plat_unlock(&ephe_lock);
}

/* These are biased data structures left over from terminating domains. */
static struct {
  value ephe_list_todo;
  value ephe_list_live;
  struct caml_final_info *final_info;
} orph_structs = {0, 0, 0};

static caml_plat_mutex orphaned_lock = CAML_PLAT_MUTEX_INITIALIZER;

void caml_add_orphaned_finalisers (struct caml_final_info* f)
{
  CAMLassert (caml_gc_phase == Phase_sweep_and_mark_main);
  CAMLassert (!f->updated_first);
  CAMLassert (!f->updated_last);

  caml_plat_lock(&orphaned_lock);
  f->next = orph_structs.final_info;
  orph_structs.final_info = f;
  caml_plat_unlock(&orphaned_lock);

}

/* Called by terminating domain from handover_finalisers */
void caml_final_domain_terminate (caml_domain_state *domain_state)
{
  struct caml_final_info *f = domain_state->final_info;
  if(!f->updated_first) {
    atomic_fetch_add_verify_ge0(&num_domains_to_final_update_first, -1);
    f->updated_first = 1;
  }
  if(!f->updated_last) {
    atomic_fetch_add_verify_ge0(&num_domains_to_final_update_last, -1);
    f->updated_last = 1;
  }
}

static int no_orphaned_work ()
{
  return
    orph_structs.ephe_list_todo == 0 &&
    orph_structs.ephe_list_live == 0 &&
    orph_structs.final_info == NULL;
}

void caml_orphan_allocated_words() {
    atomic_fetch_add(&terminated_domains_allocated_words, Caml_state->allocated_words);
}

static inline value ephe_list_tail(value e)
{
  value last = 0;
  while (e != 0) {
    CAMLassert (Tag_val(e) == Abstract_tag);
    last = e;
    e = Ephe_link(e);
  }
  return last;
}

void caml_add_to_orphaned_ephe_list(struct caml_ephe_info* ephe_info)
{
  value todo_head = ephe_info->todo;
  value live_head = ephe_info->live;

  caml_plat_lock(&orphaned_lock);
  if (todo_head) {
    value todo_tail = ephe_list_tail(todo_head);
    CAMLassert(Ephe_link(todo_tail) == 0);
    Ephe_link(todo_tail) = orph_structs.ephe_list_todo;
    orph_structs.ephe_list_todo = todo_head;
  }
  if (live_head) {
    value live_tail = ephe_list_tail(live_head);
    CAMLassert(Ephe_link(live_tail) == 0);
    Ephe_link(live_tail) = orph_structs.ephe_list_live;
    orph_structs.ephe_list_live = live_head;
  }
  caml_plat_unlock(&orphaned_lock);
}

void caml_adopt_orphaned_work ()
{
  caml_domain_state* domain_state = Caml_state;
  value last;
  struct caml_final_info *f, *myf, *temp;

  if (no_orphaned_work() || caml_domain_is_terminating())
    return;

  caml_plat_lock(&orphaned_lock);

  if (orph_structs.ephe_list_live) {
    last = ephe_list_tail(orph_structs.ephe_list_live);
    Ephe_link(last) = domain_state->ephe_info->live;
    domain_state->ephe_info->live = orph_structs.ephe_list_live;
    orph_structs.ephe_list_live = 0;
  }

  if (orph_structs.ephe_list_todo) {
    if (domain_state->ephe_info->todo == 0) {
      caml_ephe_todo_list_stolen();
    }
    last = ephe_list_tail(orph_structs.ephe_list_todo);
    Ephe_link(last) = domain_state->ephe_info->todo;
    domain_state->ephe_info->todo = orph_structs.ephe_list_todo;
    orph_structs.ephe_list_todo = 0;
  }

  f = orph_structs.final_info;
  myf = domain_state->final_info;
  while (f != NULL) {
    CAMLassert (!f->updated_first);
    CAMLassert (!f->updated_last);
    CAMLassert (!myf->updated_first);
    CAMLassert (!myf->updated_last);
    CAMLassert (caml_gc_phase == Phase_sweep_and_mark_main);
    if (f->todo_head) {
      myf->todo_tail->next = f->todo_head;
      myf->todo_tail = f->todo_tail;
    }
    if (f->first.young > 0) {
      caml_final_merge_finalisable (&f->first, &myf->first);
    }
    if (f->last.young > 0) {
      caml_final_merge_finalisable (&f->last, &myf->last);
    }
    temp = f;
    f = f->next;
    caml_stat_free (temp);
  }
  orph_structs.final_info = NULL;
  caml_plat_unlock(&orphaned_lock);
}

#define BUFFER_SIZE 64

struct buf_list_t {
  double buffer[BUFFER_SIZE];
  struct buf_list_t *next;
};

static struct {
  intnat heap_words_last_cycle;
  intnat not_garbage_words_last_cycle;
  int index;
  struct buf_list_t *l;
 } caml_stat_space_overhead = {0, 0, 0, NULL};

double caml_mean_space_overhead ()
{
<<<<<<< HEAD
  int index = caml_stat_space_overhead.index;
  struct buf_list_t *t, *l = caml_stat_space_overhead.l;
  /* Use Welford's online algorithm for calculating running variance to remove
   * outliers from mean calculation. */
  double mean = 0.0, m2 = 0.0, stddev = 0.0, v;
  double delta, delta2;
  intnat count = 0;

  while (l) {
    while (index > 0) {
      v = l->buffer[--index];
      if (count > 5 && (v < mean - 3 * stddev || v > mean + 3 * stddev)) {
        continue;
=======
#ifdef NATIVE_CODE_AND_NO_NAKED_POINTERS
  if (Is_block (v) && !Is_young (v)) {
#else
  if (Is_block (v) && Is_in_heap (v)) {
#endif
    header_t h = Hd_val (v);
    tag_t t = Tag_hd (h);
    if (t == Infix_tag){
      v -= Infix_offset_val(v);
      h = Hd_val (v);
      t = Tag_hd (h);
    }
#ifdef NATIVE_CODE_AND_NO_NAKED_POINTERS
    /* We insist that naked pointers to outside the heap point to things that
       look like values with headers coloured black.  This isn't always
       strictly necessary but is essential in certain cases---in particular
       when the value is allocated in a read-only section.  (For the values
       where it would be safe it is a performance improvement since we avoid
       putting them on the grey list.) */
    CAMLassert (Is_in_heap (v) || Is_black_hd (h));
#endif
    CAMLassert (!Is_blue_hd (h));
    if (Is_white_hd (h)){
      ephe_list_pure = 0;
      if (t < No_scan_tag){
        Hd_val (v) = Grayhd_hd (h);
        *gray_vals_cur++ = v;
        if (gray_vals_cur >= gray_vals_end) realloc_gray_vals ();
      }else{
        Hd_val (v) = Blackhd_hd (h);
>>>>>>> 9d4679f3
      }
      count++;
      delta = v - mean;
      mean = mean + delta / count;
      delta2 = v - mean;
      m2 = m2 + delta * delta2;
      stddev = sqrt (m2 / count);
    }
    t = l;
    l = l->next;
    caml_stat_free(t);
    index = BUFFER_SIZE;
  }
  return mean;
}

static void update_major_slice_work() {
  double p, heap_words;
  intnat computed_work, limit;
  caml_domain_state *dom_st = Caml_state;
  uintnat heap_size, heap_sweep_words, saved_terminated_words;
  /*
     Free memory at the start of the GC cycle (garbage + free list) (assumed):
                 FM = heap_words * caml_percent_free
                      / (100 + caml_percent_free)

     Assuming steady state and enforcing a constant allocation rate, then
     FM is divided in 2/3 for garbage and 1/3 for free list.
                 G = 2 * FM / 3
     G is also the amount of memory that will be used during this cycle
     (still assuming steady state).

     Proportion of G consumed since the previous slice:
                 PH = dom_st->allocated_words / G
                    = dom_st->allocated_words * 3 * (100 + caml_percent_free)
                      / (2 * heap_words * caml_percent_free)
     Proportion of extra-heap resources consumed since the previous slice:
                 PE = caml_extra_heap_resources
     Proportion of total work to do in this slice:
                 P  = max (PH, PE)
     Amount of marking work for the GC cycle:
                 MW = heap_words * 100 / (100 + caml_percent_free)
     Amount of sweeping work for the GC cycle:
                 SW = heap_sweep_words
     Amount of total work for the GC cycle:
                 TW = MW + SW = heap_words * 100 / (100 + caml_percent_free) + heap_sweep_words

     Amount of time to spend on this slice:
                 T = P * TT

     Since we must do TW amount of work in TT time, the amount of work done
     for this slice is:
                 S = P * TW
  */
  heap_size = caml_heap_size(dom_st->shared_heap);
  heap_words = (double)Wsize_bsize(heap_size);
  heap_sweep_words = heap_words;

  saved_terminated_words = terminated_domains_allocated_words;
  if( saved_terminated_words > 0 ) {
    while(!atomic_compare_exchange_strong(&terminated_domains_allocated_words, &saved_terminated_words, 0));
  }

  p = (double) (saved_terminated_words + dom_st->allocated_words) * 3.0 * (100 + caml_percent_free) / heap_words / caml_percent_free / 2.0;

  if (p > 0.3) p = 0.3;

  computed_work = (intnat) (p * (heap_sweep_words + (heap_words * 100 / (100 + caml_percent_free))));

  /* accumulate work */
  dom_st->major_work_computed += computed_work;
  dom_st->major_work_todo += computed_work;

  /* cap accumulated work todo to p = 0.3 */
  limit = (intnat)(0.3 * (heap_sweep_words + (heap_words * 100 / (100 + caml_percent_free))));
  if (dom_st->major_work_todo > limit)
  {
    dom_st->major_work_todo = limit;
  }

  caml_gc_message (0x40, "heap_words = %"
                         ARCH_INTNAT_PRINTF_FORMAT "u\n",
                   (uintnat)heap_words);
  caml_gc_message (0x40, "allocated_words = %"
                         ARCH_INTNAT_PRINTF_FORMAT "u\n",
                   dom_st->allocated_words);
  caml_gc_message (0x40, "raw work-to-do = %"
                         ARCH_INTNAT_PRINTF_FORMAT "uu\n",
                   (uintnat) (p * 1000000));
  caml_gc_message (0x40, "computed work = %"
                         ARCH_INTNAT_PRINTF_FORMAT "d words\n",
                   computed_work);

  caml_gc_log("Updated major work: [%c] "
                         " %"ARCH_INTNAT_PRINTF_FORMAT "u heap_words, "
                         " %"ARCH_INTNAT_PRINTF_FORMAT "u allocated, "
                         " %"ARCH_INTNAT_PRINTF_FORMAT "d computed_work, "
                         " %"ARCH_INTNAT_PRINTF_FORMAT "d work_computed, "
                         " %"ARCH_INTNAT_PRINTF_FORMAT "d work_todo, "
                         " %"ARCH_INTNAT_PRINTF_FORMAT "u gc_clock",
                         caml_gc_phase_char(caml_gc_phase),
                         (uintnat)heap_words, dom_st->allocated_words,
                         computed_work,
                         dom_st->major_work_computed,
                         dom_st->major_work_todo,
                         (intnat)(dom_st->major_gc_clock*1000000));

  dom_st->stat_major_words += dom_st->allocated_words;
  dom_st->allocated_words = 0;
}

static intnat get_major_slice_work(intnat howmuch) {
  caml_domain_state *dom_st = Caml_state;
  intnat computed_work;

  /* calculate how much work to do now */
  if (howmuch == AUTO_TRIGGERED_MAJOR_SLICE ||
      howmuch == GC_CALCULATE_MAJOR_SLICE) {
    computed_work = (dom_st->major_work_todo > 0)
      ? dom_st->major_work_todo
      : 0;
  } else {
    /* forced or opportunistic GC slice with explicit quantity */
    computed_work = howmuch;
  }

  /* TODO: do we want to do anything more complex or simplify the above? */

  return computed_work;
}

static void commit_major_slice_work(intnat words_done) {
  caml_domain_state *dom_st = Caml_state;
  intnat limit;

  dom_st->major_work_todo -= words_done;

  /* cap how far work todo can be in credit */
  limit = -2*Wsize_bsize(caml_heap_size(dom_st->shared_heap));
  if (dom_st->major_work_todo < limit)
  {
    dom_st->major_work_todo = limit;
  }

  /* check clock to close a cycle if need be */
  if (dom_st->major_work_todo <= 0
      && dom_st->major_gc_clock >= 1.0)
  {
    caml_gc_log("Major GC slice complete: "
        " %"ARCH_INTNAT_PRINTF_FORMAT "d words_done, "
        " %"ARCH_INTNAT_PRINTF_FORMAT "d todo, "
        " %"ARCH_INTNAT_PRINTF_FORMAT "d computed, "
        " %"ARCH_INTNAT_PRINTF_FORMAT "u clock",
        words_done,
        dom_st->major_work_todo,
        dom_st->major_work_computed,
        (uintnat)(dom_st->major_gc_clock * 1000000)
      );

    /* we have caught up */
    while( dom_st->major_gc_clock >= 1.0 ) {
      dom_st->major_gc_clock -= 1.;
    }

    /* limit amount of work credit that can go into next cycle */
    limit = -2*dom_st->major_work_computed;
    dom_st->major_work_todo = dom_st->major_work_todo < limit
      ? limit
      : dom_st->major_work_todo;
    dom_st->major_work_computed = 0;
  }
}

static void mark_stack_prune(struct mark_stack* stk);
static struct pool* find_pool_to_rescan();


#ifdef DEBUG
#define Is_markable(v) (Is_block(v) && !Is_young(v) && v != Debug_free_major)
#else
#define Is_markable(v) (Is_block(v) && !Is_young(v))
#endif

static void realloc_mark_stack (struct mark_stack* stk)
{
  mark_entry* new;
  uintnat mark_stack_bsize = stk->size * sizeof(mark_entry);

  caml_gc_log ("Growing mark stack to %"ARCH_INTNAT_PRINTF_FORMAT"uk bytes\n",
               (intnat) mark_stack_bsize * 2 / 1024);

  new = (mark_entry*) caml_stat_resize_noexc ((char*) stk->stack,
                                              2 * mark_stack_bsize);
  if (new != NULL) {
    stk->stack = new;
    stk->size *= 2;
    return;
  }

  caml_fatal_error("No room for growing mark stack.\n");
  /* TODO: re-enable mark stack prune when safe to remark a pool
    from a foreign domain which is also allocating from that pool
   */
  if (0) {
    caml_gc_log ("Mark stack size is %"ARCH_INTNAT_PRINTF_FORMAT"u"
                "bytes (> 32 * major heap size of this domain %"
                ARCH_INTNAT_PRINTF_FORMAT"u bytes. Pruning..\n",
                mark_stack_bsize,
                caml_heap_size(Caml_state->shared_heap));
    mark_stack_prune(stk);
  }
}

static void mark_stack_push(struct mark_stack* stk, value block,
      uintnat offset, intnat* work)
{
  value v;
  int i, block_wsz = Wosize_val(block), end;
  mark_entry* me;

  CAMLassert(Is_block(block) && !Is_young(block));
  CAMLassert(Tag_val(block) != Infix_tag);
  CAMLassert(Tag_val(block) < No_scan_tag);
  CAMLassert(Tag_val(block) != Cont_tag);

  /* Optimisation to avoid pushing small, unmarkable objects such as [Some 42]
   * into the mark stack. */
  end =  (block_wsz < 8 ? block_wsz : 8);

  for (i = offset; i < end; i++) {
    v = Field(block, i);

    if (Is_markable(v))
      break;
  }

  if (i == block_wsz){
    /* nothing left to mark and credit header */
    if(work != NULL){
      /* we should take credit for it though */
      *work -= Whsize_wosize(block_wsz - offset);
    }
    return;
  }

  if( work != NULL ) {
    /* take credit for the work we skipped due to the optimisation.
       we will take credit for the header later as part of marking. */
    *work -= (i - offset);
  }

  offset = i;

  if (stk->count == stk->size)
    realloc_mark_stack(stk);

  me = &stk->stack[stk->count++];
  me->block = block;
  me->offset = offset;
}

/* to fit scanning_action */
static void mark_stack_push_act(void* state, value v, value* ignored) {
  if (Tag_val(v) < No_scan_tag && Tag_val(v) != Cont_tag)
    mark_stack_push(Caml_state->mark_stack, v, 0, NULL);
}

/* This function shrinks the mark stack back to the MARK_STACK_INIT_SIZE size
   and is called at the end of a GC compaction to avoid a mark stack greater
   than 1/32th of the heap. */
void caml_shrink_mark_stack () {
  struct mark_stack* stk = Caml_state->mark_stack;
  intnat init_stack_bsize = MARK_STACK_INIT_SIZE * sizeof(mark_entry);
  mark_entry* shrunk_stack;

  caml_gc_log ("Shrinking mark stack to %"
                  ARCH_INTNAT_PRINTF_FORMAT "uk bytes\n",
                  init_stack_bsize);

  shrunk_stack = (mark_entry*) caml_stat_resize_noexc ((char*) stk->stack,
                                              init_stack_bsize);
  if (shrunk_stack != NULL) {
    stk->stack = shrunk_stack;
    stk->size = MARK_STACK_INIT_SIZE;
  }else{
    caml_gc_log ("Mark stack shrinking failed");
  }
}

void caml_darken_cont(value cont);

static void mark_slice_darken(struct mark_stack* stk, value v, mlsize_t i,
                              intnat* work)
{
  value child;
  header_t chd;

<<<<<<< HEAD
  child = Field(v, i);

  if (Is_markable(child)){
    chd = Hd_val(child);
    if(Tag_hd(chd) == Infix_tag){
      child -= Infix_offset_hd(chd);
=======
  child = Field (v, i);

#ifdef NATIVE_CODE_AND_NO_NAKED_POINTERS
  if (Is_block (child) && ! Is_young (child)) {
#else
  if (Is_block (child) && Is_in_heap (child)) {
#endif
    CAML_EVENTLOG_DO (++ *slice_pointers);
    chd = Hd_val (child);
    if (Tag_hd (chd) == Forward_tag){
      value f = Forward_val (child);
      if ((in_ephemeron && Is_long(f)) ||
          (Is_block (f)
           && (!Is_in_value_area(f) || Tag_val (f) == Forward_tag
               || Tag_val (f) == Lazy_tag
#ifdef FLAT_FLOAT_ARRAY
               || Tag_val (f) == Double_tag
#endif
               ))){
        /* Do not short-circuit the pointer. */
      }else{
        /* The variable child is not changed because it must be mark alive */
        Field (v, i) = f;
        if (Is_block (f) && Is_young (f) && !Is_young (child)){
          if(in_ephemeron) {
            add_to_ephe_ref_table (Caml_state->ephe_ref_table, v, i);
          } else {
            add_to_ref_table (Caml_state->ref_table, &Field (v, i));
          }
        }
      }
    }
    else if (Tag_hd(chd) == Infix_tag) {
      child -= Infix_offset_val(child);
>>>>>>> 9d4679f3
      chd = Hd_val(child);
    }
    CAMLassert(!Has_status_hd(chd, global.GARBAGE));
    if (Has_status_hd(chd, global.UNMARKED)){
      Caml_state->stat_blocks_marked++;
      if (Tag_hd(chd) == Cont_tag){
        caml_darken_cont(child);
        *work -= Wosize_hd(chd);
      } else{
    again:
      if (Tag_hd(chd) == Lazy_tag || Tag_hd(chd) == Forcing_tag){
        if(!atomic_compare_exchange_strong(Hp_atomic_val(child), &chd,
              With_status_hd(chd, global.MARKED))){
                chd = Hd_val(child);
                goto again;
              }
      } else {
        atomic_store_explicit(
          Hp_atomic_val(child),
          With_status_hd(chd, global.MARKED),
          memory_order_relaxed);
      }
      if(Tag_hd(chd) < No_scan_tag){
        mark_stack_push(stk, child, 0, work);
      }
      else{
        *work -= Wosize_hd(chd); /* account for header */
      }
    }
  }
  }
}

static intnat do_some_marking(intnat budget) {
  struct mark_stack* stk = Caml_state->mark_stack;
  while (stk->count > 0) {
    mark_entry me = stk->stack[--stk->count];
    intnat me_end = Wosize_val(me.block);
    while (me.offset != me_end) {
      if (budget <= 0) {
        mark_stack_push(stk, me.block, me.offset, NULL);
        return budget;
      }
      budget--;
      CAMLassert(Is_markable(me.block) &&
                 Has_status_hd(Hd_val(me.block), global.MARKED) &&
                 Tag_val(me.block) < No_scan_tag &&
                 Tag_val(me.block) != Cont_tag);
      mark_slice_darken(stk, me.block, me.offset++, &budget);
    }
    budget--; /* credit for header */
  }
  return budget;
}

/* mark until the budget runs out or marking is done */
static intnat mark(intnat budget) {
  while (budget > 0 && !Caml_state->marking_done) {
    budget = do_some_marking(budget);
    if (budget > 0) {
      struct pool* p = find_pool_to_rescan();
      if (p) {
        caml_redarken_pool(p, &mark_stack_push_act, 0);
      } else {
        update_ephe_info_for_marking_done();
        Caml_state->marking_done = 1;
        atomic_fetch_add_verify_ge0(&num_domains_to_mark, -1);
      }
    }
  }
  return budget;
}

void caml_darken_cont(value cont)
{
  CAMLassert(Is_block(cont) && !Is_young(cont) && Tag_val(cont) == Cont_tag);
  {
    SPIN_WAIT {
      header_t hd = atomic_load_explicit(Hp_atomic_val(cont), memory_order_relaxed);
      CAMLassert(!Has_status_hd(hd, global.GARBAGE));
      if (Has_status_hd(hd, global.MARKED))
        break;
      if (Has_status_hd(hd, global.UNMARKED) &&
          atomic_compare_exchange_strong(
              Hp_atomic_val(cont), &hd,
              With_status_hd(hd, NOT_MARKABLE))) {
        value stk = Op_val(cont)[0];
        if (Ptr_val(stk) != NULL)
          caml_scan_stack(&caml_darken, 0, Ptr_val(stk), 0);
        atomic_store_explicit(
          Hp_atomic_val(cont),
          With_status_hd(hd, global.MARKED),
          memory_order_release);
      }
    }
  }
}

void caml_darken(void* state, value v, value* ignored) {
  header_t hd;
  if (!Is_markable (v)) return; /* foreign stack, at least */

  hd = Hd_val(v);
  if (Tag_hd(hd) == Infix_tag) {
    v -= Infix_offset_hd(hd);
    hd = Hd_val(v);
  }
  if (Has_status_hd(hd, global.UNMARKED)) {
    if (Caml_state->marking_done) {
      atomic_fetch_add(&num_domains_to_mark, 1);
      Caml_state->marking_done = 0;
    }
    if (Tag_hd(hd) == Cont_tag) {
      caml_darken_cont(v);
    } else {
      atomic_store_explicit(
         Hp_atomic_val(v),
         With_status_hd(hd, global.MARKED),
         memory_order_relaxed);
      if (Tag_hd(hd) < No_scan_tag) {
        mark_stack_push(Caml_state->mark_stack, v, 0, NULL);
      }
    }
  }
}

intnat ephe_mark (intnat budget, uintnat for_cycle)
{
  value v, data, key, f, todo;
  value* prev_linkp;
  header_t hd;
  mlsize_t size, i;
  caml_domain_state* domain_state = Caml_state;
  int alive_data;
  intnat marked = 0, made_live = 0;

  if (domain_state->ephe_info->cursor.cycle == for_cycle) {
    prev_linkp = domain_state->ephe_info->cursor.todop;
    todo = *prev_linkp;
  } else {
    todo = domain_state->ephe_info->todo;
    prev_linkp = &domain_state->ephe_info->todo;
  }
  while (todo != 0 && budget > 0) {
    v = todo;
    todo = Ephe_link(v);
    CAMLassert (Tag_val(v) == Abstract_tag);
    hd = Hd_val(v);
    data = Ephe_data(v);
    alive_data = 1;

    /* If ephemeron is unmarked, data is dead */
    if (is_unmarked(v)) alive_data = 0;

    size = Wosize_hd(hd);
    for (i = CAML_EPHE_FIRST_KEY; alive_data && i < size; i++) {
      key = Op_val(v)[i];
    ephemeron_again:
      if (key != caml_ephe_none && Is_block(key)) {
        if (Tag_val(key) == Forward_tag) {
          f = Forward_val(key);
          if (Is_block(f)) {
            if (Tag_val(f) == Forward_tag || Tag_val(f) == Lazy_tag ||
                Tag_val(f) == Double_tag) {
              /* Do not short-circuit the pointer */
            } else {
              Op_val(v)[i] = key = f;
              goto ephemeron_again;
            }
          }
        }
        if (is_unmarked (key))
          alive_data = 0;
      }
    }
    budget -= Whsize_wosize(i);

    if (alive_data) {
      if (data != caml_ephe_none && Is_block(data) && is_unmarked(data)) {
        caml_darken (0, data, 0);
      }
      Ephe_link(v) = domain_state->ephe_info->live;
      domain_state->ephe_info->live = v;
      *prev_linkp = todo;
      made_live++;
    } else {
      /* Leave this ephemeron on the todo list */
      prev_linkp = &Ephe_link(v);
    }
    marked++;
  }

  caml_gc_log ("Mark Ephemeron: %s. for ephemeron cycle=%"ARCH_INTNAT_PRINTF_FORMAT"d "
               "marked=%"ARCH_INTNAT_PRINTF_FORMAT"d made_live=%"ARCH_INTNAT_PRINTF_FORMAT"d",
               domain_state->ephe_info->cursor.cycle == for_cycle ? "continued from cursor" : "discarded cursor",
               for_cycle, marked, made_live);

  domain_state->ephe_info->cursor.cycle = for_cycle;
  domain_state->ephe_info->cursor.todop = prev_linkp;

  return budget;
}

intnat ephe_sweep (struct domain* d, intnat budget)
{
  value v;
  caml_domain_state* domain_state = d->state;
  CAMLassert (caml_gc_phase == Phase_sweep_ephe);

  while (domain_state->ephe_info->todo != 0 && budget > 0) {
    v = domain_state->ephe_info->todo;
    domain_state->ephe_info->todo = Ephe_link(v);
    CAMLassert (Tag_val(v) == Abstract_tag);

    if (is_unmarked(v)) {
      /* The whole array is dead, drop this ephemeron */
      budget -= 1;
    } else {
      caml_ephe_clean(v);
      Ephe_link(v) = domain_state->ephe_info->live;
      domain_state->ephe_info->live = v;
      budget -= Whsize_val(v);
    }
  }
  return budget;
}

static struct gc_stats sampled_gc_stats[Max_domains];

void caml_accum_heap_stats(struct heap_stats* acc, const struct heap_stats* h)
{
  acc->pool_words += h->pool_words;
  if (acc->pool_max_words < h->pool_max_words)
    acc->pool_max_words = h->pool_max_words;
  acc->pool_live_words += h->pool_live_words;
  acc->pool_live_blocks += h->pool_live_blocks;
  acc->pool_frag_words += h->pool_frag_words;
  acc->large_words += h->large_words;
  if (acc->large_max_words < h->large_max_words)
    acc->large_max_words = h->large_max_words;
  acc->large_blocks += h->large_blocks;
}

void caml_remove_heap_stats(struct heap_stats* acc, const struct heap_stats* h)
{
<<<<<<< HEAD
  acc->pool_words -= h->pool_words;
  acc->pool_live_words -= h->pool_live_words;
  acc->pool_live_blocks -= h->pool_live_blocks;
  acc->pool_frag_words -= h->pool_frag_words;
  acc->large_words -= h->large_words;
  acc->large_blocks -= h->large_blocks;
}


void caml_sample_gc_stats(struct gc_stats* buf)
{
  int i;
  intnat pool_max = 0, large_max = 0;
  struct domain* domain_self = caml_domain_self ();
  int my_id = domain_self->state->id;
  memset(buf, 0, sizeof(*buf));

  for (i=0; i<Max_domains; i++) {
    struct gc_stats* s = &sampled_gc_stats[i];
    struct heap_stats* h = &s->major_heap;
    if (i != my_id) {
      buf->minor_words += s->minor_words;
      buf->promoted_words += s->promoted_words;
      buf->major_words += s->major_words;
      buf->minor_collections += s->minor_collections;
    }
    else {
      buf->minor_words += Caml_state->stat_minor_words;
      buf->promoted_words += Caml_state->stat_promoted_words;
      buf->major_words += Caml_state->stat_major_words;
      buf->minor_collections += Caml_state->stat_minor_collections;
      //FIXME handle the case for major heap stats [h]
    }
    /* The instantaneous maximum heap size cannot be computed
       from per-domain statistics, and would be very expensive
       to maintain directly. Here, we just sum the per-domain
       maxima, which is statistically dubious.

       FIXME: maybe maintain coarse global maxima? */
    pool_max += h->pool_max_words;
    large_max += h->large_max_words;
    caml_accum_heap_stats(&buf->major_heap, h);
  }
  buf->major_heap.pool_max_words = pool_max;
  buf->major_heap.large_max_words = large_max;
}

/* update GC stats for this given domain */
inline void caml_sample_gc_collect(caml_domain_state* domain)
{
  struct gc_stats* stats = &sampled_gc_stats[domain->id];

  stats->minor_words = domain->stat_minor_words;
  stats->promoted_words = domain->stat_promoted_words;
  stats->major_words = domain->stat_major_words;
  stats->minor_collections = domain->stat_minor_collections;
  caml_sample_heap_stats(domain->shared_heap, &stats->major_heap);
}

static void cycle_all_domains_callback(struct domain* domain, void* unused,
                                       int participating_count, struct domain** participating)
{
  uintnat num_domains_in_stw;

  CAML_EV_BEGIN(EV_MAJOR_GC_CYCLE_DOMAINS);

  CAMLassert(domain == caml_domain_self());
  CAMLassert(atomic_load_acq(&ephe_cycle_info.num_domains_todo) ==
             atomic_load_acq(&ephe_cycle_info.num_domains_done));
  CAMLassert(atomic_load(&num_domains_to_mark) == 0);
  CAMLassert(atomic_load(&num_domains_to_sweep) == 0);
  CAMLassert(atomic_load(&num_domains_to_ephe_sweep) == 0);
  CAMLassert(caml_global_barrier_leave_when_done() == 0);

  caml_empty_minor_heap_no_major_slice_from_stw(domain, (void*)0, participating_count, participating);

  CAML_EV_BEGIN(EV_MAJOR_GC_STW);

  {
    /* Cycle major heap */
    // FIXME: delete caml_cycle_heap_stw and have per-domain copies of the data?
    barrier_status b = caml_global_barrier_begin();
    if (caml_global_barrier_is_final(b)) {
      caml_cycle_heap_stw();
      caml_gc_log("GC cycle %lu completed (heap cycled)",
                  (long unsigned int)caml_major_cycles_completed);

      caml_major_cycles_completed++;
      caml_gc_message(0x40, "Starting major GC cycle\n");

      if (caml_params->verb_gc & 0x400) {
        struct gc_stats s;
        intnat heap_words, not_garbage_words, swept_words;

        caml_sample_gc_stats(&s);
        heap_words = s.major_heap.pool_words + s.major_heap.large_words;
        not_garbage_words = s.major_heap.pool_live_words + s.major_heap.large_words;
        swept_words = domain->state->swept_words;
        caml_gc_log ("heap_words: %"ARCH_INTNAT_PRINTF_FORMAT"d "
                      "not_garbage_words %"ARCH_INTNAT_PRINTF_FORMAT"d "
                      "swept_words %"ARCH_INTNAT_PRINTF_FORMAT"d",
                      heap_words, not_garbage_words, swept_words);

        if (caml_stat_space_overhead.heap_words_last_cycle != 0) {
          /* At the end of a major cycle, no object has colour MARKED.
            *
            * [not_garbage_words] counts all objects which are UNMARKED.
            * Importantly, this includes both live objects and objects which are
            * unreachable in the current cycle (i.e, garbage). But we don't get to
            * know which objects are garbage until the end of the next cycle.
            *
            * live_words@N = not_garbage_words@N - swept_words@N+1
            *
            * space_overhead@N = 100.0 * (heap_words@N - live_words@N) / live_words@N
            */
          double live_words_last_cycle =
            caml_stat_space_overhead.not_garbage_words_last_cycle - swept_words;
          double space_overhead =
            100.0 * (double)(caml_stat_space_overhead.heap_words_last_cycle
                            - live_words_last_cycle) / live_words_last_cycle;

          if (caml_stat_space_overhead.l == NULL ||
              caml_stat_space_overhead.index == BUFFER_SIZE) {
            struct buf_list_t *l =
              (struct buf_list_t*)caml_stat_alloc_noexc(sizeof(struct buf_list_t));
            l->next = caml_stat_space_overhead.l;
            caml_stat_space_overhead.l = l;
            caml_stat_space_overhead.index = 0;
=======
  value *gray_vals_ptr;  /* Local copy of [gray_vals_cur] */
  value v;
  header_t hd;
  mlsize_t size, i, start, end; /* [start] is a local copy of [current_index] */
#ifdef CAML_INSTR
  int slice_fields = 0; /** eventlog counters */
#endif /*CAML_INSTR*/
  int slice_pointers = 0;

  caml_gc_message (0x40, "Marking %"ARCH_INTNAT_PRINTF_FORMAT"d words\n", work);
  caml_gc_message (0x40, "Subphase = %d\n", caml_gc_subphase);
  gray_vals_ptr = gray_vals_cur;
  v = current_value;
  start = current_index;
  while (work > 0){
    if (v == 0 && gray_vals_ptr > gray_vals){
      CAMLassert (start == 0);
      v = *--gray_vals_ptr;
      CAMLassert (Is_gray_val (v));
#ifdef NO_NAKED_POINTERS
      if (Tag_val(v) == Closure_tag) {
        /* Skip the code pointers and integers at beginning of closure;
           start scanning at the first word of the environment part. */
        start = Start_env_closinfo(Closinfo_val(v));
        CAMLassert(start <= Wosize_val(v));
      }
#endif
    }
    if (v != 0){
      hd = Hd_val(v);
      CAMLassert (Is_gray_hd (hd));
      size = Wosize_hd (hd);
      end = start + work;
      if (Tag_hd (hd) < No_scan_tag){
        start = size < start ? size : start;
        end = size < end ? size : end;
        CAMLassert (end >= start);
        CAML_EVENTLOG_DO({
          slice_fields += end - start;
          if (size > end)
            CAML_EV_COUNTER (EV_C_MAJOR_MARK_SLICE_REMAIN, size - end);
        });
        for (i = start; i < end; i++){
          gray_vals_ptr = mark_slice_darken(gray_vals_ptr,v,i,
                                            /*in_ephemeron=*/ 0,
                                            &slice_pointers);
        }
        if (end < size){
          work = 0;
          start = end;
          /* [v] doesn't change. */
          CAMLassert (Is_gray_val (v));
        }else{
          CAMLassert (end == size);
          Hd_val (v) = Blackhd_hd (hd);
          work -= Whsize_wosize(end - start);
          start = 0;
          v = 0;
        }
      }else{
        /* The block doesn't contain any pointers. */
        CAMLassert (start == 0);
        Hd_val (v) = Blackhd_hd (hd);
        work -= Whsize_wosize(size);
        v = 0;
      }
    }else if (markhp != NULL){
      if (markhp == limit){
        chunk = Chunk_next (chunk);
        if (chunk == NULL){
          markhp = NULL;
        }else{
          markhp = chunk;
          limit = chunk + Chunk_size (chunk);
        }
      }else{
        if (Is_gray_val (Val_hp (markhp))){
          CAMLassert (gray_vals_ptr == gray_vals);
          CAMLassert (v == 0 && start == 0);
          v = Val_hp (markhp);
#ifdef NO_NAKED_POINTERS
          if (Tag_val(v) == Closure_tag) {
            start = Start_env_closinfo(Closinfo_val(v));
            CAMLassert(start <= Wosize_val(v));
          }
#endif
        }
        markhp += Bhsize_hp (markhp);
      }
    }else if (!heap_is_pure){
      heap_is_pure = 1;
      chunk = caml_heap_start;
      markhp = chunk;
      limit = chunk + Chunk_size (chunk);
    } else if (caml_gc_subphase == Subphase_mark_roots) {
      CAML_EV_BEGIN(EV_MAJOR_MARK_ROOTS);
      gray_vals_cur = gray_vals_ptr;
      work = caml_darken_all_roots_slice (work);
      gray_vals_ptr = gray_vals_cur;
      CAML_EV_END(EV_MAJOR_MARK_ROOTS);
      if (work > 0){
        caml_gc_subphase = Subphase_mark_main;
      }
    } else if (*ephes_to_check != (value) NULL) {
      /* Continue to scan the list of ephe */
      gray_vals_ptr = mark_ephe_aux(gray_vals_ptr,&work,&slice_pointers);
    } else if (!ephe_list_pure){
      /* We must scan again the list because some value have been darken */
      ephe_list_pure = 1;
      ephes_to_check = ephes_checked_if_pure;
    }else{
      switch (caml_gc_subphase){
      case Subphase_mark_main: {
          /* Subphase_mark_main is done.
             Mark finalised values. */
          CAML_EV_BEGIN(EV_MAJOR_MARK_MAIN);
          gray_vals_cur = gray_vals_ptr;
          caml_final_update_mark_phase ();
          gray_vals_ptr = gray_vals_cur;
          if (gray_vals_ptr > gray_vals){
            v = *--gray_vals_ptr;
            CAMLassert (start == 0);
#ifdef NO_NAKED_POINTERS
            if (Tag_val(v) == Closure_tag) {
              start = Start_env_closinfo(Closinfo_val(v));
              CAMLassert(start <= Wosize_val(v));
            }
#endif
>>>>>>> 9d4679f3
          }
          caml_stat_space_overhead.l->buffer[caml_stat_space_overhead.index++] =
            space_overhead;
          caml_gc_log("Previous cycle's space_overhead: %lf", space_overhead);
        }
        caml_stat_space_overhead.heap_words_last_cycle = heap_words;
        caml_stat_space_overhead.not_garbage_words_last_cycle = not_garbage_words;
      }
      domain->state->swept_words = 0;

      num_domains_in_stw = (uintnat)caml_global_barrier_num_domains();
      atomic_store_rel(&num_domains_to_sweep, num_domains_in_stw);
      atomic_store_rel(&num_domains_to_mark, num_domains_in_stw);

      caml_gc_phase = Phase_sweep_and_mark_main;
      atomic_store(&ephe_cycle_info.num_domains_todo, num_domains_in_stw);
      atomic_store(&ephe_cycle_info.ephe_cycle, 0);
      atomic_store(&ephe_cycle_info.num_domains_done, 0);
      atomic_store_rel(&num_domains_to_ephe_sweep, num_domains_in_stw);
      atomic_store_rel(&num_domains_to_final_update_first, num_domains_in_stw);
      atomic_store_rel(&num_domains_to_final_update_last, num_domains_in_stw);

      atomic_store(&domain_global_roots_started, WORK_UNSTARTED);
    }
    // should interrupts be processed here or not?
    // depends on whether marking above may need interrupts
    caml_global_barrier_end(b);
  }

  /* If the heap is to be verified, do it before the domains continue
     running OCaml code. */
  if (caml_params->verify_heap) {
    struct heap_verify_state* ver = caml_verify_begin();
    caml_do_roots (&caml_verify_root, ver, domain, 1);
    caml_scan_global_roots(&caml_verify_root, ver);
    caml_verify_heap(ver);
    caml_gc_log("Heap verified");
    caml_global_barrier();
  }

  domain->state->stat_major_collections++;
  caml_cycle_heap(domain->state->shared_heap);
  domain->state->sweeping_done = 0;

  /* Mark roots for new cycle */
  domain->state->marking_done = 0;
  domain->state->major_work_computed = 0;
  domain->state->major_work_todo = 0;
  domain->state->major_gc_clock = 0.0;

  CAML_EV_BEGIN(EV_MAJOR_MARK_ROOTS);
  caml_do_roots (&caml_darken, NULL, domain, 0);
  {
    uintnat work_unstarted = WORK_UNSTARTED;
    if(atomic_compare_exchange_strong(&domain_global_roots_started, &work_unstarted, WORK_STARTED)){
        caml_scan_global_roots(&caml_darken, NULL);
    }
  }
  CAML_EV_END(EV_MAJOR_MARK_ROOTS);

  if (domain->state->mark_stack->count == 0) {
    atomic_fetch_add_verify_ge0(&num_domains_to_mark, -1);
    domain->state->marking_done = 1;
  }

  /* Ephemerons */
  CAMLassert(domain->state->ephe_info->todo == (value) NULL);
  domain->state->ephe_info->todo = domain->state->ephe_info->live;
  domain->state->ephe_info->live = (value) NULL;
  domain->state->ephe_info->cycle = 0;
  domain->state->ephe_info->cursor.todop = NULL;
  domain->state->ephe_info->cursor.cycle = 0;
  if (domain->state->ephe_info->todo == (value) NULL)
    caml_ephe_todo_list_emptied();

  /* Finalisers */
  domain->state->final_info->updated_first = 0;
  domain->state->final_info->updated_last = 0;

  CAML_EV_END(EV_MAJOR_GC_STW);
  CAML_EV_END(EV_MAJOR_GC_CYCLE_DOMAINS);
}

static int is_complete_phase_sweep_and_mark_main (struct domain *d)
{
  return
    caml_gc_phase == Phase_sweep_and_mark_main &&
    atomic_load_acq (&num_domains_to_sweep) == 0 &&
    atomic_load_acq (&num_domains_to_mark) == 0 &&
    /* Marking is done */
    atomic_load_acq(&ephe_cycle_info.num_domains_todo) ==
    atomic_load_acq(&ephe_cycle_info.num_domains_done) &&
    /* Ephemeron marking is done */
    no_orphaned_work();
    /* All orphaned ephemerons have been adopted */
}

static int is_complete_phase_mark_final (struct domain *d)
{
  return
    caml_gc_phase == Phase_mark_final &&
    atomic_load_acq (&num_domains_to_final_update_first) == 0 &&
    /* updated finalise first values */
    atomic_load_acq (&num_domains_to_mark) == 0 &&
    /* Marking is done */
    atomic_load_acq(&ephe_cycle_info.num_domains_todo) ==
    atomic_load_acq(&ephe_cycle_info.num_domains_done) &&
    /* Ephemeron marking is done */
    no_orphaned_work();
    /* All orphaned ephemerons have been adopted */
}

static int is_complete_phase_sweep_ephe (struct domain *d)
{
  return
    caml_gc_phase == Phase_sweep_ephe &&
    atomic_load_acq (&num_domains_to_ephe_sweep) == 0 &&
    /* All domains have swept their ephemerons */
    atomic_load_acq (&num_domains_to_final_update_last) == 0 &&
    /* All domains have updated finalise last values */
    no_orphaned_work();
    /* All orphaned structures have been adopted */
}

static void try_complete_gc_phase (struct domain* domain, void* unused,
                                   int participating_count, struct domain** participating)
{
  barrier_status b;
  CAML_EV_BEGIN(EV_MAJOR_GC_PHASE_CHANGE);

  b = caml_global_barrier_begin ();
  if (caml_global_barrier_is_final(b)) {
    if (is_complete_phase_sweep_and_mark_main(domain)) {
      caml_gc_phase = Phase_mark_final;
    } else if (is_complete_phase_mark_final(domain)) {
      caml_gc_phase = Phase_sweep_ephe;
    }
  }
  caml_global_barrier_end(b);
  CAML_EV_END(EV_MAJOR_GC_PHASE_CHANGE);
}

intnat caml_opportunistic_major_work_available ()
{
  struct domain* d = caml_domain_self();
  caml_domain_state* domain_state = d->state;
  return !domain_state->sweeping_done || !domain_state->marking_done;
}

typedef enum {
  Slice_uninterruptible,
  Slice_interruptible,
  Slice_opportunistic
} collection_slice_mode;

static char collection_slice_mode_char(collection_slice_mode mode)
{
  switch(mode) {
    case Slice_uninterruptible:
      return 'u';
    case Slice_interruptible:
      return 'i';
    case Slice_opportunistic:
      return 'o';
    default:
      return ' ';
  }
}

#define Chunk_size 0x400

static intnat major_collection_slice(intnat howmuch,
                                     int participant_count,
                                     struct domain** barrier_participants,
                                     collection_slice_mode mode)
{
  struct domain* d = caml_domain_self();
  caml_domain_state* domain_state = d->state;
  intnat sweep_work = 0, mark_work = 0;
  intnat available, left;
  uintnat blocks_marked_before = domain_state->stat_blocks_marked;
  int was_marking = 0;
  uintnat saved_ephe_cycle;
  uintnat saved_major_cycle = caml_major_cycles_completed;
  int log_events = mode != Slice_opportunistic || (caml_params->verb_gc & 0x40);
  intnat computed_work, budget, interrupted_budget = 0;

  update_major_slice_work();
  computed_work = get_major_slice_work(howmuch);
  budget = computed_work;

  /* shortcut out if there is no opportunistic work to be done
   * NB: needed particularly to avoid caml_ev spam when polling */
  if (mode == Slice_opportunistic &&
      !caml_opportunistic_major_work_available()) {
    return budget;
  }

  if (log_events) CAML_EV_BEGIN(EV_MAJOR_SLICE);

  if (!domain_state->sweeping_done) {
    if (log_events) CAML_EV_BEGIN(EV_MAJOR_SWEEP);

    do {
      available = budget > Chunk_size ? Chunk_size : budget;
      left = caml_sweep(domain_state->shared_heap, available);
      budget -= available - left;
      sweep_work += available - left;

      if (budget > 0 && available == left) {
        domain_state->sweeping_done = 1;
        atomic_fetch_add_verify_ge0(&num_domains_to_sweep, -1);
      }

      if (mode == Slice_interruptible && caml_incoming_interrupts_queued())
      {
        interrupted_budget = budget;
        budget = 0;
      }
    } while (budget > 0 && available != left);

    if (log_events) CAML_EV_END(EV_MAJOR_SWEEP);
  }

mark_again:
  while (budget > 0) {
    if (!domain_state->marking_done) {
      if (!was_marking) {
        if (log_events) CAML_EV_BEGIN(EV_MAJOR_MARK);
        was_marking = 1;
      }
      available = budget > Chunk_size ? Chunk_size : budget;
      left = mark(available);
      budget -= available - left;
      mark_work += available - left;
    } else {
      break;
    }

    if (mode == Slice_interruptible && caml_incoming_interrupts_queued()) {
      interrupted_budget = budget;
      budget = 0;
    }
  }
  if (was_marking) {
    if (log_events) CAML_EV_END(EV_MAJOR_MARK);
    was_marking = 0;
  }

  if (mode != Slice_opportunistic) {
    /* Finalisers */
    if (caml_gc_phase == Phase_mark_final &&
        caml_final_update_first(d)) {
      /* This domain has updated finalise first values */
      atomic_fetch_add_verify_ge0(&num_domains_to_final_update_first, -1);
      if (budget > 0 && !domain_state->marking_done)
        goto mark_again;
    }

    if (caml_gc_phase == Phase_sweep_ephe &&
        caml_final_update_last(d)) {
      /* This domain has updated finalise last values */
      atomic_fetch_add_verify_ge0(&num_domains_to_final_update_last, -1);
      /* Nothing has been marked while updating last */
    }

    caml_adopt_orphaned_work();

    /* Ephemerons */
    saved_ephe_cycle = atomic_load_acq(&ephe_cycle_info.ephe_cycle);
    if (domain_state->ephe_info->todo != (value) NULL &&
        saved_ephe_cycle > domain_state->ephe_info->cycle) {
      CAML_EV_BEGIN(EV_MAJOR_EPHE_MARK);
      budget = ephe_mark(budget, saved_ephe_cycle);
      CAML_EV_END(EV_MAJOR_EPHE_MARK);
      if (domain_state->ephe_info->todo == (value) NULL)
        caml_ephe_todo_list_emptied ();
      else if (budget > 0 && domain_state->marking_done)
        record_ephe_marking_done(saved_ephe_cycle);
      else if (budget > 0) goto mark_again;
    }

    if (caml_gc_phase == Phase_sweep_ephe &&
        domain_state->ephe_info->todo != 0) {
      CAML_EV_BEGIN(EV_MAJOR_EPHE_SWEEP);
      budget = ephe_sweep (d, budget);
      CAML_EV_END(EV_MAJOR_EPHE_SWEEP);
      if (domain_state->ephe_info->todo == 0) {
        atomic_fetch_add_verify_ge0(&num_domains_to_ephe_sweep, -1);
      }
    }

    /* Complete GC phase */
    if (is_complete_phase_sweep_and_mark_main(d) ||
        is_complete_phase_mark_final (d)) {
      if (barrier_participants) {
        try_complete_gc_phase (d, (void*)0, participant_count, barrier_participants);
      } else {
        caml_try_run_on_all_domains (&try_complete_gc_phase, 0, 0, 0);
      }
      if (budget > 0) goto mark_again;
    }
  }

  if (log_events) CAML_EV_END(EV_MAJOR_SLICE);

  caml_gc_log("Major slice [%c%c%c]: %ld work, %ld sweep, %ld mark (%lu blocks)",
              collection_slice_mode_char(mode),
              interrupted_budget == 0 ? '.' : '*',
              caml_gc_phase_char(caml_gc_phase),
              (long)computed_work, (long)sweep_work, (long)mark_work,
              (unsigned long)(domain_state->stat_blocks_marked - blocks_marked_before));

  /* we did: work we were asked - interrupted_budget + any overwork */
  commit_major_slice_work(computed_work - interrupted_budget + (budget < 0 ? -budget : 0));

  if (mode != Slice_opportunistic && is_complete_phase_sweep_ephe(d)) {
    saved_major_cycle = caml_major_cycles_completed;
    /* To handle the case where multiple domains try to finish the major
      cycle simultaneously, we loop until the current cycle has ended,
      ignoring whether caml_try_run_on_all_domains succeeds. */


    while (saved_major_cycle == caml_major_cycles_completed) {
      if (barrier_participants) {
        cycle_all_domains_callback(d, (void*)0, participant_count, barrier_participants);
      } else {
        caml_try_run_on_all_domains(&cycle_all_domains_callback, 0, 0, 0);
      }
    }
  }

  return budget;
}

intnat caml_opportunistic_major_collection_slice(intnat howmuch)
{
  return major_collection_slice(howmuch, 0, 0, Slice_opportunistic);
}

intnat caml_major_collection_slice(intnat howmuch)
{
  intnat work_left;

  /* if this is an auto-triggered GC slice, make it interruptible */
  if (howmuch == AUTO_TRIGGERED_MAJOR_SLICE) {
    work_left = major_collection_slice(AUTO_TRIGGERED_MAJOR_SLICE, 0, 0, Slice_interruptible);
    if (get_major_slice_work(AUTO_TRIGGERED_MAJOR_SLICE) > 0) {
      caml_gc_log("Major slice interrupted, rescheduling major slice");
      caml_request_major_slice();
    }
  } else {
    /* TODO: could make forced API slices interruptible, but would need to do accounting or pass up interrupt */
    work_left = major_collection_slice(howmuch, 0, 0, Slice_uninterruptible);
  }

  return work_left;
}

static void finish_major_cycle_callback (struct domain* domain, void* arg,
                                         int participating_count, struct domain** participating)
{
  uintnat saved_major_cycles = (uintnat)arg;
  CAMLassert (domain == caml_domain_self());

  caml_empty_minor_heap_no_major_slice_from_stw(domain, (void*)0, participating_count, participating);

  while (saved_major_cycles == caml_major_cycles_completed) {
    major_collection_slice(10000000, participating_count, participating, 0);
  }
}

void caml_finish_major_cycle ()
{
  uintnat saved_major_cycles = caml_major_cycles_completed;

  while( saved_major_cycles == caml_major_cycles_completed ) {
    caml_try_run_on_all_domains(&finish_major_cycle_callback, (void*)caml_major_cycles_completed, 0, 0);
  }
}

void caml_empty_mark_stack () {
  while (!Caml_state->marking_done){
    mark(1000);
    caml_handle_incoming_interrupts();
  }

  if (Caml_state->stat_blocks_marked)
    caml_gc_log("Finished marking major heap. Marked %u blocks",
                (unsigned)Caml_state->stat_blocks_marked);
  Caml_state->stat_blocks_marked = 0;
}

void caml_finish_marking () {
  if (!Caml_state->marking_done) {
    CAML_EV_BEGIN(EV_MAJOR_FINISH_MARKING);
    caml_empty_mark_stack();
    caml_shrink_mark_stack();
    Caml_state->stat_major_words += Caml_state->allocated_words;
    Caml_state->allocated_words = 0;
    CAML_EV_END(EV_MAJOR_FINISH_MARKING);
  }
}

void caml_finish_sweeping () {
  if (Caml_state->sweeping_done) return;
  CAML_EV_BEGIN(EV_MAJOR_FINISH_SWEEPING);
  while (!Caml_state->sweeping_done) {
    if (caml_sweep(Caml_state->shared_heap, 10) > 0) {
      /* just finished sweeping */
      CAMLassert(Caml_state->sweeping_done == 0);
      Caml_state->sweeping_done = 1;
      atomic_fetch_add_verify_ge0(&num_domains_to_sweep, -1);
      break;
    }
    caml_handle_incoming_interrupts();
  }
  CAML_EV_END(EV_MAJOR_FINISH_SWEEPING);
}

static struct pool* find_pool_to_rescan()
{
  struct pool* p;

  if (Caml_state->pools_to_rescan_count > 0) {
    p = Caml_state->pools_to_rescan[--Caml_state->pools_to_rescan_count];
    caml_gc_log("Redarkening pool %p (%d others left)", p, Caml_state->pools_to_rescan_count);
  } else {
    p = 0;
  }

  return p;
}

static void mark_stack_prune (struct mark_stack* stk)
{
  int entry_idx, large_idx = 0;
  mark_entry* mark_stack = stk->stack;

  struct skiplist chunk_sklist = SKIPLIST_STATIC_INITIALIZER;
  /* Insert used pools into skiplist */
  for(entry_idx = 0; entry_idx < stk->count; entry_idx++){
    mark_entry me = mark_stack[entry_idx];
    struct pool* pool = caml_pool_of_shared_block(me.block);
    if (!pool) {
      // This could be a large allocation - which is off-heap. Hold on to it.
      mark_stack[large_idx++] = me;
      continue;
    }
    caml_skiplist_insert(&chunk_sklist, (uintnat)pool,
    (uintnat)pool + sizeof(pool));
  }

  /* Traverse through entire skiplist and put it into pools to rescan */
  FOREACH_SKIPLIST_ELEMENT(e, &chunk_sklist, {
    if(Caml_state->pools_to_rescan_len == Caml_state->pools_to_rescan_count){
      Caml_state->pools_to_rescan_len = Caml_state->pools_to_rescan_len * 2 + 128;
      Caml_state->pools_to_rescan =
        caml_stat_resize(Caml_state->pools_to_rescan, Caml_state->pools_to_rescan_len * sizeof(struct pool *));
    }
    Caml_state->pools_to_rescan[Caml_state->pools_to_rescan_count++] = (struct pool*) (e->key);;
  });

  caml_gc_log("Mark stack overflow. Postponing %d pools", Caml_state->pools_to_rescan_count);

  stk->count = large_idx;
}

int caml_init_major_gc(caml_domain_state* d) {
  Caml_state->mark_stack = caml_stat_alloc_noexc(sizeof(struct mark_stack));
  if(Caml_state->mark_stack == NULL) {
    return -1;
  }
  Caml_state->mark_stack->stack =
    caml_stat_alloc_noexc(MARK_STACK_INIT_SIZE * sizeof(mark_entry));
  if(Caml_state->mark_stack->stack == NULL) {
    caml_stat_free(Caml_state->mark_stack);
    Caml_state->mark_stack = NULL;
    return -1;
  }
  Caml_state->mark_stack->count = 0;
  Caml_state->mark_stack->size = MARK_STACK_INIT_SIZE;
  /* Fresh domains do not need to performing marking or sweeping. */
  d->sweeping_done = 1;
  d->marking_done = 1;
  d->major_work_computed = 0;
  d->major_work_todo = 0;
  d->major_gc_clock = 0.0;
  /* Finalisers. Fresh domains participate in updating finalisers. */
  d->final_info = caml_alloc_final_info ();
  if(d->final_info == NULL) {
    caml_stat_free(Caml_state->mark_stack->stack);
    caml_stat_free(Caml_state->mark_stack);
    return -1;
  }
  d->ephe_info = caml_alloc_ephe_info();
  if(d->ephe_info == NULL) {
    caml_stat_free(d->final_info);
    caml_stat_free(Caml_state->mark_stack->stack);
    caml_stat_free(Caml_state->mark_stack);
    d->final_info = NULL;
    Caml_state->mark_stack = NULL;
    return -1;
  }
  atomic_fetch_add(&num_domains_to_final_update_first, 1);
  atomic_fetch_add(&num_domains_to_final_update_last, 1);

  Caml_state->pools_to_rescan = caml_stat_alloc_noexc(INITIAL_POOLS_TO_RESCAN_LEN * sizeof(struct pool*));
  Caml_state->pools_to_rescan_len = INITIAL_POOLS_TO_RESCAN_LEN;
  Caml_state->pools_to_rescan_count = 0;

  return 0;
}

void caml_teardown_major_gc() {
  CAMLassert(Caml_state->mark_stack->count == 0);
  caml_stat_free(Caml_state->mark_stack->stack);
  caml_stat_free(Caml_state->mark_stack);
  if( Caml_state->pools_to_rescan_len > 0 ) caml_stat_free(Caml_state->pools_to_rescan);
  Caml_state->mark_stack = NULL;
}

void caml_finalise_heap (void)
{
  return;
}<|MERGE_RESOLUTION|>--- conflicted
+++ resolved
@@ -289,7 +289,6 @@
 
 double caml_mean_space_overhead ()
 {
-<<<<<<< HEAD
   int index = caml_stat_space_overhead.index;
   struct buf_list_t *t, *l = caml_stat_space_overhead.l;
   /* Use Welford's online algorithm for calculating running variance to remove
@@ -303,38 +302,6 @@
       v = l->buffer[--index];
       if (count > 5 && (v < mean - 3 * stddev || v > mean + 3 * stddev)) {
         continue;
-=======
-#ifdef NATIVE_CODE_AND_NO_NAKED_POINTERS
-  if (Is_block (v) && !Is_young (v)) {
-#else
-  if (Is_block (v) && Is_in_heap (v)) {
-#endif
-    header_t h = Hd_val (v);
-    tag_t t = Tag_hd (h);
-    if (t == Infix_tag){
-      v -= Infix_offset_val(v);
-      h = Hd_val (v);
-      t = Tag_hd (h);
-    }
-#ifdef NATIVE_CODE_AND_NO_NAKED_POINTERS
-    /* We insist that naked pointers to outside the heap point to things that
-       look like values with headers coloured black.  This isn't always
-       strictly necessary but is essential in certain cases---in particular
-       when the value is allocated in a read-only section.  (For the values
-       where it would be safe it is a performance improvement since we avoid
-       putting them on the grey list.) */
-    CAMLassert (Is_in_heap (v) || Is_black_hd (h));
-#endif
-    CAMLassert (!Is_blue_hd (h));
-    if (Is_white_hd (h)){
-      ephe_list_pure = 0;
-      if (t < No_scan_tag){
-        Hd_val (v) = Grayhd_hd (h);
-        *gray_vals_cur++ = v;
-        if (gray_vals_cur >= gray_vals_end) realloc_gray_vals ();
-      }else{
-        Hd_val (v) = Blackhd_hd (h);
->>>>>>> 9d4679f3
       }
       count++;
       delta = v - mean;
@@ -555,10 +522,17 @@
   int i, block_wsz = Wosize_val(block), end;
   mark_entry* me;
 
+  if (offset == 0 && Tag_val(block) == Closure_tag) {
+    /* Skip the code pointers and integers at beginning of closure;
+       start scanning at the first word of the environment part. */
+    offset = Start_env_closinfo(Closinfo_val(block));
+  }
+
   CAMLassert(Is_block(block) && !Is_young(block));
   CAMLassert(Tag_val(block) != Infix_tag);
   CAMLassert(Tag_val(block) < No_scan_tag);
   CAMLassert(Tag_val(block) != Cont_tag);
+  CAMLassert(offset <= block_wsz);
 
   /* Optimisation to avoid pushing small, unmarkable objects such as [Some 42]
    * into the mark stack. */
@@ -632,49 +606,12 @@
   value child;
   header_t chd;
 
-<<<<<<< HEAD
   child = Field(v, i);
 
   if (Is_markable(child)){
     chd = Hd_val(child);
-    if(Tag_hd(chd) == Infix_tag){
+    if (Tag_hd(chd) == Infix_tag) {
       child -= Infix_offset_hd(chd);
-=======
-  child = Field (v, i);
-
-#ifdef NATIVE_CODE_AND_NO_NAKED_POINTERS
-  if (Is_block (child) && ! Is_young (child)) {
-#else
-  if (Is_block (child) && Is_in_heap (child)) {
-#endif
-    CAML_EVENTLOG_DO (++ *slice_pointers);
-    chd = Hd_val (child);
-    if (Tag_hd (chd) == Forward_tag){
-      value f = Forward_val (child);
-      if ((in_ephemeron && Is_long(f)) ||
-          (Is_block (f)
-           && (!Is_in_value_area(f) || Tag_val (f) == Forward_tag
-               || Tag_val (f) == Lazy_tag
-#ifdef FLAT_FLOAT_ARRAY
-               || Tag_val (f) == Double_tag
-#endif
-               ))){
-        /* Do not short-circuit the pointer. */
-      }else{
-        /* The variable child is not changed because it must be mark alive */
-        Field (v, i) = f;
-        if (Is_block (f) && Is_young (f) && !Is_young (child)){
-          if(in_ephemeron) {
-            add_to_ephe_ref_table (Caml_state->ephe_ref_table, v, i);
-          } else {
-            add_to_ref_table (Caml_state->ref_table, &Field (v, i));
-          }
-        }
-      }
-    }
-    else if (Tag_hd(chd) == Infix_tag) {
-      child -= Infix_offset_val(child);
->>>>>>> 9d4679f3
       chd = Hd_val(child);
     }
     CAMLassert(!Has_status_hd(chd, global.GARBAGE));
@@ -920,7 +857,6 @@
 
 void caml_remove_heap_stats(struct heap_stats* acc, const struct heap_stats* h)
 {
-<<<<<<< HEAD
   acc->pool_words -= h->pool_words;
   acc->pool_live_words -= h->pool_live_words;
   acc->pool_live_blocks -= h->pool_live_blocks;
@@ -1049,136 +985,6 @@
             l->next = caml_stat_space_overhead.l;
             caml_stat_space_overhead.l = l;
             caml_stat_space_overhead.index = 0;
-=======
-  value *gray_vals_ptr;  /* Local copy of [gray_vals_cur] */
-  value v;
-  header_t hd;
-  mlsize_t size, i, start, end; /* [start] is a local copy of [current_index] */
-#ifdef CAML_INSTR
-  int slice_fields = 0; /** eventlog counters */
-#endif /*CAML_INSTR*/
-  int slice_pointers = 0;
-
-  caml_gc_message (0x40, "Marking %"ARCH_INTNAT_PRINTF_FORMAT"d words\n", work);
-  caml_gc_message (0x40, "Subphase = %d\n", caml_gc_subphase);
-  gray_vals_ptr = gray_vals_cur;
-  v = current_value;
-  start = current_index;
-  while (work > 0){
-    if (v == 0 && gray_vals_ptr > gray_vals){
-      CAMLassert (start == 0);
-      v = *--gray_vals_ptr;
-      CAMLassert (Is_gray_val (v));
-#ifdef NO_NAKED_POINTERS
-      if (Tag_val(v) == Closure_tag) {
-        /* Skip the code pointers and integers at beginning of closure;
-           start scanning at the first word of the environment part. */
-        start = Start_env_closinfo(Closinfo_val(v));
-        CAMLassert(start <= Wosize_val(v));
-      }
-#endif
-    }
-    if (v != 0){
-      hd = Hd_val(v);
-      CAMLassert (Is_gray_hd (hd));
-      size = Wosize_hd (hd);
-      end = start + work;
-      if (Tag_hd (hd) < No_scan_tag){
-        start = size < start ? size : start;
-        end = size < end ? size : end;
-        CAMLassert (end >= start);
-        CAML_EVENTLOG_DO({
-          slice_fields += end - start;
-          if (size > end)
-            CAML_EV_COUNTER (EV_C_MAJOR_MARK_SLICE_REMAIN, size - end);
-        });
-        for (i = start; i < end; i++){
-          gray_vals_ptr = mark_slice_darken(gray_vals_ptr,v,i,
-                                            /*in_ephemeron=*/ 0,
-                                            &slice_pointers);
-        }
-        if (end < size){
-          work = 0;
-          start = end;
-          /* [v] doesn't change. */
-          CAMLassert (Is_gray_val (v));
-        }else{
-          CAMLassert (end == size);
-          Hd_val (v) = Blackhd_hd (hd);
-          work -= Whsize_wosize(end - start);
-          start = 0;
-          v = 0;
-        }
-      }else{
-        /* The block doesn't contain any pointers. */
-        CAMLassert (start == 0);
-        Hd_val (v) = Blackhd_hd (hd);
-        work -= Whsize_wosize(size);
-        v = 0;
-      }
-    }else if (markhp != NULL){
-      if (markhp == limit){
-        chunk = Chunk_next (chunk);
-        if (chunk == NULL){
-          markhp = NULL;
-        }else{
-          markhp = chunk;
-          limit = chunk + Chunk_size (chunk);
-        }
-      }else{
-        if (Is_gray_val (Val_hp (markhp))){
-          CAMLassert (gray_vals_ptr == gray_vals);
-          CAMLassert (v == 0 && start == 0);
-          v = Val_hp (markhp);
-#ifdef NO_NAKED_POINTERS
-          if (Tag_val(v) == Closure_tag) {
-            start = Start_env_closinfo(Closinfo_val(v));
-            CAMLassert(start <= Wosize_val(v));
-          }
-#endif
-        }
-        markhp += Bhsize_hp (markhp);
-      }
-    }else if (!heap_is_pure){
-      heap_is_pure = 1;
-      chunk = caml_heap_start;
-      markhp = chunk;
-      limit = chunk + Chunk_size (chunk);
-    } else if (caml_gc_subphase == Subphase_mark_roots) {
-      CAML_EV_BEGIN(EV_MAJOR_MARK_ROOTS);
-      gray_vals_cur = gray_vals_ptr;
-      work = caml_darken_all_roots_slice (work);
-      gray_vals_ptr = gray_vals_cur;
-      CAML_EV_END(EV_MAJOR_MARK_ROOTS);
-      if (work > 0){
-        caml_gc_subphase = Subphase_mark_main;
-      }
-    } else if (*ephes_to_check != (value) NULL) {
-      /* Continue to scan the list of ephe */
-      gray_vals_ptr = mark_ephe_aux(gray_vals_ptr,&work,&slice_pointers);
-    } else if (!ephe_list_pure){
-      /* We must scan again the list because some value have been darken */
-      ephe_list_pure = 1;
-      ephes_to_check = ephes_checked_if_pure;
-    }else{
-      switch (caml_gc_subphase){
-      case Subphase_mark_main: {
-          /* Subphase_mark_main is done.
-             Mark finalised values. */
-          CAML_EV_BEGIN(EV_MAJOR_MARK_MAIN);
-          gray_vals_cur = gray_vals_ptr;
-          caml_final_update_mark_phase ();
-          gray_vals_ptr = gray_vals_cur;
-          if (gray_vals_ptr > gray_vals){
-            v = *--gray_vals_ptr;
-            CAMLassert (start == 0);
-#ifdef NO_NAKED_POINTERS
-            if (Tag_val(v) == Closure_tag) {
-              start = Start_env_closinfo(Closinfo_val(v));
-              CAMLassert(start <= Wosize_val(v));
-            }
-#endif
->>>>>>> 9d4679f3
           }
           caml_stat_space_overhead.l->buffer[caml_stat_space_overhead.index++] =
             space_overhead;

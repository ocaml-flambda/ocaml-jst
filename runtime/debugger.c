/**************************************************************************/
/*                                                                        */
/*                                 OCaml                                  */
/*                                                                        */
/*             Xavier Leroy, projet Cristal, INRIA Rocquencourt           */
/*                                                                        */
/*   Copyright 1996 Institut National de Recherche en Informatique et     */
/*     en Automatique.                                                    */
/*                                                                        */
/*   All rights reserved.  This file is distributed under the terms of    */
/*   the GNU Lesser General Public License version 2.1, with the          */
/*   special exception on linking described in the file LICENSE.          */
/*                                                                        */
/**************************************************************************/

#define CAML_INTERNALS

/* Interface with the byte-code debugger */

#ifdef _WIN32
#include <io.h>
#endif /* _WIN32 */

#include <string.h>

#include "caml/alloc.h"
#include "caml/codefrag.h"
#include "caml/config.h"
#include "caml/debugger.h"
#include "caml/misc.h"
#include "caml/memory.h"
#include "caml/osdeps.h"
#include "caml/skiplist.h"

int caml_debugger_in_use = 0;
uintnat caml_event_count;
int caml_debugger_fork_mode = 1; /* parent by default */
caml_root marshal_flags;

#if !defined(HAS_SOCKETS) || defined(NATIVE_CODE)

void caml_debugger_init(void)
{
}

void caml_debugger(enum event_kind event, value param)
{
}

void caml_debugger_cleanup_fork(void)
{
}

#else

#ifdef HAS_UNISTD
#include <unistd.h>
#endif
#include <errno.h>
#include <stdlib.h>
#include <sys/types.h>
#ifndef _WIN32
#include <sys/wait.h>
#include <sys/socket.h>
#include <sys/un.h>
#include <netinet/in.h>
#include <arpa/inet.h>
#include <netdb.h>
#else
#define ATOM ATOM_WS
#include <winsock.h>
#undef ATOM
#include <process.h>
#endif

#include "caml/fail.h"
#include "caml/fix_code.h"
#include "caml/instruct.h"
#include "caml/intext.h"
#include "caml/io.h"
#include "caml/mlvalues.h"
#include "caml/fiber.h"
#include "caml/sys.h"

static int sock_domain;         /* Socket domain for the debugger */
static union {                  /* Socket address for the debugger */
  struct sockaddr s_gen;
#ifndef _WIN32
  struct sockaddr_un s_unix;
#endif
  struct sockaddr_in s_inet;
} sock_addr;
static int sock_addr_len;       /* Length of sock_addr */

static int dbg_socket = -1;     /* The socket connected to the debugger */
static struct channel * dbg_in; /* Input channel on the socket */
static struct channel * dbg_out;/* Output channel on the socket */

static char *dbg_addr = NULL;

static struct skiplist event_points_table = SKIPLIST_STATIC_INITIALIZER;

static void open_connection(void)
{
#ifdef _WIN32
  /* Set socket to synchronous mode so that file descriptor-oriented
     functions (read()/write() etc.) can be used */

  int oldvalue, oldvaluelen, newvalue, retcode;
  oldvaluelen = sizeof(oldvalue);
  retcode = getsockopt(INVALID_SOCKET, SOL_SOCKET, SO_OPENTYPE,
                       (char *) &oldvalue, &oldvaluelen);
  if (retcode == 0) {
      newvalue = SO_SYNCHRONOUS_NONALERT;
      setsockopt(INVALID_SOCKET, SOL_SOCKET, SO_OPENTYPE,
                 (char *) &newvalue, sizeof(newvalue));
  }
#endif
  dbg_socket = socket(sock_domain, SOCK_STREAM, 0);
#ifdef _WIN32
  if (retcode == 0) {
    /* Restore initial mode */
    setsockopt(INVALID_SOCKET, SOL_SOCKET, SO_OPENTYPE,
               (char *) &oldvalue, oldvaluelen);
  }
#endif
  if (dbg_socket == -1 ||
      connect(dbg_socket, &sock_addr.s_gen, sock_addr_len) == -1){
    caml_fatal_error
    (
      "cannot connect to debugger at %s\n"
      "error: %s",
      (dbg_addr ? dbg_addr : "(none)"),
      strerror (errno)
    );
  }
#ifdef _WIN32
  dbg_socket = _open_osfhandle(dbg_socket, 0);
  if (dbg_socket == -1)
    caml_fatal_error("_open_osfhandle failed");
#endif
  dbg_in = caml_open_descriptor_in(dbg_socket);
  dbg_out = caml_open_descriptor_out(dbg_socket);
  if (!caml_debugger_in_use) caml_putword(dbg_out, -1); /* first connection */
#ifdef _WIN32
  caml_putword(dbg_out, _getpid());
#else
  caml_putword(dbg_out, getpid());
#endif
  caml_flush(dbg_out);
}

static void close_connection(void)
{
  caml_close_channel(dbg_in);
  caml_close_channel(dbg_out);
  dbg_socket = -1;              /* was closed by caml_close_channel */
}

#ifdef _WIN32
static void winsock_startup(void)
{
  WSADATA wsaData;
  int err = WSAStartup(MAKEWORD(2, 0), &wsaData);
  if (err) caml_fatal_error("WSAStartup failed");
}

static void winsock_cleanup(void)
{
  WSACleanup();
}
#endif

void caml_debugger_init(void)
{
  char * address;
  char_os * a;
  size_t a_len;
  char * port, * p;
  struct hostent * host;
  value flags;
  int n;

  flags = caml_alloc(2, Tag_cons);
  Store_field(flags, 0, Val_int(1)); /* Marshal.Closures */
  Store_field(flags, 1, Val_emptylist);
  marshal_flags = caml_create_root(flags);

  a = caml_secure_getenv(T("CAML_DEBUG_SOCKET"));
  address = a ? caml_stat_strdup_of_os(a) : NULL;
  if (address == NULL) return;
  if (dbg_addr != NULL) caml_stat_free(dbg_addr);
  dbg_addr = address;

  /* #8676: erase the CAML_DEBUG_SOCKET variable so that processes
     created by the program being debugged do not try to connect with
     the debugger. */
#if defined(_WIN32)
  _wputenv(L"CAML_DEBUG_SOCKET=");
#elif defined(HAS_SETENV_UNSETENV)
  unsetenv("CAML_DEBUG_SOCKET");
#endif

#ifdef _WIN32
  winsock_startup();
  (void)atexit(winsock_cleanup);
#endif
  /* Parse the address */
  port = NULL;
  for (p = address; *p != 0; p++) {
    if (*p == ':') { *p = 0; port = p+1; break; }
  }
  if (port == NULL) {
#ifndef _WIN32
    /* Unix domain */
    sock_domain = PF_UNIX;
    sock_addr.s_unix.sun_family = AF_UNIX;
    a_len = strlen(address);
    if (a_len >= sizeof(sock_addr.s_unix.sun_path)) {
      caml_fatal_error
      (
        "debug socket path length exceeds maximum permitted length"
      );
    }
    strncpy(sock_addr.s_unix.sun_path, address,
            sizeof(sock_addr.s_unix.sun_path) - 1);
    sock_addr.s_unix.sun_path[sizeof(sock_addr.s_unix.sun_path) - 1] = '\0';
    sock_addr_len =
      ((char *)&(sock_addr.s_unix.sun_path) - (char *)&(sock_addr.s_unix))
        + a_len;
#else
    caml_fatal_error("unix sockets not supported");
#endif
  } else {
    /* Internet domain */
    sock_domain = PF_INET;
    for (p = (char *) &sock_addr.s_inet, n = sizeof(sock_addr.s_inet);
         n > 0; n--) *p++ = 0;
    sock_addr.s_inet.sin_family = AF_INET;
    sock_addr.s_inet.sin_addr.s_addr = inet_addr(address);
    if (sock_addr.s_inet.sin_addr.s_addr == -1) {
      host = gethostbyname(address);
      if (host == NULL)
        caml_fatal_error("unknown debugging host %s", address);
      memmove(&sock_addr.s_inet.sin_addr,
              host->h_addr_list[0], host->h_length);
    }
    sock_addr.s_inet.sin_port = htons(atoi(port));
    sock_addr_len = sizeof(sock_addr.s_inet);
  }
  open_connection();
  caml_debugger_in_use = 1;
  Caml_state->trap_barrier_off = 2; /* Bigger than default caml_trap_sp_off (1) */
}

static value getval(struct channel *chan)
{
  value res;
  if (caml_really_getblock(chan, (char *) &res, sizeof(res)) < sizeof(res))
    caml_raise_end_of_file(); /* Bad, but consistent with caml_getword */
  return res;
}

static void putval(struct channel *chan, value val)
{
  caml_really_putblock(chan, (char *) &val, sizeof(val));
}

static void safe_output_value(struct channel *chan, value val)
{
  struct longjmp_buffer raise_buf;
  struct caml_exception_context exception_ctx = {&raise_buf, CAML_LOCAL_ROOTS};
  struct caml_exception_context* saved_external_raise;

  /* Catch exceptions raised by [caml_output_val] */
  saved_external_raise = Caml_state->external_raise;
  if (sigsetjmp(raise_buf.buf, 0) == 0) {
    Caml_state->external_raise = &exception_ctx;
    caml_output_val(chan, val, caml_read_root(marshal_flags));
  } else {
    /* Send wrong magic number, will cause [caml_input_value] to fail */
    caml_really_putblock(chan, "\000\000\000\000", 4);
  }
  Caml_state->external_raise = saved_external_raise;
}

static void save_instruction(code_t pc)
{
  uintnat saved;
  if (caml_skiplist_find(&event_points_table, (uintnat) pc, &saved)) {
    /* Already saved. Nothing to do. */
    return;
  }
  caml_skiplist_insert(&event_points_table, (uintnat) pc, *pc);
}

static void set_instruction(code_t pc, opcode_t opcode)
{
  save_instruction(pc);
  caml_set_instruction(pc, opcode);
}

static void restore_instruction(code_t pc)
{
  CAMLunused_start int found; CAMLunused_end
  uintnat saved;
  found = caml_skiplist_find(&event_points_table, (uintnat) pc, &saved);
  CAMLassert(found);
  *pc = saved;
  caml_skiplist_remove(&event_points_table, (uintnat) pc);
}

static code_t pc_from_pos(int frag, intnat pos)
{
  struct code_fragment *cf = caml_find_code_fragment_by_num(frag);
  CAMLassert(cf != NULL);
  return (code_t) (cf->code_start + pos);
}

opcode_t caml_debugger_saved_instruction(code_t pc)
{
  CAMLunused_start int found; CAMLunused_end
  uintnat saved;
  found = caml_skiplist_find(&event_points_table, (uintnat) pc, &saved);
  CAMLassert(found);
  return saved;
}

void caml_debugger_code_unloaded(int index)
{
  struct code_fragment *cf;
  char * pc;

  if (!caml_debugger_in_use) return;

  caml_putch(dbg_out, REP_CODE_UNLOADED);
  caml_putword(dbg_out, index);

  cf = caml_find_code_fragment_by_num(index);
  CAMLassert(cf != NULL);

  FOREACH_SKIPLIST_ELEMENT(elt, &event_points_table, {
    pc = (char *) elt->key;
    if (pc >= cf->code_start && pc < cf->code_end) {
      caml_skiplist_remove(&event_points_table, (uintnat) pc);
    }
  })
}

#define Pc(sp) ((code_t)((sp)[0]))
#define Env(sp) ((sp)[1])
#define Extra_args(sp) (Long_val(((sp)[2])))
#define Locals(sp) ((sp) + 3)

void caml_debugger(enum event_kind event, value param)
{
  value *frame, *newframe;
  intnat i, pos;
  value val;
<<<<<<< HEAD
  value* stack_high = Stack_high(Caml_state->current_stack);
  int frag, found = 0;
=======
  int frag;
>>>>>>> f333db8b
  struct code_fragment *cf;

  if (dbg_socket == -1) return;  /* Not connected to a debugger. */

  /* Reset current frame */
  frame = Caml_state->current_stack->sp + 1;

  /* Report the event to the debugger */
  switch(event) {
  case PROGRAM_START:           /* Nothing to report */
    CAMLassert (param == Val_unit);
    goto command_loop;
  case EVENT_COUNT:
    CAMLassert (param == Val_unit);
    caml_putch(dbg_out, REP_EVENT);
    break;
  case BREAKPOINT:
    CAMLassert (param == Val_unit);
    caml_putch(dbg_out, REP_BREAKPOINT);
    break;
  case PROGRAM_EXIT:
    CAMLassert (param == Val_unit);
    caml_putch(dbg_out, REP_EXITED);
    break;
  case TRAP_BARRIER:
    CAMLassert (param == Val_unit);
    caml_putch(dbg_out, REP_TRAP);
    break;
  case UNCAUGHT_EXC:
    CAMLassert (param == Val_unit);
    caml_putch(dbg_out, REP_UNCAUGHT_EXC);
    break;
  case DEBUG_INFO_ADDED:
    caml_putch(dbg_out, REP_CODE_DEBUG_INFO);
    caml_output_val(dbg_out, /* debug_info */ param, Val_emptylist);
    break;
  case CODE_LOADED:
    caml_putch(dbg_out, REP_CODE_LOADED);
    caml_putword(dbg_out, /* index */ Long_val(param));
    break;
  case CODE_UNLOADED:
    caml_putch(dbg_out, REP_CODE_UNLOADED);
    caml_putword(dbg_out, /* index */ Long_val(param));
    break;
  }
  caml_putword(dbg_out, caml_event_count);
  if (event == EVENT_COUNT || event == BREAKPOINT) {
<<<<<<< HEAD
    caml_putword(dbg_out, stack_high - frame);
    found = caml_find_code_fragment((char*) Pc(frame), &frag, &cf);
    CAMLassert(found);
    caml_putword(dbg_out, frag);
=======
    caml_putword(dbg_out, Caml_state->stack_high - frame);
    cf = caml_find_code_fragment_by_pc((char*) Pc(frame));
    CAMLassert(cf != NULL);
    caml_putword(dbg_out, cf->fragnum);
>>>>>>> f333db8b
    caml_putword(dbg_out, (char*) Pc(frame) - cf->code_start);
  } else {
    /* No PC and no stack frame associated with other events */
    caml_putword(dbg_out, 0);
    caml_putword(dbg_out, -1);
    caml_putword(dbg_out, 0);
  }
  caml_flush(dbg_out);

 command_loop:

  /* Read and execute the commands sent by the debugger */
  while(1) {
    switch(caml_getch(dbg_in)) {
    case REQ_SET_EVENT:
      frag = caml_getword(dbg_in);
      pos = caml_getword(dbg_in);
      set_instruction(pc_from_pos(frag, pos), EVENT);
      break;
    case REQ_SET_BREAKPOINT:
      frag = caml_getword(dbg_in);
      pos = caml_getword(dbg_in);
      set_instruction(pc_from_pos(frag, pos), BREAK);
      break;
    case REQ_RESET_INSTR:
      frag = caml_getword(dbg_in);
      pos = caml_getword(dbg_in);
      restore_instruction(pc_from_pos(frag, pos));
      break;
    case REQ_CHECKPOINT:
#ifndef _WIN32
      i = fork();
      if (i == 0) {
        close_connection();     /* Close parent connection. */
        open_connection();      /* Open new connection with debugger */
      } else {
        caml_putword(dbg_out, i);
        caml_flush(dbg_out);
      }
#else
      caml_fatal_error("REQ_CHECKPOINT command");
#endif
      break;
    case REQ_GO:
      caml_event_count = caml_getword(dbg_in);
      return;
    case REQ_STOP:
      exit(0);
      break;
    case REQ_WAIT:
#ifndef _WIN32
      wait(NULL);
#else
      caml_fatal_error("REQ_WAIT command");
#endif
      break;
    case REQ_INITIAL_FRAME:
      frame = Caml_state->current_stack->sp + 1;
      /* Fall through */
    case REQ_GET_FRAME:
<<<<<<< HEAD
      caml_putword(dbg_out, stack_high - frame);
      if (frame < stack_high &&
          caml_find_code_fragment((char*) Pc(frame), &frag, &cf)) {
        caml_putword(dbg_out, frag);
=======
      caml_putword(dbg_out, Caml_state->stack_high - frame);
      if (frame < Caml_state->stack_high &&
          (cf = caml_find_code_fragment_by_pc((char*) Pc(frame))) != NULL) {
        caml_putword(dbg_out, cf->fragnum);
>>>>>>> f333db8b
        caml_putword(dbg_out, (char*) Pc(frame) - cf->code_start);
      } else {
        caml_putword(dbg_out, 0);
        caml_putword(dbg_out, 0);
      }
      caml_flush(dbg_out);
      break;
    case REQ_SET_FRAME:
      i = caml_getword(dbg_in);
      frame = stack_high - i;
      break;
    case REQ_UP_FRAME:
      i = caml_getword(dbg_in);
      newframe = frame + Extra_args(frame) + i + 3;
<<<<<<< HEAD
      if (newframe >= stack_high ||
          !caml_find_code_fragment((char*) Pc(newframe), &frag, &cf)) {
        caml_putword(dbg_out, -1);
      } else {
        frame = newframe;
        caml_putword(dbg_out, stack_high - frame);
        caml_putword(dbg_out, frag);
=======
      if (newframe >= Caml_state->stack_high ||
          (cf = caml_find_code_fragment_by_pc((char *) Pc(newframe))) == NULL) {
        caml_putword(dbg_out, -1);
      } else {
        frame = newframe;
        caml_putword(dbg_out, Caml_state->stack_high - frame);
        caml_putword(dbg_out, cf->fragnum);
>>>>>>> f333db8b
        caml_putword(dbg_out, (char*) Pc(frame) - cf->code_start);
      }
      caml_flush(dbg_out);
      break;
    case REQ_SET_TRAP_BARRIER:
      i = caml_getword(dbg_in);
      Caml_state->trap_barrier_off = -i;
      break;
    case REQ_GET_LOCAL:
      i = caml_getword(dbg_in);
      putval(dbg_out, Locals(frame)[i]);
      caml_flush(dbg_out);
      break;
    case REQ_GET_ENVIRONMENT:
      i = caml_getword(dbg_in);
      putval(dbg_out, Field(Env(frame), i));
      caml_flush(dbg_out);
      break;
    case REQ_GET_GLOBAL:
      i = caml_getword(dbg_in);
      putval(dbg_out, Field(caml_read_root(caml_global_data), i));
      caml_flush(dbg_out);
      break;
    case REQ_GET_ACCU:
      putval(dbg_out, *Caml_state->current_stack->sp);
      caml_flush(dbg_out);
      break;
    case REQ_GET_HEADER:
      val = getval(dbg_in);
      caml_putword(dbg_out, Hd_val(val));
      caml_flush(dbg_out);
      break;
    case REQ_GET_FIELD:
      val = getval(dbg_in);
      i = caml_getword(dbg_in);
      if (Tag_val(val) != Double_array_tag) {
        caml_putch(dbg_out, 0);
        putval(dbg_out, Op_val(val)[i]);
      } else {
        double d = Double_flat_field(val, i);
        caml_putch(dbg_out, 1);
        caml_really_putblock(dbg_out, (char *) &d, 8);
      }
      caml_flush(dbg_out);
      break;
    case REQ_MARSHAL_OBJ:
      val = getval(dbg_in);
      safe_output_value(dbg_out, val);
      caml_flush(dbg_out);
      break;
    case REQ_GET_CLOSURE_CODE:
      val = getval(dbg_in);
      cf = caml_find_code_fragment_by_pc((char*) Code_val(val));
      CAMLassert(cf != NULL);
      caml_putword(dbg_out, cf->fragnum);
      caml_putword(dbg_out, (char*) Code_val(val) - cf->code_start);
      caml_flush(dbg_out);
      break;
    case REQ_SET_FORK_MODE:
      caml_debugger_fork_mode = caml_getword(dbg_in);
      break;
    }
  }
}

void caml_debugger_cleanup_fork(void)
{
  /* We could remove all of the event points, but closing the connection
   * means that they'll just be skipped anyway. */
  close_connection();
  caml_debugger_in_use = 0;
}

#endif<|MERGE_RESOLUTION|>--- conflicted
+++ resolved
@@ -357,12 +357,8 @@
   value *frame, *newframe;
   intnat i, pos;
   value val;
-<<<<<<< HEAD
   value* stack_high = Stack_high(Caml_state->current_stack);
-  int frag, found = 0;
-=======
   int frag;
->>>>>>> f333db8b
   struct code_fragment *cf;
 
   if (dbg_socket == -1) return;  /* Not connected to a debugger. */
@@ -410,17 +406,10 @@
   }
   caml_putword(dbg_out, caml_event_count);
   if (event == EVENT_COUNT || event == BREAKPOINT) {
-<<<<<<< HEAD
     caml_putword(dbg_out, stack_high - frame);
-    found = caml_find_code_fragment((char*) Pc(frame), &frag, &cf);
-    CAMLassert(found);
-    caml_putword(dbg_out, frag);
-=======
-    caml_putword(dbg_out, Caml_state->stack_high - frame);
     cf = caml_find_code_fragment_by_pc((char*) Pc(frame));
     CAMLassert(cf != NULL);
     caml_putword(dbg_out, cf->fragnum);
->>>>>>> f333db8b
     caml_putword(dbg_out, (char*) Pc(frame) - cf->code_start);
   } else {
     /* No PC and no stack frame associated with other events */
@@ -481,17 +470,10 @@
       frame = Caml_state->current_stack->sp + 1;
       /* Fall through */
     case REQ_GET_FRAME:
-<<<<<<< HEAD
       caml_putword(dbg_out, stack_high - frame);
       if (frame < stack_high &&
-          caml_find_code_fragment((char*) Pc(frame), &frag, &cf)) {
-        caml_putword(dbg_out, frag);
-=======
-      caml_putword(dbg_out, Caml_state->stack_high - frame);
-      if (frame < Caml_state->stack_high &&
           (cf = caml_find_code_fragment_by_pc((char*) Pc(frame))) != NULL) {
         caml_putword(dbg_out, cf->fragnum);
->>>>>>> f333db8b
         caml_putword(dbg_out, (char*) Pc(frame) - cf->code_start);
       } else {
         caml_putword(dbg_out, 0);
@@ -506,23 +488,13 @@
     case REQ_UP_FRAME:
       i = caml_getword(dbg_in);
       newframe = frame + Extra_args(frame) + i + 3;
-<<<<<<< HEAD
       if (newframe >= stack_high ||
-          !caml_find_code_fragment((char*) Pc(newframe), &frag, &cf)) {
+          (cf = caml_find_code_fragment_by_pc((char *) Pc(newframe))) == NULL) {
         caml_putword(dbg_out, -1);
       } else {
         frame = newframe;
         caml_putword(dbg_out, stack_high - frame);
-        caml_putword(dbg_out, frag);
-=======
-      if (newframe >= Caml_state->stack_high ||
-          (cf = caml_find_code_fragment_by_pc((char *) Pc(newframe))) == NULL) {
-        caml_putword(dbg_out, -1);
-      } else {
-        frame = newframe;
-        caml_putword(dbg_out, Caml_state->stack_high - frame);
         caml_putword(dbg_out, cf->fragnum);
->>>>>>> f333db8b
         caml_putword(dbg_out, (char*) Pc(frame) - cf->code_start);
       }
       caml_flush(dbg_out);

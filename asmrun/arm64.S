/**************************************************************************/
<<<<<<< HEAD
/*                                                                     */
/*                                OCaml                                */
/*                                                                     */
/*            Xavier Leroy, projet Gallium, INRIA Rocquencourt         */
/*                                                                     */
/*  Copyright 2013 Institut National de Recherche en Informatique et   */
/*     en Automatique.                                                    */
/*                                                                     */
=======
/*                                                                        */
/*                                 OCaml                                  */
/*                                                                        */
/*             Xavier Leroy, projet Gallium, INRIA Rocquencourt           */
/*                                                                        */
/*   Copyright 2013 Institut National de Recherche en Informatique et     */
/*     en Automatique.                                                    */
/*                                                                        */
>>>>>>> 0c0884bd
/*   All rights reserved.  This file is distributed under the terms of    */
/*   the GNU Lesser General Public License version 2.1, with the          */
/*   special exception on linking described in the file LICENSE.          */
/*                                                                        */
/**************************************************************************/

/* Asm part of the runtime system, ARM processor, 64-bit mode */
/* Must be preprocessed by cpp */

/* Special registers */

#define TRAP_OFF x26
#define ALLOC_PTR x27
#define ALLOC_LIMIT x28
#define ARG x15
#define TMP x16
#define TMP2 x17

/* Support for CFI directives */

#if defined(ASM_CFI_SUPPORTED)
#define CFI_STARTPROC .cfi_startproc
#define CFI_ENDPROC .cfi_endproc
#define CFI_ADJUST(n) .cfi_adjust_cfa_offset n
#else
#define CFI_STARTPROC
#define CFI_ENDPROC
#define CFI_ADJUST(n)
#endif

#define FUNCTION(name) \
        .globl name; \
        .align 2; \
        name:

/* Support for profiling with gprof */

#define PROFILE

/******************************************************************************/
/* Access to the current domain state block. */
/******************************************************************************/

#define CAML_CONFIG_H_NO_TYPEDEFS
#include "../byterun/caml/config.h"

#define GET_DOMAIN_STATE(reg) \
        and     reg, ALLOC_PTR, (0xffffffffffffffff << Minor_heap_align_bits)

/* CR mshinwell: We should optimize the case where there are multiple
   loads/stores in one go to the domain state block. */

        .set    domain_curr_field, 0
#define DOMAIN_STATE(c_type, name) \
        .equ    domain_field_caml_##name, domain_curr_field ; \
        .set    domain_curr_field, domain_curr_field + 1
#include "../byterun/caml/domain_state.tbl"
#undef DOMAIN_STATE

/* Load from the current domain state block.  Clobbers only the destination. */
#define LOAD_TL_VAR(var,dstreg) \
        GET_DOMAIN_STATE(dstreg) ; \
        ldr     dstreg, [dstreg, (8 * domain_field_##var)]

/* Store to the current domain state block.  Clobbers TMP. */
#define STORE_TL_VAR(srcreg, var) \
        GET_DOMAIN_STATE(TMP)   ; \
        str     srcreg, [TMP, (8 * domain_field_##var)]

/* Push pair of values from current domain state block to the stack. Clobbers
   TMP. */
#define PUSH_TL_PAIR(var1,var2) \
        LOAD_TL_VAR(var2, TMP); \
        str     TMP, [sp, -16]!; \
        CFI_ADJUST(16); \
        LOAD_TL_VAR(var1, TMP); \
        str     TMP, [sp, 8]

/* Pop pair of values from the stack and store in the current domain state
   block. Clobbers TMP and TMP2. */
#define POP_TL_PAIR(var1,var2) \
        ldr     TMP2, [sp], 16; \
        CFI_ADJUST(-16); \
        STORE_TL_VAR(TMP2, var2); \
        ldr     TMP2,[sp, -8]; \
        STORE_TL_VAR(TMP2, var1)


/******************************************************************************/
/* Macros to load and store global variables.  Destroy TMP2 */
/******************************************************************************/

#if defined(__PIC__)

#define ADDRGLOBAL(reg,symb) \
        adrp    TMP2, :got:symb; \
        ldr     reg, [TMP2, #:got_lo12:symb]

#else

#define ADDRGLOBAL(reg,symb) \
        adrp    reg, symb; \
        add     reg, reg, #:lo12:symb

#endif

/******************************************************************************/
/* Stack switching operations */
/******************************************************************************/

/* Switch from OCaml to C stack. Clobbers REG & TRAP_OFF. */
#define SWITCH_OCAML_TO_C_NO_CTXT(REG) \
    /* Save OCaml SP in the stack slot */ \
        LOAD_TL_VAR(caml_stack_high, TRAP_OFF); \
        sub     TRAP_OFF, sp, TRAP_OFF; \
        asr     TRAP_OFF, TRAP_OFF, #3; \
        LOAD_TL_VAR(caml_current_stack, REG); \
        str     TRAP_OFF, [REG]; \
    /* Switch to system stack */ \
        LOAD_TL_VAR(caml_system_sp, REG); \
        mov     sp, REG

/* Switch from OCaml to C stack. Also builds a context at
 * the bottom of the OCaml stack. Clobbers REG & TRAP_OFF. */
#define SWITCH_OCAML_TO_C(REG) \
    /* Build caml_context at the bottom of the stack */ \
        str     TRAP_OFF, [sp, -32]!; /* save trap_off */ \
        CFI_ADJUST(24); \
        str     x30, [sp, 24];        /* return address */ \
        str     xzr, [sp, 8];         /* gc_regs_slot <- 0 */ \
        SWITCH_OCAML_TO_C_NO_CTXT(REG)

/* Switch from C to OCaml stack.  Clobbers REG. */
#define SWITCH_C_TO_OCAML_NO_CTXT(REG) \
    /* Switch to OCaml stack */ \
        LOAD_TL_VAR(caml_stack_high, REG); \
        mov     sp, REG; \
        LOAD_TL_VAR(caml_current_stack, REG); \
    /* REG is Stack_sp(caml_current_stack) */ \
        ldr     REG, [REG]; \
        add     sp, sp, REG, LSL 3

/* Switch from C to OCaml stack. Also pops the context
 * from the bottom of the OCaml stack. Clobbers REG. */
#define SWITCH_C_TO_OCAML(REG) \
        SWITCH_C_TO_OCAML_NO_CTXT(REG); \
    /* Pop the caml_context from the bottom of stack updating TRAP_OFF and return address. */ \
        ldr     x30, [sp, 24]; \
        ldr     TRAP_OFF, [sp], 32

/* Restore exception handler for OCaml code. Cuts stack, and loads target address in TMP. */
#define RESTORE_EXN_HANDLER_OCAML \
        LOAD_TL_VAR(caml_stack_high, TMP); \
        sub     sp, TMP, TRAP_OFF; \
        ldr     TMP, [sp, 8]; \
        ldr     TRAP_OFF, [sp], 16

/* Load [caml_system_stack_high - TRAP_OFF] into sp. Cuts the stack, and loads the target address in TMP. */
#define RESTORE_EXN_HANDLER_SYS \
        LOAD_TL_VAR(caml_system_stack_high, TMP); \
        sub     sp, TMP, TRAP_OFF; \
        ldr     TMP, [sp, 8]; \
        ldr     TRAP_OFF, [sp], 16

/* Switch between OCaml stacks.
 * arguments : target stack (x0) */
#define SWITCH_OCAML_STACKS \
      /* Switch from OCaml to C */ \
        SWITCH_OCAML_TO_C(TMP); \
        ADDRGLOBAL(ARG,caml_switch_stack); \
        blr     ARG; \
        SWITCH_C_TO_OCAML(TMP)

/* Stack-local variables */

#define Stack_sp(REG)               [REG]
#define Stack_dirty(REG)            [REG, 8]
#define Stack_handle_value(REG)     [REG, 16]
#define Stack_handle_exception(REG) [REG, 24]
#define Stack_handle_effect(REG)    [REG, 32]
#define Stack_parent(REG)           [REG, 40]

/******************************************************************************/
/* Allocation functions and GC interface */
/******************************************************************************/

        .globl  caml_system__code_begin
caml_system__code_begin:

#define SAVE_ALL_REGS_AND_CALL(TARGET_FUN)  \
    /* Set up stack space, saving return address and frame pointer */ \
    /* (2 regs RA/GP, 24 allocatable int regs, 24 caller-save float regs) * 8 */ \
        stp     x29, x30, [sp, -400]!; \
        CFI_ADJUST(400); \
        add     x29, sp, 0 ; \
    /* Save allocatable integer registers on the stack, in the order given in proc.ml */ \
        stp     x0, x1, [sp, 16]; \
        stp     x2, x3, [sp, 32]; \
        stp     x4, x5, [sp, 48]; \
        stp     x6, x7, [sp, 64]; \
        stp     x8, x9, [sp, 80]; \
        stp     x10, x11, [sp, 96]; \
        stp     x12, x13, [sp, 112]; \
        stp     x14, x15, [sp, 128]; \
        stp     x19, x20, [sp, 144]; \
        stp     x21, x22, [sp, 160]; \
        stp     x23, x24, [sp, 176]; \
        str     x25, [sp, 192]; \
     /* Save caller-save floating-point registers on the stack. */ \
     /* (callee-saves are preserved by caml_garbage_collection) */ \
        stp     d0, d1, [sp, 208]; \
        stp     d2, d3, [sp, 224]; \
        stp     d4, d5, [sp, 240]; \
        stp     d6, d7, [sp, 256]; \
        stp     d16, d17, [sp, 272]; \
        stp     d18, d19, [sp, 288]; \
        stp     d20, d21, [sp, 304]; \
        stp     d22, d23, [sp, 320]; \
        stp     d24, d25, [sp, 336]; \
        stp     d26, d27, [sp, 352]; \
        stp     d28, d29, [sp, 368]; \
        stp     d30, d31, [sp, 384]; \
    /* Save current allocation pointer */ \
        STORE_TL_VAR(ALLOC_PTR, caml_young_ptr); \
    /* Update in OCaml stack's context, the pointer to gc_regs. */ \
    /* Store pointer to saved integer registers in caml_gc_regs */ \
        add     x0, sp, 16 ; \
        bl      caml_update_gc_regs_slot; \
    /* Args are relevant only for caml_realloc_stack */ \
        mov     x0, 0; \
        mov     x1, 0; \
        mov     x2, 0; \
        bl      TARGET_FUN; \
    /* Restore registers */ \
        ldp     x0, x1, [sp, 16]; \
        ldp     x2, x3, [sp, 32]; \
        ldp     x4, x5, [sp, 48]; \
        ldp     x6, x7, [sp, 64]; \
        ldp     x8, x9, [sp, 80]; \
        ldp     x10, x11, [sp, 96]; \
        ldp     x12, x13, [sp, 112]; \
        ldp     x14, x15, [sp, 128]; \
        ldp     x19, x20, [sp, 144]; \
        ldp     x21, x22, [sp, 160]; \
        ldp     x23, x24, [sp, 176]; \
        ldr     x25, [sp, 192]; \
        ldp     d0, d1, [sp, 208]; \
        ldp     d2, d3, [sp, 224]; \
        ldp     d4, d5, [sp, 240]; \
        ldp     d6, d7, [sp, 256]; \
        ldp     d16, d17, [sp, 272]; \
        ldp     d18, d19, [sp, 288]; \
        ldp     d20, d21, [sp, 304]; \
        ldp     d22, d23, [sp, 320]; \
        ldp     d24, d25, [sp, 336]; \
        ldp     d26, d27, [sp, 352]; \
        ldp     d28, d29, [sp, 368]; \
        ldp     d30, d31, [sp, 384]; \
    /* Reload new allocation pointer and allocation limit */ \
        LOAD_TL_VAR(caml_young_ptr, ALLOC_PTR); \
        LOAD_TL_VAR(caml_young_limit, ALLOC_LIMIT); \
    /* Free stack space and return to caller */ \
        ldp     x29, x30, [sp], 400

FUNCTION(caml_call_gc)
CFI_STARTPROC
        PROFILE
        SWITCH_OCAML_TO_C(TMP)
        SAVE_ALL_REGS_AND_CALL(caml_garbage_collection)
        SWITCH_C_TO_OCAML(TMP)
        ret
CFI_ENDPROC
        .type   caml_call_gc, %function
        .size   caml_call_gc, .-caml_call_gc

FUNCTION(caml_call_realloc_stack)
CFI_STARTPROC
        PROFILE
        SWITCH_OCAML_TO_C(TMP)
        SAVE_ALL_REGS_AND_CALL(caml_realloc_stack)
        SWITCH_C_TO_OCAML(TMP)
        ret
CFI_ENDPROC
        .type   caml_call_realloc_stack, %function
        .size   caml_call_realloc_stack, .-caml_call_realloc_stack


/* Arguments: x0 = base; x1 = offset. */
FUNCTION(caml_call_read_barrier)
CFI_STARTPROC
        PROFILE
        SWITCH_OCAML_TO_C(TMP)
=======
    /* Record return address */
        STOREGLOBAL(x30, caml_last_return_address)
    /* Record lowest stack address */
        mov     TMP, sp
        STOREGLOBAL(TMP, caml_bottom_of_stack)
.Lcaml_call_gc:
<<<<<<< HEAD
>>>>>>> b4.04.2
=======
>>>>>>> 0c0884bd
    /* Set up stack space, saving return address and frame pointer */
    /* (2 regs RA/GP, 24 allocatable int regs, 24 caller-save float regs) * 8 */
        stp     x29, x30, [sp, -400]!
        CFI_ADJUST(400)
        add     x29, sp, 0
    /* Save allocatable integer registers on the stack, in the order given in proc.ml */
        stp     x0, x1, [sp, 16]
        stp     x2, x3, [sp, 32]
        stp     x4, x5, [sp, 48]
        stp     x6, x7, [sp, 64]
        stp     x8, x9, [sp, 80]
        stp     x10, x11, [sp, 96]
        stp     x12, x13, [sp, 112]
        stp     x14, x15, [sp, 128]
        stp     x19, x20, [sp, 144]
        stp     x21, x22, [sp, 160]
        stp     x23, x24, [sp, 176]
        str     x25, [sp, 192]
     /* Save caller-save floating-point registers on the stack. */
     /* (callee-saves are preserved by caml_garbage_collection) */
        stp     d0, d1, [sp, 208]
        stp     d2, d3, [sp, 224]
        stp     d4, d5, [sp, 240]
        stp     d6, d7, [sp, 256]
        stp     d16, d17, [sp, 272]
        stp     d18, d19, [sp, 288]
        stp     d20, d21, [sp, 304]
        stp     d22, d23, [sp, 320]
        stp     d24, d25, [sp, 336]
        stp     d26, d27, [sp, 352]
        stp     d28, d29, [sp, 368]
        stp     d30, d31, [sp, 384]
    /* Save current allocation pointer */
        STORE_TL_VAR(ALLOC_PTR, caml_young_ptr)
    /* Update in OCaml stack's context, the pointer to gc_regs. */
    /* Store pointer to saved integer registers in caml_gc_regs */
        add     x0, sp, 16
        bl      caml_update_gc_regs_slot
    /* Args are relevant only for caml_realloc_stack */
        ldp     x0, x1, [sp, 16]       /* Load C arguments saved in stack */
        bl      caml_read_barrier
    /* Result is in x0. Restore other registers. */
        ldp     x2, x3, [sp, 32]
        ldp     x4, x5, [sp, 48]
        ldp     x6, x7, [sp, 64]
        ldp     x8, x9, [sp, 80]
        ldp     x10, x11, [sp, 96]
        ldp     x12, x13, [sp, 112]
        ldp     x14, x15, [sp, 128]
        ldp     x19, x20, [sp, 144]
        ldp     x21, x22, [sp, 160]
        ldp     x23, x24, [sp, 176]
        ldr     x25, [sp, 192]
        ldp     d0, d1, [sp, 208]
        ldp     d2, d3, [sp, 224]
        ldp     d4, d5, [sp, 240]
        ldp     d6, d7, [sp, 256]
        ldp     d16, d17, [sp, 272]
        ldp     d18, d19, [sp, 288]
        ldp     d20, d21, [sp, 304]
        ldp     d22, d23, [sp, 320]
        ldp     d24, d25, [sp, 336]
        ldp     d26, d27, [sp, 352]
        ldp     d28, d29, [sp, 368]
        ldp     d30, d31, [sp, 384]
    /* Reload new allocation pointer and allocation limit */
        LOAD_TL_VAR(caml_young_ptr, ALLOC_PTR)
        LOAD_TL_VAR(caml_young_limit, ALLOC_LIMIT)
    /* Free stack space and return to caller */
        ldp     x29, x30, [sp], 400
        SWITCH_C_TO_OCAML(TMP)
        ret
CFI_ENDPROC
        .type   caml_call_read_barrier, %function
        .size   caml_call_read_barrier, .-caml_call_read_barrier

/* TODO KC: define MK_CAML_ALLOC(SZ) macro for generating caml_allocX functions. */

FUNCTION(caml_alloc1)
CFI_STARTPROC
        PROFILE
1:      sub     ALLOC_PTR, ALLOC_PTR, 16
        cmp     ALLOC_PTR, ALLOC_LIMIT
        b.lo    2f
        ret
<<<<<<< HEAD
2:      SWITCH_OCAML_TO_C(TMP)
        SAVE_ALL_REGS_AND_CALL(caml_garbage_collection)
        SWITCH_C_TO_OCAML(TMP)
=======
2:      stp     x29, x30, [sp, -16]!
        CFI_ADJUST(16)
    /* Record the lowest address of the caller's stack frame.  This is the
       address immediately above the pair of words (x29 and x30) we just
       pushed.  Those must not be included since otherwise the distance from
       [caml_bottom_of_stack] to the highest address in the caller's stack
       frame won't match the frame size contained in the relevant frame
       descriptor. */
        add     x29, sp, #16
        STOREGLOBAL(x29, caml_bottom_of_stack)
        add     x29, sp, #0
    /* Record return address */
        STOREGLOBAL(x30, caml_last_return_address)
    /* Call GC */
        bl      .Lcaml_call_gc
    /* Restore return address */
        ldp     x29, x30, [sp], 16
        CFI_ADJUST(-16)
>>>>>>> 0c0884bd
    /* Try again */
        b       1b
CFI_ENDPROC
        .type   caml_alloc1, %function
        .size   caml_alloc1, .-caml_alloc1

FUNCTION(caml_alloc2)
CFI_STARTPROC
        PROFILE
1:      sub     ALLOC_PTR, ALLOC_PTR, 24
        cmp     ALLOC_PTR, ALLOC_LIMIT
        b.lo    2f
        ret
<<<<<<< HEAD
2:      SWITCH_OCAML_TO_C(TMP)
        SAVE_ALL_REGS_AND_CALL(caml_garbage_collection)
        SWITCH_C_TO_OCAML(TMP)
=======
2:      stp     x29, x30, [sp, -16]!
        CFI_ADJUST(16)
    /* Record the lowest address of the caller's stack frame.
       See comment above. */
        add     x29, sp, #16
        STOREGLOBAL(x29, caml_bottom_of_stack)
        add     x29, sp, #0
    /* Record return address */
        STOREGLOBAL(x30, caml_last_return_address)
    /* Call GC */
        bl      .Lcaml_call_gc
    /* Restore return address */
        ldp     x29, x30, [sp], 16
        CFI_ADJUST(-16)
>>>>>>> 0c0884bd
    /* Try again */
        b       1b
CFI_ENDPROC
        .type   caml_alloc2, %function
        .size   caml_alloc2, .-caml_alloc2

FUNCTION(caml_alloc3)
CFI_STARTPROC
        PROFILE
1:      sub     ALLOC_PTR, ALLOC_PTR, 32
        cmp     ALLOC_PTR, ALLOC_LIMIT
        b.lo    2f
        ret
<<<<<<< HEAD
2:      SWITCH_OCAML_TO_C(TMP)
        SAVE_ALL_REGS_AND_CALL(caml_garbage_collection)
        SWITCH_C_TO_OCAML(TMP)
=======
2:      stp     x29, x30, [sp, -16]!
        CFI_ADJUST(16)
    /* Record the lowest address of the caller's stack frame.
       See comment above. */
        add     x29, sp, #16
        STOREGLOBAL(x29, caml_bottom_of_stack)
        add     x29, sp, #0
    /* Record return address */
        STOREGLOBAL(x30, caml_last_return_address)
    /* Call GC */
        bl      .Lcaml_call_gc
    /* Restore return address */
        ldp     x29, x30, [sp], 16
        CFI_ADJUST(-16)
>>>>>>> 0c0884bd
    /* Try again */
        b       1b
CFI_ENDPROC
        .type   caml_alloc3, %function
        .size   caml_alloc3, .-caml_alloc3

FUNCTION(caml_allocN)
CFI_STARTPROC
        PROFILE
1:      sub     ALLOC_PTR, ALLOC_PTR, ARG
        cmp     ALLOC_PTR, ALLOC_LIMIT
        b.lo    2f
        ret
<<<<<<< HEAD
2:      SWITCH_OCAML_TO_C(TMP)
=======
2:      stp     x29, x30, [sp, -16]!
        CFI_ADJUST(16)
    /* Record the lowest address of the caller's stack frame.
       See comment above. */
        add     x29, sp, #16
        STOREGLOBAL(x29, caml_bottom_of_stack)
        add     x29, sp, #0
    /* Record return address */
        STOREGLOBAL(x30, caml_last_return_address)
>>>>>>> 0c0884bd
    /* Call GC.  This preserves ARG */
        SAVE_ALL_REGS_AND_CALL(caml_garbage_collection)
        SWITCH_C_TO_OCAML(TMP)
    /* Try again */
        b       1b
CFI_ENDPROC
        .type   caml_allocN, %function
        .size   caml_allocN, .-caml_allocN

/******************************************************************************/
/* Call a C function from OCaml */
/* Function to call is in ARG */
/******************************************************************************/

FUNCTION(caml_c_call)
CFI_STARTPROC
    /* Arguments:
        C arguments : x0 to x7, d0 to d7
        C function  : ARG */
        PROFILE
    /* Switch from OCaml to C */
        SWITCH_OCAML_TO_C(TMP)
    /* Make alloc ptr available to the C code */
        STORE_TL_VAR(ALLOC_PTR, caml_young_ptr)
    /* Call the function */
        blr     ARG
    /* Reload alloc ptr and alloc limit */
        LOAD_TL_VAR(caml_young_ptr, ALLOC_PTR)
        LOAD_TL_VAR(caml_young_limit, ALLOC_LIMIT)
    /* Switch from C to OCaml */
        SWITCH_C_TO_OCAML(TMP)
    /* Return */
        ret
CFI_ENDPROC
        .type   caml_c_call, %function
        .size   caml_c_call, .-caml_c_call

FUNCTION(caml_c_call_stack_args)
CFI_STARTPROC
    /* Arguments:
        C arguments  : x0 to x7, d0 to d7
        C function   : ARG
        C stack args : begin=x19 end=x20 */
    /* Switch from OCaml to C */
        SWITCH_OCAML_TO_C(TMP)
    /* Make the exception handler alloc ptr available to the C code */
        STORE_TL_VAR(ALLOC_PTR, caml_young_ptr)
    /* Copy arguments from OCaml to C stack */
        sub     TMP, x20, x19
        mov     TMP2, sp
        sub     sp, sp, TMP
1:      sub     x20, x20, 8
        cmp     x20, x19
        b.lo    2f
        ldr     TMP, [x20]
        str     TMP, [TMP2, -8]!; CFI_ADJUST(8)
        b       1b
2:  /* Call the function */
        blr     ARG
    /* Reload alloc ptr and alloc limit */
        LOAD_TL_VAR(caml_young_ptr, ALLOC_PTR)
        LOAD_TL_VAR(caml_young_limit, ALLOC_LIMIT)
    /* Switch from C to OCaml */
        SWITCH_C_TO_OCAML(TMP)
    /* Return */
        ret
CFI_ENDPROC
        .type   caml_c_call_stack_args, %function
        .size   caml_c_call_stack_args, .-caml_c_call_stack_args

/******************************************************************************/
/* Save and restore all callee-save registers on stack.
   Keep the stack 16-aligned. */
/******************************************************************************/

#define PUSH_CALLEE_SAVE_REGS \
        stp     x29, x30, [sp, -160]!; \
        CFI_ADJUST(160); \
        add     x29, sp, 0 ; \
        stp     x19, x20, [sp, 16]; \
        stp     x21, x22, [sp, 32]; \
        stp     x23, x24, [sp, 48]; \
        stp     x25, x26, [sp, 64]; \
        stp     x27, x28, [sp, 80]; \
        stp     d8, d9, [sp, 96]; \
        stp     d10, d11, [sp, 112]; \
        stp     d12, d13, [sp, 128]; \
        stp     d14, d15, [sp, 144]

#define POP_CALLEE_SAVE_REGS \
        ldp     x19, x20, [sp, 16]; \
        ldp     x21, x22, [sp, 32]; \
        ldp     x23, x24, [sp, 48]; \
        ldp     x25, x26, [sp, 64]; \
        ldp     x27, x28, [sp, 80]; \
        ldp     d8, d9, [sp, 96]; \
        ldp     d10, d11, [sp, 112]; \
        ldp     d12, d13, [sp, 128]; \
        ldp     d14, d15, [sp, 144]; \
        ldp     x29, x30, [sp], 160; \
        CFI_ADJUST(-160)


/******************************************************************************/
/* Start the OCaml program */
/******************************************************************************/

FUNCTION(caml_start_program)
CFI_STARTPROC
        PROFILE
        PUSH_CALLEE_SAVE_REGS
    /* Load caml_young_ptr into ALLOC_PTR (was passed as an argument from C) */
        mov     ALLOC_PTR, x0
    /* Initial entry point is caml_program */
        ADDRGLOBAL(ARG, caml_program)
    /* Common code for caml_start_program and caml_callback* */
    /* Arguments to the OCaml code are in x0...x3 */
.Ljump_to_caml:
    /* Save system stack state. */
        PUSH_TL_PAIR(caml_system_exnptr_offset, caml_system_sp)
    /* Save parent stack reference and reset it. This ensures that callbacks do
     * not inherit the handler from the previous stack chunk. */
        LOAD_TL_VAR(caml_current_stack, TMP)
        ldr     TMP2, Stack_parent(TMP)
        str     TMP2, [sp, -16]!        /* 16-byte alignment */
        CFI_ADJUST(16)
        mov     TMP2, 1
        str     TMP2, Stack_parent(TMP)
    /* Build a handler for exceptions raised in C */
        adr     TMP, .Lc_trap_handler
        stp     xzr, TMP, [sp, -16]!    /* xzr => dummy previous trap */
        CFI_ADJUST(16)
        mov     TMP2, sp
        STORE_TL_VAR(TMP2, caml_system_sp)
        LOAD_TL_VAR(caml_system_stack_high, TRAP_OFF)
        sub     TRAP_OFF, TRAP_OFF, TMP2
        STORE_TL_VAR(TRAP_OFF, caml_system_exnptr_offset)
    /*  Save callback args */
        stp     x29, x30, [sp, -64]!
        CFI_ADJUST(64)
        add     x29, sp, 0
        stp     x0, x1, [sp, 16]
        stp     x2, x3, [sp, 32]
        stp     ARG, xzr, [sp, 48]
    /* Create a register array since caml_maybe_expand_stack may GC */
        add     x0, sp, 16
     /* Expand the stack if needed */
        ADDRGLOBAL(ARG, caml_maybe_expand_stack)
        blr     ARG
     /* Now caml_current_stack corresponds to the new stack. Still on C stack.
      * Restore callback args. */
        ldp     x0, x1, [sp, 16]
        ldp     x2, x3, [sp, 32]
        ldr     ARG, [sp, 48]
        ldp     x29, x30, [sp], 64
        CFI_ADJUST(-64)
     /* Switch from C to OCaml stack */
        SWITCH_C_TO_OCAML_NO_CTXT(TMP)
     /* Setup alloc ptr */
        LOAD_TL_VAR(caml_young_ptr, ALLOC_PTR)
        LOAD_TL_VAR(caml_young_limit, ALLOC_LIMIT)
     /* Build a handler for exceptions raised in OCaml */
        adr   TMP, .Lcaml_trap_handler
        stp   TRAP_OFF, TMP, [sp, -16]!
        CFI_ADJUST(16)
        LOAD_TL_VAR(caml_stack_high, TRAP_OFF)
        mov   TMP, sp
        sub   TRAP_OFF, TRAP_OFF, TMP
    /* Call the OCaml code */
        blr   ARG
.Lcaml_retaddr:
    /* Pop the OCaml exception handler */
        ldr   TMP, [sp], 16
        CFI_ADJUST(-16)
.Lreturn_to_c:
    /* Update alloc ptr */
        STORE_TL_VAR(ALLOC_PTR, caml_young_ptr)
    /* Return to C stack */
        SWITCH_OCAML_TO_C_NO_CTXT(TMP)
    /* Pop the C exception handler */
        add     sp, sp, 16
        CFI_ADJUST(-16)
    /* Restore previous parent stack */
        LOAD_TL_VAR(caml_current_stack, TMP2)
        ldr   TMP, [sp], 16
        str   TMP, Stack_parent(TMP2)
    /* Restore previous system stack state */
        POP_TL_PAIR(caml_system_exnptr_offset, caml_system_sp)
    /* Restore the callee-saved registers */
        POP_CALLEE_SAVE_REGS
    /* Return to caller */
        ret
.Lcaml_trap_handler: /* 109 */
    /* Exception in OCaml code */
    /* Mark the bucket as an exception result and return it */
        orr     x0, x0, #2
        b       .Lreturn_to_c
.Lc_trap_handler: /* 115 */
    /* Exception in C code */
    /* Reinstall handler for exceptions raised in C */
        adr     TMP, .Lc_trap_handler
        stp     xzr, TMP, [sp, -16]!    /* xzr => dummy previous trap */
        CFI_ADJUST(16)
    /* Prepare for return to OCaml */
        LOAD_TL_VAR(caml_young_ptr, ALLOC_PTR)
        LOAD_TL_VAR(caml_young_limit, ALLOC_LIMIT)
    /* Load OCaml stack */
        SWITCH_C_TO_OCAML(TMP)
    /* Raise the exception in OCaml */
        b       .Lcaml_raise_exn
CFI_ENDPROC
        .type   .Lcaml_retaddr, %function
        .size   .Lcaml_retaddr, .-.Lcaml_retaddr
        .type   caml_start_program, %function
        .size   caml_start_program, .-caml_start_program

/******************************************************************************/
/* Exceptions */
/******************************************************************************/

/* Raise an exception from OCaml */

FUNCTION(caml_raise_exn)
CFI_STARTPROC
        PROFILE
.Lcaml_raise_exn:
    /* Test if backtrace is active */
        LOAD_TL_VAR(caml_backtrace_active, TMP)
        cbnz     TMP, 2f
1:  /* Cut stack at current trap handler */
        RESTORE_EXN_HANDLER_OCAML
        br      TMP
2:  /* Preserve exception bucket in callee-save register x19 */
        mov     x19, x0
    /* Preserve OCaml sp in callee-save register x20 */
        mov     x20, sp
    /* Stash the backtrace */
        LOAD_TL_VAR(caml_system_sp, TMP)
        mov     sp, TMP
                               /* arg1: exn bucket, already in x0 */
        mov     x1, x30        /* arg2: pc of raise */
        mov     x2, x20        /* arg3: sp of raise */
        mov     x3, TRAP_OFF   /* arg4: sp of handler */
        bl      caml_stash_backtrace
    /* Restore exception bucket and raise */
        mov     x0, x19
        b       1b
CFI_ENDPROC
        .type   caml_raise_exn, %function
        .size   caml_raise_exn, .-caml_raise_exn

/* Raise an exception from C */

FUNCTION(caml_raise_exception)
CFI_STARTPROC
        PROFILE
        mov     ALLOC_PTR, x0
        mov     x0, x1
        LOAD_TL_VAR(caml_system_exnptr_offset, TRAP_OFF)
    /* Cut the stack at current trap handler */
        RESTORE_EXN_HANDLER_SYS
        br      TMP
CFI_ENDPROC
        .type   caml_raise_exception, %function
        .size   caml_raise_exception, .-caml_raise_exception

/******************************************************************************/
/* Callback from C to OCaml */
/******************************************************************************/

FUNCTION(caml_callback_asm)
CFI_STARTPROC
        PROFILE
        PUSH_CALLEE_SAVE_REGS
    /* Initial shuffling of arguments
       (x0 = alloc ptr, x1 = closure, x2 = first arg) */
        mov     ALLOC_PTR, x0   /* young ptr */
        mov     x0, x2          /* x0 = first arg */
                                /* x1 = closure environment already */
        ldr     ARG, [x1]       /* code pointer */
        b       .Ljump_to_caml
CFI_ENDPROC
        .type   caml_callback_asm, %function
        .size   caml_callback_asm, .-caml_callback_asm

FUNCTION(caml_callback2_asm)
CFI_STARTPROC
        PROFILE
<<<<<<< HEAD
        PUSH_CALLEE_SAVE_REGS
    /* Initial shuffling of arguments
       (x0 = alloc ptr, x1 = closure, x2 = arg1, x3 = arg2) */
        mov     ALLOC_PTR, x0   /* young ptr */
        mov     TMP, x1
        mov     x0, x2          /* x0 = first arg */
        mov     x1, x3          /* x1 = second arg */
=======
    /* Initial shuffling of arguments (x0 = closure, x1 = arg1, x2 = arg2) */
        mov     TMP, x0
        mov     x0, x1          /* x0 = first arg */
        mov     x1, x2          /* x1 = second arg */
>>>>>>> 0c0884bd
        mov     x2, TMP         /* x2 = closure environment */
        ADDRGLOBAL(ARG, caml_apply2)
        b       .Ljump_to_caml
CFI_ENDPROC
        .type   caml_callback2_asm, %function
        .size   caml_callback2_asm, .-caml_callback2_asm

FUNCTION(caml_callback3_asm)
CFI_STARTPROC
        PROFILE
        PUSH_CALLEE_SAVE_REGS
    /* Initial shuffling of arguments
       (x0 = alloc ptr, x1 = closure, x2 = arg1, x3 = arg2, x4 = arg3) */
        mov     ALLOC_PTR, x0   /* young ptr */
        mov     TMP, x1
        ldr     x0, [x2]        /* x0 = first arg */
        ldr     x1, [x2,8]      /* x1 = second arg */
        ldr     x2, [x2,16]     /* x2 = third arg */
        mov     x3, TMP         /* x3 = closure environment */
        ADDRGLOBAL(ARG, caml_apply3)
        b       .Ljump_to_caml
CFI_ENDPROC
        .type   caml_callback3_asm, %function
        .size   caml_callback3_asm, .-caml_callback3_asm

/******************************************************************************/
/* Fibers */
/******************************************************************************/

FUNCTION(caml_fiber_exn_handler)
CFI_STARTPROC
    /* Save exception (x0) in callee-save regsiter x19 */
        mov     x19, x0
        LOAD_TL_VAR(caml_current_stack, x1)
        str     xzr, Stack_sp(x1)               /* zero SP */
        ldr     x20, Stack_handle_exception(x1) /* exception handler */
        ldr     x0, Stack_parent(x1)            /* parent stack. Never NULL here. */
    /* Reset stack */
        mov     TMP, 1
        str     TMP, Stack_handle_value(x1)
        str     TMP, Stack_handle_exception(x1)
        str     TMP, Stack_handle_effect(x1)
    /* Switch stacks */
        SWITCH_OCAML_STACKS
    /* Invoke exception handler */
        mov     x0, x19       /* x0 = first argument */
        mov     x1, x20       /* x1 = closure environment */
        ldr     ARG, [x1]
        br      ARG
CFI_ENDPROC
        .type caml_fiber_exn_handler, %function
        .size caml_fiber_exn_handler, .-caml_fiber_exn_handler

FUNCTION(caml_fiber_val_handler)
CFI_STARTPROC
.Lfiber_val_handler:
    /* Save return value (x0) in callee-save register x19 */
        mov     x19, x0
        LOAD_TL_VAR(caml_current_stack, x1)
        str     xzr, Stack_sp(x1)             /* zero SP */
        ldr     x20, Stack_handle_value(x1)   /* value handler */
        ldr     x0, Stack_parent(x1)          /* parent stack. Never NULL here. */
    /* Reset stack. First pop off fiber exn handler. */
        add     sp, sp, 16
        CFI_ADJUST(-16)
        mov     TMP, 1
        str     TMP, Stack_handle_value(x1)
        str     TMP, Stack_handle_exception(x1)
        str     TMP, Stack_handle_effect(x1)
    /* Switch stacks */
        SWITCH_OCAML_STACKS
    /* Invoke value handler */
        mov     x0, x19         /* x0 = first argument */
        mov     x1, x20         /* x1 = closure environment */
        ldr     ARG, [x1]
        br      ARG
CFI_ENDPROC
        .type caml_fiber_val_handler, %function
        .size caml_fiber_val_handler, .-caml_fiber_val_handler

FUNCTION(caml_perform)
CFI_STARTPROC
    /* Save effect (x0) in callee-saved register x19 */
        mov     x19, x0
        LOAD_TL_VAR(caml_current_stack, x20)
        ldr     x0, Stack_parent(x20)           /* Parent stack. */
        cmp     x0, 1                           /* Parent is NULL? */
        b.eq    1f
        ldr     x21, Stack_handle_effect(x20)   /* effect handler */
        mov     TMP, 1
        str     TMP, Stack_parent(x20)          /* Set parent stack of performer to NULL */
    /* Switch stacks */
        SWITCH_OCAML_STACKS
    /* Invoke effect handler */
        mov     x0, x19           /* x0 = first argument */
        mov     x1, x20           /* x1 = second argument */
        mov     x2, x21           /* x2 = closure environment */
        ADDRGLOBAL(ARG, caml_apply2)
        br      ARG
1:  /* No parent stack. Raise Unhandled. */
        ADDRGLOBAL(x0, caml_exn_Unhandled)
        b       .Lcaml_raise_exn
CFI_ENDPROC
        .type caml_perform, %function
        .size caml_perform, .-caml_perform

FUNCTION(caml_reperform)
CFI_STARTPROC
    /* x0 -> effect (first argument), x1 -> performer */
        mov     x19, x0
        LOAD_TL_VAR(caml_current_stack, x2)
        ldr     x0, Stack_parent(x2)            /* Parent stack. */
        cmp     x0, 1                           /* Parent is NULL? */
        b.eq    1f
        str     x1, Stack_parent(x2)            /* Set performer as parent */
        mov     x20, x2                         /* Save current stack in callee-saved x20 */
        ldr     x21, Stack_handle_effect(x2)    /* Save effect handler in callee-saved x21 */
    /* Switch stacks */
        SWITCH_OCAML_STACKS
    /* Invoke effect handler */
        mov     x0, x19           /* x0 = first argument */
        mov     x1, x20           /* x1 = second argument */
        mov     x2, x21           /* x2 = closure environment */
        ADDRGLOBAL(ARG, caml_apply2)
        br      ARG
1:  /* No parent stack. Raise Unhandled. */
        ADDRGLOBAL(x0, caml_exn_Unhandled)
        b       .Lcaml_raise_exn
CFI_ENDPROC
        .type caml_reperform, %function
        .size caml_reperform, .-caml_reperform

FUNCTION(caml_resume)
CFI_STARTPROC
    /* x0 -> tail of stack list, x1 -> fun, x2 -> arg */
        mov     x19, x2     /* Save arg in callee-saved x19 */
        mov     x20, x1     /* Save fun in callee-saved x20 */
        LOAD_TL_VAR(caml_current_stack, x3)
        mov     x2, x0
        /* x0 & x2 = tail */
.Lcaml_resume_loop:
    /* Rewind parent pointers to find the performer */
        mov     x0, x2
        ldr     x2, Stack_parent(x0)
        /* x0 = tail. x2 = parent(tail) */
        str     x3, Stack_parent(x0)
        /* Stack_parent(tail) <- x3. x0 = tail. x2 = parent(tail) */
        mov     x3, x0
        /* x3 & x0 = tail */
        cmp     x2, 1
        b.ne    .Lcaml_resume_loop
    /* x0 now has the desired head of stack list */
        SWITCH_OCAML_STACKS
        mov     x0, x19       /* x0 = first argument */
        mov     x1, x20       /* x1 = closure environment */
        ldr     ARG, [x1]
        br     ARG
CFI_ENDPROC
        .type caml_resume, %function
        .size caml_resume, .-caml_resume


FUNCTION(caml_ml_array_bound_error)
CFI_STARTPROC
        PROFILE
    /* Load address of [caml_array_bound_error] in ARG */
        ADDRGLOBAL(ARG, caml_array_bound_error)
    /* Call that function */
        b       caml_c_call
CFI_ENDPROC
        .type   caml_ml_array_bound_error, %function
        .size   caml_ml_array_bound_error, .-caml_ml_array_bound_error

        .globl  caml_system__code_end
caml_system__code_end:

/* GC roots for callback */

        .data
        .align  3
        .globl  caml_system__frametable
caml_system__frametable:
        .quad   2                   /* two descriptors */
        .quad   .Lcaml_retaddr      /* return address into callback */
        .short  -1                  /* negative frame size => use callback link */
        .short  0                   /* no roots */
        .align  3
        .quad   .Lfiber_val_handler /* return address into fiber_val_handler */
        .short  -1                  /* negative frame size => use callback link */
        .short  0                   /* no roots */
        .align  3
        .type   caml_system__frametable, %object
        .size   caml_system__frametable, .-caml_system__frametable

/* Mark stack as non-executable */
        .section .note.GNU-stack,"",%progbits<|MERGE_RESOLUTION|>--- conflicted
+++ resolved
@@ -1,14 +1,4 @@
 /**************************************************************************/
-<<<<<<< HEAD
-/*                                                                     */
-/*                                OCaml                                */
-/*                                                                     */
-/*            Xavier Leroy, projet Gallium, INRIA Rocquencourt         */
-/*                                                                     */
-/*  Copyright 2013 Institut National de Recherche en Informatique et   */
-/*     en Automatique.                                                    */
-/*                                                                     */
-=======
 /*                                                                        */
 /*                                 OCaml                                  */
 /*                                                                        */
@@ -17,7 +7,6 @@
 /*   Copyright 2013 Institut National de Recherche en Informatique et     */
 /*     en Automatique.                                                    */
 /*                                                                        */
->>>>>>> 0c0884bd
 /*   All rights reserved.  This file is distributed under the terms of    */
 /*   the GNU Lesser General Public License version 2.1, with the          */
 /*   special exception on linking described in the file LICENSE.          */
@@ -310,17 +299,6 @@
 CFI_STARTPROC
         PROFILE
         SWITCH_OCAML_TO_C(TMP)
-=======
-    /* Record return address */
-        STOREGLOBAL(x30, caml_last_return_address)
-    /* Record lowest stack address */
-        mov     TMP, sp
-        STOREGLOBAL(TMP, caml_bottom_of_stack)
-.Lcaml_call_gc:
-<<<<<<< HEAD
->>>>>>> b4.04.2
-=======
->>>>>>> 0c0884bd
     /* Set up stack space, saving return address and frame pointer */
     /* (2 regs RA/GP, 24 allocatable int regs, 24 caller-save float regs) * 8 */
         stp     x29, x30, [sp, -400]!
@@ -406,30 +384,9 @@
         cmp     ALLOC_PTR, ALLOC_LIMIT
         b.lo    2f
         ret
-<<<<<<< HEAD
 2:      SWITCH_OCAML_TO_C(TMP)
         SAVE_ALL_REGS_AND_CALL(caml_garbage_collection)
         SWITCH_C_TO_OCAML(TMP)
-=======
-2:      stp     x29, x30, [sp, -16]!
-        CFI_ADJUST(16)
-    /* Record the lowest address of the caller's stack frame.  This is the
-       address immediately above the pair of words (x29 and x30) we just
-       pushed.  Those must not be included since otherwise the distance from
-       [caml_bottom_of_stack] to the highest address in the caller's stack
-       frame won't match the frame size contained in the relevant frame
-       descriptor. */
-        add     x29, sp, #16
-        STOREGLOBAL(x29, caml_bottom_of_stack)
-        add     x29, sp, #0
-    /* Record return address */
-        STOREGLOBAL(x30, caml_last_return_address)
-    /* Call GC */
-        bl      .Lcaml_call_gc
-    /* Restore return address */
-        ldp     x29, x30, [sp], 16
-        CFI_ADJUST(-16)
->>>>>>> 0c0884bd
     /* Try again */
         b       1b
 CFI_ENDPROC
@@ -443,26 +400,9 @@
         cmp     ALLOC_PTR, ALLOC_LIMIT
         b.lo    2f
         ret
-<<<<<<< HEAD
 2:      SWITCH_OCAML_TO_C(TMP)
         SAVE_ALL_REGS_AND_CALL(caml_garbage_collection)
         SWITCH_C_TO_OCAML(TMP)
-=======
-2:      stp     x29, x30, [sp, -16]!
-        CFI_ADJUST(16)
-    /* Record the lowest address of the caller's stack frame.
-       See comment above. */
-        add     x29, sp, #16
-        STOREGLOBAL(x29, caml_bottom_of_stack)
-        add     x29, sp, #0
-    /* Record return address */
-        STOREGLOBAL(x30, caml_last_return_address)
-    /* Call GC */
-        bl      .Lcaml_call_gc
-    /* Restore return address */
-        ldp     x29, x30, [sp], 16
-        CFI_ADJUST(-16)
->>>>>>> 0c0884bd
     /* Try again */
         b       1b
 CFI_ENDPROC
@@ -476,26 +416,9 @@
         cmp     ALLOC_PTR, ALLOC_LIMIT
         b.lo    2f
         ret
-<<<<<<< HEAD
 2:      SWITCH_OCAML_TO_C(TMP)
         SAVE_ALL_REGS_AND_CALL(caml_garbage_collection)
         SWITCH_C_TO_OCAML(TMP)
-=======
-2:      stp     x29, x30, [sp, -16]!
-        CFI_ADJUST(16)
-    /* Record the lowest address of the caller's stack frame.
-       See comment above. */
-        add     x29, sp, #16
-        STOREGLOBAL(x29, caml_bottom_of_stack)
-        add     x29, sp, #0
-    /* Record return address */
-        STOREGLOBAL(x30, caml_last_return_address)
-    /* Call GC */
-        bl      .Lcaml_call_gc
-    /* Restore return address */
-        ldp     x29, x30, [sp], 16
-        CFI_ADJUST(-16)
->>>>>>> 0c0884bd
     /* Try again */
         b       1b
 CFI_ENDPROC
@@ -509,19 +432,7 @@
         cmp     ALLOC_PTR, ALLOC_LIMIT
         b.lo    2f
         ret
-<<<<<<< HEAD
 2:      SWITCH_OCAML_TO_C(TMP)
-=======
-2:      stp     x29, x30, [sp, -16]!
-        CFI_ADJUST(16)
-    /* Record the lowest address of the caller's stack frame.
-       See comment above. */
-        add     x29, sp, #16
-        STOREGLOBAL(x29, caml_bottom_of_stack)
-        add     x29, sp, #0
-    /* Record return address */
-        STOREGLOBAL(x30, caml_last_return_address)
->>>>>>> 0c0884bd
     /* Call GC.  This preserves ARG */
         SAVE_ALL_REGS_AND_CALL(caml_garbage_collection)
         SWITCH_C_TO_OCAML(TMP)
@@ -810,7 +721,6 @@
 FUNCTION(caml_callback2_asm)
 CFI_STARTPROC
         PROFILE
-<<<<<<< HEAD
         PUSH_CALLEE_SAVE_REGS
     /* Initial shuffling of arguments
        (x0 = alloc ptr, x1 = closure, x2 = arg1, x3 = arg2) */
@@ -818,12 +728,6 @@
         mov     TMP, x1
         mov     x0, x2          /* x0 = first arg */
         mov     x1, x3          /* x1 = second arg */
-=======
-    /* Initial shuffling of arguments (x0 = closure, x1 = arg1, x2 = arg2) */
-        mov     TMP, x0
-        mov     x0, x1          /* x0 = first arg */
-        mov     x1, x2          /* x1 = second arg */
->>>>>>> 0c0884bd
         mov     x2, TMP         /* x2 = closure environment */
         ADDRGLOBAL(ARG, caml_apply2)
         b       .Ljump_to_caml

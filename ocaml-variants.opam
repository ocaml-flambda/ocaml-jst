(* In order to use the development compiler with opam 2.0, first create a new
   switch

      opam switch create 4.10.0+multicore --empty

   Initial build:

      opam pin add -k path --inplace-build ocaml-variants.4.10.0+multicore .

   This installs the compiler for the new opam switch. Subsequent builds can be
   done locally with:

      make world; make world.opt

   Subsequent installs are done with:

      opam install --assume-built ocaml-variants

*)

opam-version: "2.0"
<<<<<<< HEAD
version: "4.10.0+multicore"
synopsis: "OCaml multicore 4.10.0"
=======
version: "4.11.0+trunk"
synopsis: "OCaml development version"
>>>>>>> 0da925c6
depends: [
  "ocaml" {= "4.11.0" & post}
  "base-unix" {post}
  "base-bigarray" {post}
  "base-threads" {post}
]
conflict-class: "ocaml-core-compiler"
flags: compiler
setenv: CAML_LD_LIBRARY_PATH = "%{lib}%/stublibs"
build: [
  ["./configure" "--prefix=%{prefix}%" "--enable-debug-runtime"]
  [make "-j%{jobs}%"]
]
install: [make "install"]
maintainer: "kc@kcsrk.info"
homepage: "https://github.com/ocaml-multicore/ocaml-multicore"
bug-reports: "https://github.com/ocaml-multicore/ocaml-multicore/issues"
authors: "Xavier Leroy and many contributors"<|MERGE_RESOLUTION|>--- conflicted
+++ resolved
@@ -19,13 +19,8 @@
 *)
 
 opam-version: "2.0"
-<<<<<<< HEAD
-version: "4.10.0+multicore"
-synopsis: "OCaml multicore 4.10.0"
-=======
-version: "4.11.0+trunk"
-synopsis: "OCaml development version"
->>>>>>> 0da925c6
+version: "4.11.0+multicore"
+synopsis: "OCaml multicore 4.11.0"
 depends: [
   "ocaml" {= "4.11.0" & post}
   "base-unix" {post}

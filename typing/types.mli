(***********************************************************************)
(*                                                                     *)
(*                                OCaml                                *)
(*                                                                     *)
(*            Xavier Leroy, projet Cristal, INRIA Rocquencourt         *)
(*                                                                     *)
(*  Copyright 1996 Institut National de Recherche en Informatique et   *)
(*  en Automatique.  All rights reserved.  This file is distributed    *)
(*  under the terms of the Q Public License version 1.0.               *)
(*                                                                     *)
(***********************************************************************)

(* Representation of types and declarations *)

open Asttypes

(* Type expressions for the core language *)

type type_expr =
  { mutable desc: type_desc;
    mutable level: int;
    mutable id: int }

and type_desc =
    Tvar of string option
  | Tarrow of label * type_expr * type_expr * commutable
  | Ttuple of type_expr list
  | Tconstr of Path.t * type_expr list * abbrev_memo ref
  | Tobject of type_expr * (Path.t * type_expr list) option ref
  | Tfield of string * field_kind * type_expr * type_expr
  | Tnil
  | Tlink of type_expr
  | Tsubst of type_expr         (* for copying *)
  | Tvariant of row_desc
  | Tunivar of string option
  | Tpoly of type_expr * type_expr list
  | Tpackage of Path.t * Longident.t list * type_expr list

and row_desc =
    { row_fields: (label * row_field) list;
      row_more: type_expr;
      row_bound: unit; (* kept for compatibility *)
      row_closed: bool;
      row_fixed: bool;
      row_name: (Path.t * type_expr list) option }

and row_field =
    Rpresent of type_expr option
  | Reither of bool * type_expr list * bool * row_field option ref
        (* 1st true denotes a constant constructor *)
        (* 2nd true denotes a tag in a pattern matching, and
           is erased later *)
  | Rabsent

and abbrev_memo =
    Mnil
  | Mcons of private_flag * Path.t * type_expr * type_expr * abbrev_memo
  | Mlink of abbrev_memo ref

and field_kind =
    Fvar of field_kind option ref
  | Fpresent
  | Fabsent

and commutable =
    Cok
  | Cunknown
  | Clink of commutable ref

module TypeOps : sig
  type t = type_expr
  val compare : t -> t -> int
  val equal : t -> t -> bool
  val hash : t -> int
end

(* Maps of methods and instance variables *)

module Meths : Map.S with type key = string
module Vars  : Map.S with type key = string

(* Value descriptions *)

type value_description =
  { val_type: type_expr;                (* Type of the value *)
    val_kind: value_kind;
    val_loc: Location.t;
    val_attributes: Parsetree.attributes;
   }

and value_kind =
    Val_reg                             (* Regular value *)
  | Val_prim of Primitive.description   (* Primitive *)
  | Val_ivar of mutable_flag * string   (* Instance variable (mutable ?) *)
  | Val_self of (Ident.t * type_expr) Meths.t ref *
                (Ident.t * mutable_flag * virtual_flag * type_expr) Vars.t ref *
                string * type_expr
                                        (* Self *)
  | Val_anc of (string * Ident.t) list * string
                                        (* Ancestor *)
  | Val_unbound                         (* Unbound variable *)

(* Variance *)

module Variance : sig
  type t
  type f = May_pos | May_neg | May_weak | Inj | Pos | Neg | Inv
  val null : t                          (* no occurence *)
  val full : t                          (* strictly invariant *)
  val covariant : t                     (* strictly covariant *)
  val may_inv : t                       (* maybe invariant *)
  val union  : t -> t -> t
  val inter  : t -> t -> t
  val subset : t -> t -> bool
  val set : f -> bool -> t -> t
  val mem : f -> t -> bool
  val conjugate : t -> t                (* exchange positive and negative *)
  val get_upper : t -> bool * bool                  (* may_pos, may_neg   *)
  val get_lower : t -> bool * bool * bool * bool    (* pos, neg, inv, inj *)
end
<<<<<<< HEAD

(* Constructor descriptions *)

type constructor_description =
  { cstr_name: string;                  (* Constructor name *)
    cstr_res: type_expr;                (* Type of the result *)
    cstr_existentials: type_expr list;  (* list of existentials *)
    cstr_args: type_expr list;          (* Type of the arguments *)
    cstr_arity: int;                    (* Number of arguments *)
    cstr_tag: constructor_tag;          (* Tag for heap blocks *)
    cstr_consts: int;                   (* Number of constant constructors *)
    cstr_nonconsts: int;                (* Number of non-const constructors *)
    cstr_normal: int;                   (* Number of non generalized constrs *)
    cstr_generalized: bool;             (* Constrained return type? *)
    cstr_private: private_flag;         (* Read-only constructor? *)
    cstr_loc: Location.t;
    cstr_attributes: Parsetree.attributes;
    cstr_inlined: type_declaration option;
   }

and constructor_tag =
    Cstr_constant of int                (* Constant constructor (an int) *)
  | Cstr_block of int                   (* Regular constructor (a block) *)
  | Cstr_extension of Path.t * bool     (* Extension constructor
                                           true if a constant false if a block*)

(* Record label descriptions *)

and label_description =
  { lbl_name: string;                   (* Short name *)
    lbl_res: type_expr;                 (* Type of the result *)
    lbl_arg: type_expr;                 (* Type of the argument *)
    lbl_mut: mutable_flag;              (* Is this a mutable field? *)
    lbl_pos: int;                       (* Position in block *)
    lbl_all: label_description array;   (* All the labels in this type *)
    lbl_repres: record_representation;  (* Representation for this record *)
    lbl_private: private_flag;          (* Read-only field? *)
    lbl_loc: Location.t;
    lbl_attributes: Parsetree.attributes;
  }

and record_representation =
    Record_regular                      (* All fields are boxed / tagged *)
  | Record_inlined of int               (* Same, for inlined records *)
  | Record_float                        (* All fields are floats *)
  | Record_extension                    (* Inlined record under extension *)
=======
>>>>>>> f66fe1d1

(* Type definitions *)

and type_declaration =
  { type_params: type_expr list;
    type_arity: int;
    type_kind: type_kind;
    type_private: private_flag;
    type_manifest: type_expr option;
    type_variance: Variance.t list;
    (* covariant, contravariant, weakly contravariant, injective *)
    type_newtype_level: (int * int) option;
    (* definition level * expansion level *)
    type_loc: Location.t;
    type_attributes: Parsetree.attributes;
  }

and type_kind =
    Type_abstract
  | Type_record of label_declaration list  * record_representation
  | Type_variant of constructor_declaration list
  | Type_open

and record_representation =
    Record_regular                      (* All fields are boxed / tagged *)
  | Record_float                        (* All fields are floats *)

and label_declaration =
  {
    ld_id: Ident.t;
    ld_mutable: mutable_flag;
    ld_type: type_expr;
    ld_loc: Location.t;
    ld_attributes: Parsetree.attributes;
  }

and constructor_declaration =
  {
    cd_id: Ident.t;
    cd_args: constructor_arguments;
    cd_res: type_expr option;
    cd_loc: Location.t;
    cd_attributes: Parsetree.attributes;
  }

and constructor_arguments =
  | Cstr_tuple of type_expr list
  | Cstr_record of label_declaration list

type extension_constructor =
    {
      ext_type_path: Path.t;
      ext_type_params: type_expr list;
      ext_args: constructor_arguments;
      ext_ret_type: type_expr option;
      ext_private: private_flag;
      ext_loc: Location.t;
      ext_attributes: Parsetree.attributes;
    }

and type_transparence =
    Type_public      (* unrestricted expansion *)
  | Type_new         (* "new" type *)
  | Type_private     (* private type *)

(* Type expressions for the class language *)

module Concr : Set.S with type elt = string

type class_type =
    Cty_constr of Path.t * type_expr list * class_type
  | Cty_signature of class_signature
  | Cty_arrow of label * type_expr * class_type

and class_signature =
  { csig_self: type_expr;
    csig_vars:
      (Asttypes.mutable_flag * Asttypes.virtual_flag * type_expr) Vars.t;
    csig_concr: Concr.t;
    csig_inher: (Path.t * type_expr list) list }

type class_declaration =
  { cty_params: type_expr list;
    mutable cty_type: class_type;
    cty_path: Path.t;
    cty_new: type_expr option;
    cty_variance: Variance.t list;
    cty_loc: Location.t;
    cty_attributes: Parsetree.attributes;
  }

type class_type_declaration =
  { clty_params: type_expr list;
    clty_type: class_type;
    clty_path: Path.t;
    clty_variance: Variance.t list;
    clty_loc: Location.t;
    clty_attributes: Parsetree.attributes;
  }

(* Type expressions for the module language *)

type module_type =
    Mty_ident of Path.t
  | Mty_signature of signature
  | Mty_functor of Ident.t * module_type option * module_type
  | Mty_alias of Path.t

and signature = signature_item list

and signature_item =
    Sig_value of Ident.t * value_description
  | Sig_type of Ident.t * type_declaration * rec_status
  | Sig_typext of Ident.t * extension_constructor * ext_status
  | Sig_module of Ident.t * module_declaration * rec_status
  | Sig_modtype of Ident.t * modtype_declaration
  | Sig_class of Ident.t * class_declaration * rec_status
  | Sig_class_type of Ident.t * class_type_declaration * rec_status

and module_declaration =
  {
    md_type: module_type;
    md_attributes: Parsetree.attributes;
    md_loc: Location.t;
  }

and modtype_declaration =
  {
    mtd_type: module_type option;  (* None: abstract *)
    mtd_attributes: Parsetree.attributes;
    mtd_loc: Location.t;
  }

and rec_status =
    Trec_not                            (* not recursive *)
  | Trec_first                          (* first in a recursive group *)
  | Trec_next                           (* not first in a recursive group *)

and ext_status =
    Text_first                     (* first constructor in an extension *)
  | Text_next                      (* not first constructor in an extension *)
  | Text_exception


(* Constructor and record label descriptions inserted held in typing
   environments *)

type constructor_description =
  { cstr_name: string;                  (* Constructor name *)
    cstr_res: type_expr;                (* Type of the result *)
    cstr_existentials: type_expr list;  (* list of existentials *)
    cstr_args: type_expr list;          (* Type of the arguments *)
    cstr_arity: int;                    (* Number of arguments *)
    cstr_tag: constructor_tag;          (* Tag for heap blocks *)
    cstr_consts: int;                   (* Number of constant constructors *)
    cstr_nonconsts: int;                (* Number of non-const constructors *)
    cstr_normal: int;                   (* Number of non generalized constrs *)
    cstr_generalized: bool;             (* Constrained return type? *)
    cstr_private: private_flag;         (* Read-only constructor? *)
    cstr_loc: Location.t;
    cstr_attributes: Parsetree.attributes;
   }

and constructor_tag =
    Cstr_constant of int                (* Constant constructor (an int) *)
  | Cstr_block of int                   (* Regular constructor (a block) *)
  | Cstr_extension of Path.t * bool     (* Extension constructor
                                           true if a constant false if a block*)

type label_description =
  { lbl_name: string;                   (* Short name *)
    lbl_res: type_expr;                 (* Type of the result *)
    lbl_arg: type_expr;                 (* Type of the argument *)
    lbl_mut: mutable_flag;              (* Is this a mutable field? *)
    lbl_pos: int;                       (* Position in block *)
    lbl_all: label_description array;   (* All the labels in this type *)
    lbl_repres: record_representation;  (* Representation for this record *)
    lbl_private: private_flag;          (* Read-only field? *)
    lbl_loc: Location.t;
    lbl_attributes: Parsetree.attributes;
  }<|MERGE_RESOLUTION|>--- conflicted
+++ resolved
@@ -118,9 +118,154 @@
   val get_upper : t -> bool * bool                  (* may_pos, may_neg   *)
   val get_lower : t -> bool * bool * bool * bool    (* pos, neg, inv, inj *)
 end
-<<<<<<< HEAD
-
-(* Constructor descriptions *)
+
+(* Type definitions *)
+
+type type_declaration =
+  { type_params: type_expr list;
+    type_arity: int;
+    type_kind: type_kind;
+    type_private: private_flag;
+    type_manifest: type_expr option;
+    type_variance: Variance.t list;
+    (* covariant, contravariant, weakly contravariant, injective *)
+    type_newtype_level: (int * int) option;
+    (* definition level * expansion level *)
+    type_loc: Location.t;
+    type_attributes: Parsetree.attributes;
+  }
+
+and type_kind =
+    Type_abstract
+  | Type_record of label_declaration list  * record_representation
+  | Type_variant of constructor_declaration list
+  | Type_open
+
+and record_representation =
+    Record_regular                      (* All fields are boxed / tagged *)
+  | Record_float                        (* All fields are floats *)
+  | Record_inlined of int               (* Inlined record *)
+  | Record_extension                    (* Inlined record under extension *)
+
+and label_declaration =
+  {
+    ld_id: Ident.t;
+    ld_mutable: mutable_flag;
+    ld_type: type_expr;
+    ld_loc: Location.t;
+    ld_attributes: Parsetree.attributes;
+  }
+
+and constructor_declaration =
+  {
+    cd_id: Ident.t;
+    cd_args: constructor_arguments;
+    cd_res: type_expr option;
+    cd_loc: Location.t;
+    cd_attributes: Parsetree.attributes;
+  }
+
+and constructor_arguments =
+  | Cstr_tuple of type_expr list
+  | Cstr_record of label_declaration list
+
+type extension_constructor =
+    {
+      ext_type_path: Path.t;
+      ext_type_params: type_expr list;
+      ext_args: constructor_arguments;
+      ext_ret_type: type_expr option;
+      ext_private: private_flag;
+      ext_loc: Location.t;
+      ext_attributes: Parsetree.attributes;
+    }
+
+and type_transparence =
+    Type_public      (* unrestricted expansion *)
+  | Type_new         (* "new" type *)
+  | Type_private     (* private type *)
+
+(* Type expressions for the class language *)
+
+module Concr : Set.S with type elt = string
+
+type class_type =
+    Cty_constr of Path.t * type_expr list * class_type
+  | Cty_signature of class_signature
+  | Cty_arrow of label * type_expr * class_type
+
+and class_signature =
+  { csig_self: type_expr;
+    csig_vars:
+      (Asttypes.mutable_flag * Asttypes.virtual_flag * type_expr) Vars.t;
+    csig_concr: Concr.t;
+    csig_inher: (Path.t * type_expr list) list }
+
+type class_declaration =
+  { cty_params: type_expr list;
+    mutable cty_type: class_type;
+    cty_path: Path.t;
+    cty_new: type_expr option;
+    cty_variance: Variance.t list;
+    cty_loc: Location.t;
+    cty_attributes: Parsetree.attributes;
+  }
+
+type class_type_declaration =
+  { clty_params: type_expr list;
+    clty_type: class_type;
+    clty_path: Path.t;
+    clty_variance: Variance.t list;
+    clty_loc: Location.t;
+    clty_attributes: Parsetree.attributes;
+  }
+
+(* Type expressions for the module language *)
+
+type module_type =
+    Mty_ident of Path.t
+  | Mty_signature of signature
+  | Mty_functor of Ident.t * module_type option * module_type
+  | Mty_alias of Path.t
+
+and signature = signature_item list
+
+and signature_item =
+    Sig_value of Ident.t * value_description
+  | Sig_type of Ident.t * type_declaration * rec_status
+  | Sig_typext of Ident.t * extension_constructor * ext_status
+  | Sig_module of Ident.t * module_declaration * rec_status
+  | Sig_modtype of Ident.t * modtype_declaration
+  | Sig_class of Ident.t * class_declaration * rec_status
+  | Sig_class_type of Ident.t * class_type_declaration * rec_status
+
+and module_declaration =
+  {
+    md_type: module_type;
+    md_attributes: Parsetree.attributes;
+    md_loc: Location.t;
+  }
+
+and modtype_declaration =
+  {
+    mtd_type: module_type option;  (* None: abstract *)
+    mtd_attributes: Parsetree.attributes;
+    mtd_loc: Location.t;
+  }
+
+and rec_status =
+    Trec_not                            (* not recursive *)
+  | Trec_first                          (* first in a recursive group *)
+  | Trec_next                           (* not first in a recursive group *)
+
+and ext_status =
+    Text_first                     (* first constructor in an extension *)
+  | Text_next                      (* not first constructor in an extension *)
+  | Text_exception
+
+
+(* Constructor and record label descriptions inserted held in typing
+   environments *)
 
 type constructor_description =
   { cstr_name: string;                  (* Constructor name *)
@@ -145,197 +290,6 @@
   | Cstr_extension of Path.t * bool     (* Extension constructor
                                            true if a constant false if a block*)
 
-(* Record label descriptions *)
-
-and label_description =
-  { lbl_name: string;                   (* Short name *)
-    lbl_res: type_expr;                 (* Type of the result *)
-    lbl_arg: type_expr;                 (* Type of the argument *)
-    lbl_mut: mutable_flag;              (* Is this a mutable field? *)
-    lbl_pos: int;                       (* Position in block *)
-    lbl_all: label_description array;   (* All the labels in this type *)
-    lbl_repres: record_representation;  (* Representation for this record *)
-    lbl_private: private_flag;          (* Read-only field? *)
-    lbl_loc: Location.t;
-    lbl_attributes: Parsetree.attributes;
-  }
-
-and record_representation =
-    Record_regular                      (* All fields are boxed / tagged *)
-  | Record_inlined of int               (* Same, for inlined records *)
-  | Record_float                        (* All fields are floats *)
-  | Record_extension                    (* Inlined record under extension *)
-=======
->>>>>>> f66fe1d1
-
-(* Type definitions *)
-
-and type_declaration =
-  { type_params: type_expr list;
-    type_arity: int;
-    type_kind: type_kind;
-    type_private: private_flag;
-    type_manifest: type_expr option;
-    type_variance: Variance.t list;
-    (* covariant, contravariant, weakly contravariant, injective *)
-    type_newtype_level: (int * int) option;
-    (* definition level * expansion level *)
-    type_loc: Location.t;
-    type_attributes: Parsetree.attributes;
-  }
-
-and type_kind =
-    Type_abstract
-  | Type_record of label_declaration list  * record_representation
-  | Type_variant of constructor_declaration list
-  | Type_open
-
-and record_representation =
-    Record_regular                      (* All fields are boxed / tagged *)
-  | Record_float                        (* All fields are floats *)
-
-and label_declaration =
-  {
-    ld_id: Ident.t;
-    ld_mutable: mutable_flag;
-    ld_type: type_expr;
-    ld_loc: Location.t;
-    ld_attributes: Parsetree.attributes;
-  }
-
-and constructor_declaration =
-  {
-    cd_id: Ident.t;
-    cd_args: constructor_arguments;
-    cd_res: type_expr option;
-    cd_loc: Location.t;
-    cd_attributes: Parsetree.attributes;
-  }
-
-and constructor_arguments =
-  | Cstr_tuple of type_expr list
-  | Cstr_record of label_declaration list
-
-type extension_constructor =
-    {
-      ext_type_path: Path.t;
-      ext_type_params: type_expr list;
-      ext_args: constructor_arguments;
-      ext_ret_type: type_expr option;
-      ext_private: private_flag;
-      ext_loc: Location.t;
-      ext_attributes: Parsetree.attributes;
-    }
-
-and type_transparence =
-    Type_public      (* unrestricted expansion *)
-  | Type_new         (* "new" type *)
-  | Type_private     (* private type *)
-
-(* Type expressions for the class language *)
-
-module Concr : Set.S with type elt = string
-
-type class_type =
-    Cty_constr of Path.t * type_expr list * class_type
-  | Cty_signature of class_signature
-  | Cty_arrow of label * type_expr * class_type
-
-and class_signature =
-  { csig_self: type_expr;
-    csig_vars:
-      (Asttypes.mutable_flag * Asttypes.virtual_flag * type_expr) Vars.t;
-    csig_concr: Concr.t;
-    csig_inher: (Path.t * type_expr list) list }
-
-type class_declaration =
-  { cty_params: type_expr list;
-    mutable cty_type: class_type;
-    cty_path: Path.t;
-    cty_new: type_expr option;
-    cty_variance: Variance.t list;
-    cty_loc: Location.t;
-    cty_attributes: Parsetree.attributes;
-  }
-
-type class_type_declaration =
-  { clty_params: type_expr list;
-    clty_type: class_type;
-    clty_path: Path.t;
-    clty_variance: Variance.t list;
-    clty_loc: Location.t;
-    clty_attributes: Parsetree.attributes;
-  }
-
-(* Type expressions for the module language *)
-
-type module_type =
-    Mty_ident of Path.t
-  | Mty_signature of signature
-  | Mty_functor of Ident.t * module_type option * module_type
-  | Mty_alias of Path.t
-
-and signature = signature_item list
-
-and signature_item =
-    Sig_value of Ident.t * value_description
-  | Sig_type of Ident.t * type_declaration * rec_status
-  | Sig_typext of Ident.t * extension_constructor * ext_status
-  | Sig_module of Ident.t * module_declaration * rec_status
-  | Sig_modtype of Ident.t * modtype_declaration
-  | Sig_class of Ident.t * class_declaration * rec_status
-  | Sig_class_type of Ident.t * class_type_declaration * rec_status
-
-and module_declaration =
-  {
-    md_type: module_type;
-    md_attributes: Parsetree.attributes;
-    md_loc: Location.t;
-  }
-
-and modtype_declaration =
-  {
-    mtd_type: module_type option;  (* None: abstract *)
-    mtd_attributes: Parsetree.attributes;
-    mtd_loc: Location.t;
-  }
-
-and rec_status =
-    Trec_not                            (* not recursive *)
-  | Trec_first                          (* first in a recursive group *)
-  | Trec_next                           (* not first in a recursive group *)
-
-and ext_status =
-    Text_first                     (* first constructor in an extension *)
-  | Text_next                      (* not first constructor in an extension *)
-  | Text_exception
-
-
-(* Constructor and record label descriptions inserted held in typing
-   environments *)
-
-type constructor_description =
-  { cstr_name: string;                  (* Constructor name *)
-    cstr_res: type_expr;                (* Type of the result *)
-    cstr_existentials: type_expr list;  (* list of existentials *)
-    cstr_args: type_expr list;          (* Type of the arguments *)
-    cstr_arity: int;                    (* Number of arguments *)
-    cstr_tag: constructor_tag;          (* Tag for heap blocks *)
-    cstr_consts: int;                   (* Number of constant constructors *)
-    cstr_nonconsts: int;                (* Number of non-const constructors *)
-    cstr_normal: int;                   (* Number of non generalized constrs *)
-    cstr_generalized: bool;             (* Constrained return type? *)
-    cstr_private: private_flag;         (* Read-only constructor? *)
-    cstr_loc: Location.t;
-    cstr_attributes: Parsetree.attributes;
-   }
-
-and constructor_tag =
-    Cstr_constant of int                (* Constant constructor (an int) *)
-  | Cstr_block of int                   (* Regular constructor (a block) *)
-  | Cstr_extension of Path.t * bool     (* Extension constructor
-                                           true if a constant false if a block*)
-
 type label_description =
   { lbl_name: string;                   (* Short name *)
     lbl_res: type_expr;                 (* Type of the result *)

(**************************************************************************)
(*                                                                        *)
(*                                 OCaml                                  *)
(*                                                                        *)
(*             Xavier Leroy, projet Cristal, INRIA Rocquencourt           *)
(*                                                                        *)
(*   Copyright 1996 Institut National de Recherche en Informatique et     *)
(*     en Automatique.                                                    *)
(*                                                                        *)
(*   All rights reserved.  This file is distributed under the terms of    *)
(*   the GNU Lesser General Public License version 2.1, with the          *)
(*   special exception on linking described in the file LICENSE.          *)
(*                                                                        *)
(**************************************************************************)

(* Modes *)

open Types

module Locality : sig
  type const = Types.locality = Global | Local
  val min_const : const
  val max_const : const
  val le_const : const -> const -> bool
  val join_const : const -> const -> const
  val meet_const : const -> const -> const
  val print_const : Format.formatter -> const -> unit
  val of_const : const -> locality mode

  type t = Types.locality Types.mode
  val global : t
  val local : t
  val submode : t -> t -> (unit, unit) result
  val equate : t -> t -> (unit, unit) result
<<<<<<< HEAD
  val join : t list -> t
=======
>>>>>>> 60f49ac8
  val constrain_upper : t -> const
  val constrain_lower : t -> const
  val newvar : unit -> t
  val newvar_below : t -> t * bool
  val newvar_above : t -> t * bool
  val print : Format.formatter -> t -> unit
end

module Uniqueness : sig
  type const = Types.uniqueness = Unique | Shared
  val min_const : const
  val max_const : const
  val le_const : const -> const -> bool
  val join_const : const -> const -> const
  val meet_const : const -> const -> const
  val print_const : Format.formatter -> const -> unit
  val of_const : const -> uniqueness mode

  type t = Types.uniqueness Types.mode
  val unique : t
  val shared : t
  val submode : t -> t -> (unit, unit) result
  val equate : t -> t -> (unit, unit) result
<<<<<<< HEAD
  val join : t list -> t
=======
>>>>>>> 60f49ac8
  val constrain_upper : t -> const
  val constrain_lower : t -> const
  val newvar : unit -> t
  val newvar_below : t -> t * bool
  val newvar_above : t -> t * bool
  val print : Format.formatter -> t -> unit
end

module Alloc : sig

  type t = Types.alloc_mode
  (* Modes are ordered so that [global] is a submode of [local] *)
  type locality = Types.locality = Global | Local
  (* Modes are ordered so that [unique] is a submode of [shared] *)
  type uniqueness = Types.uniqueness = Unique | Shared
  type const = locality * uniqueness

  val global : t

  val local : t

  val unique : t

  val local_unique : t

  val of_const : const -> t

  val min_mode : t

  val max_mode : t

  type error = [`Locality | `Uniqueness]

  val submode : t -> t -> (unit, error) result

  val submode_exn : t -> t -> unit

  val equate : t -> t -> (unit, error) result

  val join_const : const -> const -> const

  val join : t list -> t

  (* Force a mode variable to its upper bound *)
  val constrain_upper : t -> const

  (* Force a mode variable to its lower bound *)
  val constrain_lower : t -> const

  (* Force a mode variable as shared and global *)
  val constrain_global_shared : t -> const

  val newvar : unit -> t

  val newvar_below : t -> t * bool

  val newvar_above : t -> t * bool

  val of_uniqueness : Uniqueness.t -> t

  val of_locality : Locality.t -> t

  val check_const : t -> locality option * uniqueness option

  val print : Format.formatter -> t -> unit

end

module Value : sig

  (* Modes are ordered so that [unique] is a submode of [shared] *)
  type uniqueness = Types.uniqueness = Unique | Shared

  (* Modes are ordered so that [global] is a submode of [local] *)
  type locality =
   | Global
   | Regional
   | Local

  type const = locality * uniqueness

  type t = Types.value_mode

  val global : t

  val regional : t

  val local : t

  val global_unique : t

  val regional_unique : t

  val local_unique : t

  val of_const : const -> t

  val max_mode : t

  val min_mode : t

  (** Injections from Locality and Uniqueness into [Value_mode.t] *)

  (* The 'of_*_min' functions extend the min_mode,
     the 'of_*_max' functions extend the max_mode *)
  val of_uniqueness_min : Types.uniqueness Types.mode -> t
  val of_uniqueness_max : Types.uniqueness Types.mode -> t
  val of_locality_min : Types.locality Types.mode -> t
  val of_locality_max : Types.locality Types.mode -> t

  (** Injections from [Alloc.t] into [Value_mode.t] *)

  (** [of_alloc] maps [Global] to [Global] and [Local] to [Local] *)
  val of_alloc : Alloc.t -> t

  (** Kernel operators *)

  (** The kernel operator [local_to_regional] maps [Local] to
      [Regional] and leaves the others unchanged. *)
  val local_to_regional : t -> t

  (** The kernel operator [regional_to_global] maps [Regional]
      to [Global] and leaves the others unchanged. *)
  val regional_to_global : t -> t

  val to_global : t -> t

  val to_unique : t -> t

  (** Closure operators *)

  (** The closure operator [regional_to_local] maps [Regional]
      to [Local] and leaves the others unchanged. *)
  val regional_to_local : t -> t

  (** The closure operator [global_to_regional] maps [Global] to
      [Regional] and leaves the others unchanged. *)
  val global_to_regional : t -> t

  val to_local : t -> t

  val to_shared : t -> t

  (** Note that the kernal and closure operators are in the following
      adjunction relationship:
      {v
        local_to_regional
        -| regional_to_local
        -| regional_to_global
        -| global_to_regional
      v}

      Equivalently,
      {v
        local_to_regional a <= b  iff  a <= regional_to_local b
        regional_to_local a <= b  iff  a <= regional_to_global b
        regional_to_global a <= b  iff  a <= global_to_regional b
      v}

      As well as:
      {v
        to_global -| to_local
        to_unique -| to_shared
      v}
   *)

  (** Versions of the operators that return [Alloc.t] *)

  (** Maps [Regional] to [Global] and leaves the others unchanged. *)
  val regional_to_global_alloc : t -> Alloc.t

  (** Maps [Regional] to [Local] and leaves the others unchanged. *)
  val regional_to_local_alloc : t -> Alloc.t

  (** Maps [Regional] to [Global] *)
  val regional_to_global_locality : t -> Types.locality Types.mode

  (** Maps [Regional] to [Local] *)
  val regional_to_local_locality : t -> Types.locality Types.mode

  type error = [`Regionality | `Locality | `Uniqueness]

  val submode : t -> t -> (unit, error) result

  val submode_exn : t -> t -> unit

  val submode_meet : t -> t list -> (unit, error) result

  val join : t list -> t

  val constrain_upper : t -> const

  val constrain_lower : t -> const

  val newvar : unit -> t

  val newvar_below : t -> t * bool

  val newvar_above : t -> t * bool

  val check_const : t -> locality option * uniqueness option

  val print : Format.formatter -> t -> unit

end<|MERGE_RESOLUTION|>--- conflicted
+++ resolved
@@ -32,10 +32,7 @@
   val local : t
   val submode : t -> t -> (unit, unit) result
   val equate : t -> t -> (unit, unit) result
-<<<<<<< HEAD
-  val join : t list -> t
-=======
->>>>>>> 60f49ac8
+  val join : t list -> t
   val constrain_upper : t -> const
   val constrain_lower : t -> const
   val newvar : unit -> t
@@ -59,15 +56,13 @@
   val shared : t
   val submode : t -> t -> (unit, unit) result
   val equate : t -> t -> (unit, unit) result
-<<<<<<< HEAD
-  val join : t list -> t
-=======
->>>>>>> 60f49ac8
-  val constrain_upper : t -> const
-  val constrain_lower : t -> const
-  val newvar : unit -> t
-  val newvar_below : t -> t * bool
-  val newvar_above : t -> t * bool
+  val join : t list -> t
+  val constrain_upper : t -> const
+  val constrain_lower : t -> const
+  val newvar : unit -> t
+  val newvar_below : t -> t * bool
+  val newvar_above : t -> t * bool
+  val check_const : t -> uniqueness option
   val print : Format.formatter -> t -> unit
 end
 

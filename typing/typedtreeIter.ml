(**************************************************************************)
(*                                                                        *)
(*                                 OCaml                                  *)
(*                                                                        *)
(*    Thomas Gazagnaire (OCamlPro), Fabrice Le Fessant (INRIA Saclay)     *)
(*                                                                        *)
(*   Copyright 2007 Institut National de Recherche en Informatique et     *)
(*     en Automatique.                                                    *)
(*                                                                        *)
(*   All rights reserved.  This file is distributed under the terms of    *)
(*   the GNU Lesser General Public License version 2.1, with the          *)
(*   special exception on linking described in the file LICENSE.          *)
(*                                                                        *)
(**************************************************************************)

(*
TODO:
 - 2012/05/10: Follow camlp4 way of building map and iter using classes
     and inheritance ?
*)

open Asttypes
open Typedtree

module type IteratorArgument = sig

    val enter_structure : structure -> unit
    val enter_value_description : value_description -> unit
    val enter_type_extension : type_extension -> unit
    val enter_extension_constructor : extension_constructor -> unit
    val enter_pattern : pattern -> unit
    val enter_expression : expression -> unit
    val enter_package_type : package_type -> unit
    val enter_signature : signature -> unit
    val enter_signature_item : signature_item -> unit
    val enter_module_type_declaration : module_type_declaration -> unit
    val enter_module_type : module_type -> unit
    val enter_module_expr : module_expr -> unit
    val enter_with_constraint : with_constraint -> unit
    val enter_class_expr : class_expr -> unit
    val enter_class_signature : class_signature -> unit
    val enter_class_declaration : class_declaration -> unit
    val enter_class_description : class_description -> unit
    val enter_class_type_declaration : class_type_declaration -> unit
    val enter_class_type : class_type -> unit
    val enter_class_type_field : class_type_field -> unit
    val enter_core_type : core_type -> unit
    val enter_class_structure : class_structure -> unit
    val enter_class_field : class_field -> unit
    val enter_structure_item : structure_item -> unit


    val leave_structure : structure -> unit
    val leave_value_description : value_description -> unit
    val leave_type_extension : type_extension -> unit
    val leave_extension_constructor : extension_constructor -> unit
    val leave_pattern : pattern -> unit
    val leave_expression : expression -> unit
    val leave_package_type : package_type -> unit
    val leave_signature : signature -> unit
    val leave_signature_item : signature_item -> unit
    val leave_module_type_declaration : module_type_declaration -> unit
    val leave_module_type : module_type -> unit
    val leave_module_expr : module_expr -> unit
    val leave_with_constraint : with_constraint -> unit
    val leave_class_expr : class_expr -> unit
    val leave_class_signature : class_signature -> unit
    val leave_class_declaration : class_declaration -> unit
    val leave_class_description : class_description -> unit
    val leave_class_type_declaration : class_type_declaration -> unit
    val leave_class_type : class_type -> unit
    val leave_class_type_field : class_type_field -> unit
    val leave_core_type : core_type -> unit
    val leave_class_structure : class_structure -> unit
    val leave_class_field : class_field -> unit
    val leave_structure_item : structure_item -> unit

    val enter_bindings : rec_flag -> unit
    val enter_binding : value_binding -> unit
    val leave_binding : value_binding -> unit
    val leave_bindings : rec_flag -> unit

    val enter_type_declarations : rec_flag -> unit
    val enter_type_declaration : type_declaration -> unit
    val leave_type_declaration : type_declaration -> unit
    val leave_type_declarations : rec_flag -> unit

      end

module MakeIterator(Iter : IteratorArgument) : sig

    val iter_structure : structure -> unit
    val iter_signature : signature -> unit
    val iter_structure_item : structure_item -> unit
    val iter_signature_item : signature_item -> unit
    val iter_expression : expression -> unit
    val iter_module_type : module_type -> unit
    val iter_pattern : pattern -> unit
    val iter_class_expr : class_expr -> unit

  end = struct

    let may_iter f v =
      match v with
        None -> ()
      | Some x -> f x


    let rec iter_structure str =
      Iter.enter_structure str;
      List.iter iter_structure_item str.str_items;
      Iter.leave_structure str


    and iter_binding vb =
      Iter.enter_binding vb;
      iter_pattern vb.vb_pat;
      iter_expression vb.vb_expr;
      Iter.leave_binding vb

    and iter_bindings rec_flag list =
      Iter.enter_bindings rec_flag;
      List.iter iter_binding list;
      Iter.leave_bindings rec_flag

    and iter_case {c_lhs; c_guard; c_rhs; _} =
      iter_pattern c_lhs;
      may_iter iter_expression c_guard;
      iter_expression c_rhs

    and iter_cases cases =
      List.iter iter_case cases

    and iter_structure_item item =
      Iter.enter_structure_item item;
      begin
        match item.str_desc with
          Tstr_eval (exp, _attrs) -> iter_expression exp
        | Tstr_value (rec_flag, list) ->
            iter_bindings rec_flag list
        | Tstr_primitive vd -> iter_value_description vd
        | Tstr_type (rf, list) -> iter_type_declarations rf list
        | Tstr_typext tyext -> iter_type_extension tyext
        | Tstr_exception ext -> iter_extension_constructor ext
        | Tstr_effect ext -> iter_extension_constructor ext
        | Tstr_module x -> iter_module_binding x
        | Tstr_recmodule list -> List.iter iter_module_binding list
        | Tstr_modtype mtd -> iter_module_type_declaration mtd
        | Tstr_open _ -> ()
        | Tstr_class list ->
            List.iter (fun (ci, _) -> iter_class_declaration ci) list
        | Tstr_class_type list ->
            List.iter
              (fun (_, _, ct) -> iter_class_type_declaration ct)
              list
        | Tstr_include incl -> iter_module_expr incl.incl_mod
        | Tstr_attribute _ ->
            ()
      end;
      Iter.leave_structure_item item

    and iter_module_binding x =
      iter_module_expr x.mb_expr

    and iter_value_description v =
      Iter.enter_value_description v;
      iter_core_type v.val_desc;
      Iter.leave_value_description v

    and iter_constructor_arguments = function
      | Cstr_tuple l -> List.iter iter_core_type l
      | Cstr_record l -> List.iter (fun ld -> iter_core_type ld.ld_type) l

    and iter_constructor_declaration cd =
      iter_constructor_arguments cd.cd_args;
      option iter_core_type cd.cd_res;

    and iter_type_parameter (ct, _v) =
      iter_core_type ct

    and iter_type_declaration decl =
      Iter.enter_type_declaration decl;
      List.iter iter_type_parameter decl.typ_params;
      List.iter (fun (ct1, ct2, _loc) ->
          iter_core_type ct1;
          iter_core_type ct2
      ) decl.typ_cstrs;
      begin match decl.typ_kind with
          Ttype_abstract -> ()
        | Ttype_variant list ->
            List.iter iter_constructor_declaration list
        | Ttype_record list ->
            List.iter
              (fun ld ->
                iter_core_type ld.ld_type
            ) list
        | Ttype_open -> ()
      end;
      option iter_core_type decl.typ_manifest;
      Iter.leave_type_declaration decl

    and iter_type_declarations rec_flag decls =
      Iter.enter_type_declarations rec_flag;
      List.iter iter_type_declaration decls;
      Iter.leave_type_declarations rec_flag

    and iter_extension_constructor ext =
      Iter.enter_extension_constructor ext;
      begin match ext.ext_kind with
          Text_decl(args, ret) ->
          iter_constructor_arguments args;
            option iter_core_type ret
        | Text_rebind _ -> ()
      end;
      Iter.leave_extension_constructor ext;

    and iter_type_extension tyext =
      Iter.enter_type_extension tyext;
      List.iter iter_type_parameter tyext.tyext_params;
      List.iter iter_extension_constructor tyext.tyext_constructors;
      Iter.leave_type_extension tyext

    and iter_pattern pat =
      Iter.enter_pattern pat;
      List.iter (fun (cstr, _, _attrs) -> match cstr with
              | Tpat_type _ -> ()
              | Tpat_unpack -> ()
              | Tpat_open _ -> ()
              | Tpat_constraint ct -> iter_core_type ct) pat.pat_extra;
      begin
        match pat.pat_desc with
          Tpat_any -> ()
        | Tpat_var _ -> ()
        | Tpat_alias (pat1, _, _) -> iter_pattern pat1
        | Tpat_constant _ -> ()
        | Tpat_tuple list ->
            List.iter iter_pattern list
        | Tpat_construct (_, _, args) ->
            List.iter iter_pattern args
        | Tpat_variant (_, pato, _) ->
            begin match pato with
                None -> ()
              | Some pat -> iter_pattern pat
            end
        | Tpat_record (list, _closed) ->
            List.iter (fun (_, _, pat) -> iter_pattern pat) list
        | Tpat_array list -> List.iter iter_pattern list
        | Tpat_or (p1, p2, _) -> iter_pattern p1; iter_pattern p2
        | Tpat_lazy p -> iter_pattern p
      end;
      Iter.leave_pattern pat

    and option f x = match x with None -> () | Some e -> f e

    and iter_expression exp =
      Iter.enter_expression exp;
      List.iter (function (cstr, _, _attrs) ->
        match cstr with
          Texp_constraint ct ->
            iter_core_type ct
        | Texp_coerce (cty1, cty2) ->
            option iter_core_type cty1; iter_core_type cty2
        | Texp_open _ -> ()
        | Texp_poly cto -> option iter_core_type cto
        | Texp_newtype _ -> ())
        exp.exp_extra;
      begin
        match exp.exp_desc with
          Texp_ident _ -> ()
        | Texp_constant _ -> ()
        | Texp_let (rec_flag, list, exp) ->
            iter_bindings rec_flag list;
            iter_expression exp
        | Texp_function (_label, cases, _) ->
            iter_cases cases
        | Texp_apply (exp, list) ->
            iter_expression exp;
            List.iter (fun (_label, expo) ->
                match expo with
                  None -> ()
                | Some exp -> iter_expression exp
            ) list
        | Texp_match (exp, list1, list2, list3, _) ->
            iter_expression exp;
            iter_cases list1;
            iter_cases list2;
            iter_cases list3
        | Texp_try (exp, list1, list2) ->
            iter_expression exp;
            iter_cases list1;
            iter_cases list2
        | Texp_tuple list ->
            List.iter iter_expression list
        | Texp_construct (_, _, args) ->
            List.iter iter_expression args
        | Texp_variant (_label, expo) ->
            begin match expo with
                None -> ()
              | Some exp -> iter_expression exp
            end
<<<<<<< HEAD
        | Texp_record { fields; extended_expression } ->
=======
        | Texp_record { fields; extended_expression; _ } ->
>>>>>>> 0c0884bd
            Array.iter (function
                | _, Kept _ -> ()
                | _, Overridden (_, exp) -> iter_expression exp)
              fields;
            begin match extended_expression with
                None -> ()
              | Some exp -> iter_expression exp
            end
        | Texp_field (exp, _, _label) ->
            iter_expression exp
        | Texp_setfield (exp1, _, _label, exp2) ->
            iter_expression exp1;
            iter_expression exp2
        | Texp_array list ->
            List.iter iter_expression list
        | Texp_ifthenelse (exp1, exp2, expo) ->
            iter_expression exp1;
            iter_expression exp2;
            begin match expo with
                None -> ()
              | Some exp -> iter_expression exp
            end
        | Texp_sequence (exp1, exp2) ->
            iter_expression exp1;
            iter_expression exp2
        | Texp_while (exp1, exp2) ->
            iter_expression exp1;
            iter_expression exp2
        | Texp_for (_id, _, exp1, exp2, _dir, exp3) ->
            iter_expression exp1;
            iter_expression exp2;
            iter_expression exp3
        | Texp_send (exp, _meth, expo) ->
            iter_expression exp;
          begin
            match expo with
                None -> ()
              | Some exp -> iter_expression exp
          end
        | Texp_new _ -> ()
        | Texp_instvar _ -> ()
        | Texp_setinstvar (_, _, _, exp) ->
            iter_expression exp
        | Texp_override (_, list) ->
            List.iter (fun (_path, _, exp) ->
                iter_expression exp
            ) list
        | Texp_letmodule (_id, _, mexpr, exp) ->
            iter_module_expr mexpr;
            iter_expression exp
        | Texp_letexception (cd, exp) ->
            iter_extension_constructor cd;
            iter_expression exp
        | Texp_assert exp -> iter_expression exp
        | Texp_lazy exp -> iter_expression exp
        | Texp_object (cl, _) ->
            iter_class_structure cl
        | Texp_pack (mexpr) ->
            iter_module_expr mexpr
        | Texp_unreachable ->
            ()
        | Texp_extension_constructor _ ->
            ()
      end;
      Iter.leave_expression exp;

    and iter_package_type pack =
      Iter.enter_package_type pack;
      List.iter (fun (_s, ct) -> iter_core_type ct) pack.pack_fields;
      Iter.leave_package_type pack;

    and iter_signature sg =
      Iter.enter_signature sg;
      List.iter iter_signature_item sg.sig_items;
      Iter.leave_signature sg;

    and iter_signature_item item =
      Iter.enter_signature_item item;
      begin
        match item.sig_desc with
          Tsig_value vd ->
            iter_value_description vd
        | Tsig_type (rf, list) ->
            iter_type_declarations rf list
        | Tsig_exception ext ->
            iter_extension_constructor ext
        | Tsig_effect ext ->
            iter_extension_constructor ext
        | Tsig_typext tyext ->
            iter_type_extension tyext
        | Tsig_module md ->
            iter_module_type md.md_type
        | Tsig_recmodule list ->
            List.iter (fun md -> iter_module_type md.md_type) list
        | Tsig_modtype mtd ->
            iter_module_type_declaration mtd
        | Tsig_open _ -> ()
        | Tsig_include incl -> iter_module_type incl.incl_mod
        | Tsig_class list ->
            List.iter iter_class_description list
        | Tsig_class_type list ->
            List.iter iter_class_type_declaration list
        | Tsig_attribute _ -> ()
      end;
      Iter.leave_signature_item item;

    and iter_module_type_declaration mtd =
      Iter.enter_module_type_declaration mtd;
      begin
        match mtd.mtd_type with
        | None -> ()
        | Some mtype -> iter_module_type mtype
      end;
      Iter.leave_module_type_declaration mtd

    and iter_class_declaration cd =
      Iter.enter_class_declaration cd;
      List.iter iter_type_parameter cd.ci_params;
      iter_class_expr cd.ci_expr;
      Iter.leave_class_declaration cd;

    and iter_class_description cd =
      Iter.enter_class_description cd;
      List.iter iter_type_parameter cd.ci_params;
      iter_class_type cd.ci_expr;
      Iter.leave_class_description cd;

    and iter_class_type_declaration cd =
      Iter.enter_class_type_declaration cd;
      List.iter iter_type_parameter cd.ci_params;
      iter_class_type cd.ci_expr;
      Iter.leave_class_type_declaration cd;

    and iter_module_type mty =
      Iter.enter_module_type mty;
      begin
        match mty.mty_desc with
          Tmty_ident _ -> ()
        | Tmty_alias _ -> ()
        | Tmty_signature sg -> iter_signature sg
        | Tmty_functor (_, _, mtype1, mtype2) ->
            Misc.may iter_module_type mtype1; iter_module_type mtype2
        | Tmty_with (mtype, list) ->
            iter_module_type mtype;
            List.iter (fun (_path, _, withc) ->
                iter_with_constraint withc
            ) list
        | Tmty_typeof mexpr ->
            iter_module_expr mexpr
      end;
      Iter.leave_module_type mty;

    and iter_with_constraint cstr =
      Iter.enter_with_constraint cstr;
      begin
        match cstr with
          Twith_type decl -> iter_type_declaration decl
        | Twith_module _ -> ()
        | Twith_typesubst decl -> iter_type_declaration decl
        | Twith_modsubst _ -> ()
      end;
      Iter.leave_with_constraint cstr;

    and iter_module_expr mexpr =
      Iter.enter_module_expr mexpr;
      begin
        match mexpr.mod_desc with
          Tmod_ident _ -> ()
        | Tmod_structure st -> iter_structure st
        | Tmod_functor (_, _, mtype, mexpr) ->
            Misc.may iter_module_type mtype;
            iter_module_expr mexpr
        | Tmod_apply (mexp1, mexp2, _) ->
            iter_module_expr mexp1;
            iter_module_expr mexp2
        | Tmod_constraint (mexpr, _, Tmodtype_implicit, _ ) ->
            iter_module_expr mexpr
        | Tmod_constraint (mexpr, _, Tmodtype_explicit mtype, _) ->
            iter_module_expr mexpr;
            iter_module_type mtype
        | Tmod_unpack (exp, _mty) ->
            iter_expression exp
(*          iter_module_type mty *)
      end;
      Iter.leave_module_expr mexpr;

    and iter_class_expr cexpr =
      Iter.enter_class_expr cexpr;
      begin
        match cexpr.cl_desc with
        | Tcl_constraint (cl, None, _, _, _ ) ->
            iter_class_expr cl;
        | Tcl_structure clstr -> iter_class_structure clstr
        | Tcl_fun (_label, pat, priv, cl, _partial) ->
          iter_pattern pat;
          List.iter (fun (_id, _, exp) -> iter_expression exp) priv;
          iter_class_expr cl

        | Tcl_apply (cl, args) ->
            iter_class_expr cl;
            List.iter (fun (_label, expo) ->
                match expo with
                  None -> ()
                | Some exp -> iter_expression exp
            ) args

        | Tcl_let (rec_flat, bindings, ivars, cl) ->
          iter_bindings rec_flat bindings;
          List.iter (fun (_id, _, exp) -> iter_expression exp) ivars;
            iter_class_expr cl

        | Tcl_constraint (cl, Some clty, _vals, _meths, _concrs) ->
            iter_class_expr cl;
            iter_class_type clty

        | Tcl_ident (_, _, tyl) ->
            List.iter iter_core_type tyl
      end;
      Iter.leave_class_expr cexpr;

    and iter_class_type ct =
      Iter.enter_class_type ct;
      begin
        match ct.cltyp_desc with
          Tcty_signature csg -> iter_class_signature csg
        | Tcty_constr (_path, _, list) ->
            List.iter iter_core_type list
        | Tcty_arrow (_label, ct, cl) ->
            iter_core_type ct;
            iter_class_type cl
      end;
      Iter.leave_class_type ct;

    and iter_class_signature cs =
      Iter.enter_class_signature cs;
      iter_core_type cs.csig_self;
      List.iter iter_class_type_field cs.csig_fields;
      Iter.leave_class_signature cs


    and iter_class_type_field ctf =
      Iter.enter_class_type_field ctf;
      begin
        match ctf.ctf_desc with
          Tctf_inherit ct -> iter_class_type ct
        | Tctf_val (_s, _mut, _virt, ct) ->
            iter_core_type ct
        | Tctf_method (_s, _priv, _virt, ct) ->
            iter_core_type ct
        | Tctf_constraint  (ct1, ct2) ->
            iter_core_type ct1;
            iter_core_type ct2
        | Tctf_attribute _ -> ()
      end;
      Iter.leave_class_type_field ctf

    and iter_core_type ct =
      Iter.enter_core_type ct;
      begin
        match ct.ctyp_desc with
          Ttyp_any -> ()
        | Ttyp_var _ -> ()
        | Ttyp_arrow (_label, ct1, ct2) ->
            iter_core_type ct1;
            iter_core_type ct2
        | Ttyp_tuple list -> List.iter iter_core_type list
        | Ttyp_constr (_path, _, list) ->
            List.iter iter_core_type list
        | Ttyp_object (list, _o) ->
            List.iter (fun (_, _, t) -> iter_core_type t) list
        | Ttyp_class (_path, _, list) ->
            List.iter iter_core_type list
        | Ttyp_alias (ct, _s) ->
            iter_core_type ct
        | Ttyp_variant (list, _bool, _labels) ->
            List.iter iter_row_field list
        | Ttyp_poly (_list, ct) -> iter_core_type ct
        | Ttyp_package pack -> iter_package_type pack
      end;
      Iter.leave_core_type ct

    and iter_class_structure cs =
      Iter.enter_class_structure cs;
      iter_pattern cs.cstr_self;
      List.iter iter_class_field cs.cstr_fields;
      Iter.leave_class_structure cs;


    and iter_row_field rf =
      match rf with
        Ttag (_label, _attrs, _bool, list) ->
          List.iter iter_core_type list
      | Tinherit ct -> iter_core_type ct

    and iter_class_field cf =
      Iter.enter_class_field cf;
      begin
        match cf.cf_desc with
          Tcf_inherit (_ovf, cl, _super, _vals, _meths) ->
          iter_class_expr cl
      | Tcf_constraint (cty, cty') ->
          iter_core_type cty;
          iter_core_type cty'
      | Tcf_val (_lab, _, _, Tcfk_virtual cty, _) ->
          iter_core_type cty
      | Tcf_val (_lab, _, _, Tcfk_concrete (_, exp), _) ->
          iter_expression exp
      | Tcf_method (_lab, _, Tcfk_virtual cty) ->
          iter_core_type cty
      | Tcf_method (_lab, _, Tcfk_concrete (_, exp)) ->
          iter_expression exp
      | Tcf_initializer exp ->
          iter_expression exp
      | Tcf_attribute _ -> ()
      end;
      Iter.leave_class_field cf;
  end

module DefaultIteratorArgument = struct

      let enter_structure _ = ()
      let enter_value_description _ = ()
      let enter_type_extension _ = ()
      let enter_extension_constructor _ = ()
      let enter_pattern _ = ()
      let enter_expression _ = ()
      let enter_package_type _ = ()
      let enter_signature _ = ()
      let enter_signature_item _ = ()
      let enter_module_type_declaration _ = ()
      let enter_module_type _ = ()
      let enter_module_expr _ = ()
      let enter_with_constraint _ = ()
      let enter_class_expr _ = ()
      let enter_class_signature _ = ()
      let enter_class_declaration _ = ()
      let enter_class_description _ = ()
      let enter_class_type_declaration _ = ()
      let enter_class_type _ = ()
      let enter_class_type_field _ = ()
      let enter_core_type _ = ()
      let enter_class_structure _ = ()
    let enter_class_field _ = ()
    let enter_structure_item _ = ()


      let leave_structure _ = ()
      let leave_value_description _ = ()
      let leave_type_extension _ = ()
      let leave_extension_constructor _ = ()
      let leave_pattern _ = ()
      let leave_expression _ = ()
      let leave_package_type _ = ()
      let leave_signature _ = ()
      let leave_signature_item _ = ()
      let leave_module_type_declaration _ = ()
      let leave_module_type _ = ()
      let leave_module_expr _ = ()
      let leave_with_constraint _ = ()
      let leave_class_expr _ = ()
      let leave_class_signature _ = ()
      let leave_class_declaration _ = ()
      let leave_class_description _ = ()
      let leave_class_type_declaration _ = ()
      let leave_class_type _ = ()
      let leave_class_type_field _ = ()
      let leave_core_type _ = ()
      let leave_class_structure _ = ()
    let leave_class_field _ = ()
    let leave_structure_item _ = ()

    let enter_binding _ = ()
    let leave_binding _ = ()

    let enter_bindings _ = ()
    let leave_bindings _ = ()

    let enter_type_declaration _ = ()
    let leave_type_declaration _ = ()

    let enter_type_declarations _ = ()
    let leave_type_declarations _ = ()
end<|MERGE_RESOLUTION|>--- conflicted
+++ resolved
@@ -298,11 +298,7 @@
                 None -> ()
               | Some exp -> iter_expression exp
             end
-<<<<<<< HEAD
-        | Texp_record { fields; extended_expression } ->
-=======
         | Texp_record { fields; extended_expression; _ } ->
->>>>>>> 0c0884bd
             Array.iter (function
                 | _, Kept _ -> ()
                 | _, Overridden (_, exp) -> iter_expression exp)

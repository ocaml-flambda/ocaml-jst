(seq
  (ignore
    (let (x =[(consts ()) (non_consts ([0: [int], [int]]))] [0: 13 37])
      (makeblock 0 x)))
  (let
    (A =
       (apply (field_imm 0 (global CamlinternalMod!))
         [0: "anonymous.ml" 25 6] [0: [0]])
     B =
       (apply (field_imm 0 (global CamlinternalMod!))
         [0: "anonymous.ml" 35 6] [0: [0]]))
    (seq
      (ignore
        (let (x =[(consts ()) (non_consts ([0: [int], [int]]))] [0: 4 2])
          (makeblock 0 x)))
      (apply (field_imm 1 (global CamlinternalMod!)) [0: [0]] A A)
      (apply (field_imm 1 (global CamlinternalMod!)) [0: [0]] B
        (let (x =[(consts ()) (non_consts ([0: *, *]))] [0: "foo" "bar"])
          (makeblock 0)))
      (setfield_ptr(root-init) 0 (global Anonymous!) A)
      (setfield_ptr(root-init) 1 (global Anonymous!) B)
      (let (f = (function {nlocal = 0} param : int 0))
        (setfield_ptr(root-init) 2 (global Anonymous!) f))
      (let (s = (makemutable 0 ""))
        (setfield_ptr(root-init) 3 (global Anonymous!) s))
      (ignore
        (let
          (*match* =[int]
             (setfield_ptr 0 (field_imm 3 (global Anonymous!))
               "Hello World!"))
          (makeblock 0)))
      (let (drop = (function {nlocal = 0} param : int 0))
        (setfield_ptr(root-init) 4 (global Anonymous!) drop))
      (let
        (*match* =[int]
           (apply (field_imm 4 (global Anonymous!))
<<<<<<< HEAD
             (field_mut_mut 0 (field_imm 3 (global Anonymous!)))))
=======
             (field_mut 0 (field_imm 3 (global Anonymous!)))))
>>>>>>> 60b7421b
        0)
      0)))<|MERGE_RESOLUTION|>--- conflicted
+++ resolved
@@ -34,10 +34,6 @@
       (let
         (*match* =[int]
            (apply (field_imm 4 (global Anonymous!))
-<<<<<<< HEAD
-             (field_mut_mut 0 (field_imm 3 (global Anonymous!)))))
-=======
              (field_mut 0 (field_imm 3 (global Anonymous!)))))
->>>>>>> 60b7421b
         0)
       0)))
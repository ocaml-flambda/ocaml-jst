--- conflicted
+++ resolved
@@ -71,13 +71,9 @@
   caml_enter_blocking_section();
   retcode = sigprocmask(how, &set, &oldset);
   caml_leave_blocking_section();
-<<<<<<< HEAD
-  if (retcode == -1) uerror("sigprocmask", Nothing);
-=======
   /* Run any handlers for just-unmasked pending signals */
-  caml_process_pending_actions();
+  /* TODO: caml_process_pending_actions(); */
   if (retcode != 0) unix_error(retcode, "sigprocmask", Nothing);
->>>>>>> 8b3ac9bc
   return encode_sigset(&oldset);
 }
 

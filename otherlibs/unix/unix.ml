(**************************************************************************)
(*                                                                        *)
(*                                 OCaml                                  *)
(*                                                                        *)
(*             Xavier Leroy, projet Cristal, INRIA Rocquencourt           *)
(*                                                                        *)
(*   Copyright 1996 Institut National de Recherche en Informatique et     *)
(*     en Automatique.                                                    *)
(*                                                                        *)
(*   All rights reserved.  This file is distributed under the terms of    *)
(*   the GNU Lesser General Public License version 2.1, with the          *)
(*   special exception on linking described in the file LICENSE.          *)
(*                                                                        *)
(**************************************************************************)

type error =
    E2BIG
  | EACCES
  | EAGAIN
  | EBADF
  | EBUSY
  | ECHILD
  | EDEADLK
  | EDOM
  | EEXIST
  | EFAULT
  | EFBIG
  | EINTR
  | EINVAL
  | EIO
  | EISDIR
  | EMFILE
  | EMLINK
  | ENAMETOOLONG
  | ENFILE
  | ENODEV
  | ENOENT
  | ENOEXEC
  | ENOLCK
  | ENOMEM
  | ENOSPC
  | ENOSYS
  | ENOTDIR
  | ENOTEMPTY
  | ENOTTY
  | ENXIO
  | EPERM
  | EPIPE
  | ERANGE
  | EROFS
  | ESPIPE
  | ESRCH
  | EXDEV
  | EWOULDBLOCK
  | EINPROGRESS
  | EALREADY
  | ENOTSOCK
  | EDESTADDRREQ
  | EMSGSIZE
  | EPROTOTYPE
  | ENOPROTOOPT
  | EPROTONOSUPPORT
  | ESOCKTNOSUPPORT
  | EOPNOTSUPP
  | EPFNOSUPPORT
  | EAFNOSUPPORT
  | EADDRINUSE
  | EADDRNOTAVAIL
  | ENETDOWN
  | ENETUNREACH
  | ENETRESET
  | ECONNABORTED
  | ECONNRESET
  | ENOBUFS
  | EISCONN
  | ENOTCONN
  | ESHUTDOWN
  | ETOOMANYREFS
  | ETIMEDOUT
  | ECONNREFUSED
  | EHOSTDOWN
  | EHOSTUNREACH
  | ELOOP
  | EOVERFLOW
  | EUNKNOWNERR of int

exception Unix_error of error * string * string

let _ = Callback.register_exception "Unix.Unix_error"
                                    (Unix_error(E2BIG, "", ""))

external error_message : error -> string = "unix_error_message"

let () =
  Printexc.register_printer
    (function
      | Unix_error (e, s, s') ->
          let msg = match e with
          | E2BIG -> "E2BIG"
          | EACCES -> "EACCES"
          | EAGAIN -> "EAGAIN"
          | EBADF -> "EBADF"
          | EBUSY -> "EBUSY"
          | ECHILD -> "ECHILD"
          | EDEADLK -> "EDEADLK"
          | EDOM -> "EDOM"
          | EEXIST -> "EEXIST"
          | EFAULT -> "EFAULT"
          | EFBIG -> "EFBIG"
          | EINTR -> "EINTR"
          | EINVAL -> "EINVAL"
          | EIO -> "EIO"
          | EISDIR -> "EISDIR"
          | EMFILE -> "EMFILE"
          | EMLINK -> "EMLINK"
          | ENAMETOOLONG -> "ENAMETOOLONG"
          | ENFILE -> "ENFILE"
          | ENODEV -> "ENODEV"
          | ENOENT -> "ENOENT"
          | ENOEXEC -> "ENOEXEC"
          | ENOLCK -> "ENOLCK"
          | ENOMEM -> "ENOMEM"
          | ENOSPC -> "ENOSPC"
          | ENOSYS -> "ENOSYS"
          | ENOTDIR -> "ENOTDIR"
          | ENOTEMPTY -> "ENOTEMPTY"
          | ENOTTY -> "ENOTTY"
          | ENXIO -> "ENXIO"
          | EPERM -> "EPERM"
          | EPIPE -> "EPIPE"
          | ERANGE -> "ERANGE"
          | EROFS -> "EROFS"
          | ESPIPE -> "ESPIPE"
          | ESRCH -> "ESRCH"
          | EXDEV -> "EXDEV"
          | EWOULDBLOCK -> "EWOULDBLOCK"
          | EINPROGRESS -> "EINPROGRESS"
          | EALREADY -> "EALREADY"
          | ENOTSOCK -> "ENOTSOCK"
          | EDESTADDRREQ -> "EDESTADDRREQ"
          | EMSGSIZE -> "EMSGSIZE"
          | EPROTOTYPE -> "EPROTOTYPE"
          | ENOPROTOOPT -> "ENOPROTOOPT"
          | EPROTONOSUPPORT -> "EPROTONOSUPPORT"
          | ESOCKTNOSUPPORT -> "ESOCKTNOSUPPORT"
          | EOPNOTSUPP -> "EOPNOTSUPP"
          | EPFNOSUPPORT -> "EPFNOSUPPORT"
          | EAFNOSUPPORT -> "EAFNOSUPPORT"
          | EADDRINUSE -> "EADDRINUSE"
          | EADDRNOTAVAIL -> "EADDRNOTAVAIL"
          | ENETDOWN -> "ENETDOWN"
          | ENETUNREACH -> "ENETUNREACH"
          | ENETRESET -> "ENETRESET"
          | ECONNABORTED -> "ECONNABORTED"
          | ECONNRESET -> "ECONNRESET"
          | ENOBUFS -> "ENOBUFS"
          | EISCONN -> "EISCONN"
          | ENOTCONN -> "ENOTCONN"
          | ESHUTDOWN -> "ESHUTDOWN"
          | ETOOMANYREFS -> "ETOOMANYREFS"
          | ETIMEDOUT -> "ETIMEDOUT"
          | ECONNREFUSED -> "ECONNREFUSED"
          | EHOSTDOWN -> "EHOSTDOWN"
          | EHOSTUNREACH -> "EHOSTUNREACH"
          | ELOOP -> "ELOOP"
          | EOVERFLOW -> "EOVERFLOW"
          | EUNKNOWNERR x -> Printf.sprintf "EUNKNOWNERR %d" x in
          Some (Printf.sprintf "Unix.Unix_error(Unix.%s, %S, %S)" msg s s')
      | _ -> None)

let handle_unix_error f arg =
  try
    f arg
  with Unix_error(err, fun_name, arg) ->
    prerr_string Sys.argv.(0);
    prerr_string ": \"";
    prerr_string fun_name;
    prerr_string "\" failed";
    if String.length arg > 0 then begin
      prerr_string " on \"";
      prerr_string arg;
      prerr_string "\""
    end;
    prerr_string ": ";
    prerr_endline (error_message err);
    exit 2

external environment : unit -> string array = "unix_environment"
external unsafe_environment : unit -> string array = "unix_environment_unsafe"
external getenv: string -> string = "caml_sys_getenv"
<<<<<<< HEAD
(* external unsafe_getenv: string -> string = "caml_sys_unsafe_getenv" *)
=======
external unsafe_getenv: string -> string = "caml_sys_unsafe_getenv"
>>>>>>> 0d68080b
external putenv: string -> string -> unit = "unix_putenv"

type process_status =
    WEXITED of int
  | WSIGNALED of int
  | WSTOPPED of int

type wait_flag =
    WNOHANG
  | WUNTRACED

external execv : string -> string array -> 'a = "unix_execv"
external execve : string -> string array -> string array -> 'a = "unix_execve"
external execvp : string -> string array -> 'a = "unix_execvp"
external execvpe_c :
            string -> string array -> string array -> 'a = "unix_execvpe"

let execvpe_ml name args env =
  (* Try to execute the given file *)
  let exec file =
    try
      execve file args env
    with Unix_error(ENOEXEC, _, _) ->
      (* Assume this is a script and try to execute through the shell *)
      let argc = Array.length args in
      (* Drop the original args.(0) if it is there *)
      let new_args = Array.append
        [| "/bin/sh"; file |]
        (if argc = 0 then args else Array.sub args 1 (argc - 1)) in
      execve new_args.(0) new_args env in
  (* Try each path element in turn *)
  let rec scan_dir eacces = function
  | [] ->
      (* No matching file was found (if [eacces = false]) or
         a matching file was found but we got a "permission denied"
         error while trying to execute it (if [eacces = true]).
         Raise the error appropriate to each case. *)
      raise (Unix_error((if eacces then EACCES else ENOENT),
                        "execvpe", name))
  | dir :: rem ->
      let dir =  (* an empty path element means the current directory *)
        if dir = "" then Filename.current_dir_name else dir in
      try
        exec (Filename.concat dir name)
      with Unix_error(err, _, _) as exn ->
        match err with
        (* The following errors are treated as nonfatal, meaning that
           we will ignore them and continue searching in the path.
           Among those errors, EACCES is recorded specially so as
           to produce the correct exception in the end.
           To determine which errors are nonfatal, we looked at the
           execvpe() sources in Glibc and in OpenBSD. *)
        | EACCES ->
            scan_dir true rem
        | EISDIR|ELOOP|ENAMETOOLONG|ENODEV|ENOENT|ENOTDIR|ETIMEDOUT ->
            scan_dir eacces rem
        (* Other errors, e.g. E2BIG, are fatal and abort the search. *)
        | _ ->
            raise exn in
  if String.contains name '/' then
    (* If the command name contains "/" characters, don't search in path *)
    exec name
  else
    (* Split path into elements and search in these elements *)
    (try unsafe_getenv "PATH" with Not_found -> "/bin:/usr/bin")
    |> String.split_on_char ':'
    |> scan_dir false
      (* [unsafe_getenv] and not [getenv] to be consistent with [execvp],
         which looks up the PATH environment variable whether SUID or not. *)

let execvpe name args env =
  try  
    execvpe_c name args env
  with Unix_error(ENOSYS, _, _) ->
    execvpe_ml name args env

external fork : unit -> int = "unix_fork"
external wait : unit -> int * process_status = "unix_wait"
external waitpid : wait_flag list -> int -> int * process_status
   = "unix_waitpid"
external getpid : unit -> int = "unix_getpid"
external getppid : unit -> int = "unix_getppid"
external nice : int -> int = "unix_nice"

type file_descr = int

let stdin = 0
let stdout = 1
let stderr = 2

type open_flag =
    O_RDONLY
  | O_WRONLY
  | O_RDWR
  | O_NONBLOCK
  | O_APPEND
  | O_CREAT
  | O_TRUNC
  | O_EXCL
  | O_NOCTTY
  | O_DSYNC
  | O_SYNC
  | O_RSYNC
  | O_SHARE_DELETE
  | O_CLOEXEC
  | O_KEEPEXEC

type file_perm = int


external openfile : string -> open_flag list -> file_perm -> file_descr
           = "unix_open"

external close : file_descr -> unit = "unix_close"
external unsafe_read : file_descr -> bytes -> int -> int -> int
   = "unix_read"
external unsafe_write : file_descr -> bytes -> int -> int -> int = "unix_write"
external unsafe_single_write : file_descr -> bytes -> int -> int -> int
   = "unix_single_write"

let read fd buf ofs len =
  if ofs < 0 || len < 0 || ofs > Bytes.length buf - len
  then invalid_arg "Unix.read"
  else unsafe_read fd buf ofs len
let write fd buf ofs len =
  if ofs < 0 || len < 0 || ofs > Bytes.length buf - len
  then invalid_arg "Unix.write"
  else unsafe_write fd buf ofs len
(* write misbehaves because it attempts to write all data by making repeated
   calls to the Unix write function (see comment in write.c and unix.mli).
   single_write fixes this by never calling write twice. *)
let single_write fd buf ofs len =
  if ofs < 0 || len < 0 || ofs > Bytes.length buf - len
  then invalid_arg "Unix.single_write"
  else unsafe_single_write fd buf ofs len

let write_substring fd buf ofs len =
  write fd (Bytes.unsafe_of_string buf) ofs len

let single_write_substring fd buf ofs len =
  single_write fd (Bytes.unsafe_of_string buf) ofs len

external in_channel_of_descr : file_descr -> in_channel
                             = "caml_ml_open_descriptor_in"
external out_channel_of_descr : file_descr -> out_channel
                              = "caml_ml_open_descriptor_out"
external descr_of_in_channel : in_channel -> file_descr
                             = "caml_channel_descriptor"
external descr_of_out_channel : out_channel -> file_descr
                              = "caml_channel_descriptor"

type seek_command =
    SEEK_SET
  | SEEK_CUR
  | SEEK_END

external lseek : file_descr -> int -> seek_command -> int = "unix_lseek"
external truncate : string -> int -> unit = "unix_truncate"
external ftruncate : file_descr -> int -> unit = "unix_ftruncate"

type file_kind =
    S_REG
  | S_DIR
  | S_CHR
  | S_BLK
  | S_LNK
  | S_FIFO
  | S_SOCK

type stats =
  { st_dev : int;
    st_ino : int;
    st_kind : file_kind;
    st_perm : file_perm;
    st_nlink : int;
    st_uid : int;
    st_gid : int;
    st_rdev : int;
    st_size : int;
    st_atime : float;
    st_mtime : float;
    st_ctime : float }

external stat : string -> stats = "unix_stat"
external lstat : string -> stats = "unix_lstat"
external fstat : file_descr -> stats = "unix_fstat"
external isatty : file_descr -> bool = "unix_isatty"
external unlink : string -> unit = "unix_unlink"
external rename : string -> string -> unit = "unix_rename"
external link : string -> string -> unit = "unix_link"

module LargeFile =
  struct
    external lseek : file_descr -> int64 -> seek_command -> int64
       = "unix_lseek_64"
    external truncate : string -> int64 -> unit = "unix_truncate_64"
    external ftruncate : file_descr -> int64 -> unit = "unix_ftruncate_64"
    type stats =
      { st_dev : int;
        st_ino : int;
        st_kind : file_kind;
        st_perm : file_perm;
        st_nlink : int;
        st_uid : int;
        st_gid : int;
        st_rdev : int;
        st_size : int64;
        st_atime : float;
        st_mtime : float;
        st_ctime : float;
      }
    external stat : string -> stats = "unix_stat_64"
    external lstat : string -> stats = "unix_lstat_64"
    external fstat : file_descr -> stats = "unix_fstat_64"
  end

external map_internal:
   file_descr -> ('a, 'b) CamlinternalBigarray.kind
              -> 'c CamlinternalBigarray.layout
              -> bool -> int array -> int64
              -> ('a, 'b, 'c) CamlinternalBigarray.genarray
     = "caml_unix_map_file_bytecode" "caml_unix_map_file"

let map_file fd ?(pos=0L) kind layout shared dims =
  map_internal fd kind layout shared dims pos

type access_permission =
    R_OK
  | W_OK
  | X_OK
  | F_OK

external chmod : string -> file_perm -> unit = "unix_chmod"
external fchmod : file_descr -> file_perm -> unit = "unix_fchmod"
external chown : string -> int -> int -> unit = "unix_chown"
external fchown : file_descr -> int -> int -> unit = "unix_fchown"
external umask : int -> int = "unix_umask"
external access : string -> access_permission list -> unit = "unix_access"

external dup : ?cloexec: bool -> file_descr -> file_descr = "unix_dup"
external dup2 :
   ?cloexec: bool -> file_descr -> file_descr -> unit = "unix_dup2"
external set_nonblock : file_descr -> unit = "unix_set_nonblock"
external clear_nonblock : file_descr -> unit = "unix_clear_nonblock"
external set_close_on_exec : file_descr -> unit = "unix_set_close_on_exec"
external clear_close_on_exec : file_descr -> unit = "unix_clear_close_on_exec"

external mkdir : string -> file_perm -> unit = "unix_mkdir"
external rmdir : string -> unit = "unix_rmdir"
external chdir : string -> unit = "unix_chdir"
external getcwd : unit -> string = "unix_getcwd"
external chroot : string -> unit = "unix_chroot"

type dir_handle

external opendir : string -> dir_handle = "unix_opendir"
external readdir : dir_handle -> string = "unix_readdir"
external rewinddir : dir_handle -> unit = "unix_rewinddir"
external closedir : dir_handle -> unit = "unix_closedir"

external pipe :
  ?cloexec: bool -> unit -> file_descr * file_descr = "unix_pipe"
external symlink : ?to_dir:bool -> string -> string -> unit = "unix_symlink"
external has_symlink : unit -> bool = "unix_has_symlink"
external readlink : string -> string = "unix_readlink"
external mkfifo : string -> file_perm -> unit = "unix_mkfifo"
external select :
  file_descr list -> file_descr list -> file_descr list -> float ->
        file_descr list * file_descr list * file_descr list = "unix_select"

type lock_command =
    F_ULOCK
  | F_LOCK
  | F_TLOCK
  | F_TEST
  | F_RLOCK
  | F_TRLOCK

external lockf : file_descr -> lock_command -> int -> unit = "unix_lockf"
external kill : int -> int -> unit = "unix_kill"
type sigprocmask_command = SIG_SETMASK | SIG_BLOCK | SIG_UNBLOCK
external sigprocmask: sigprocmask_command -> int list -> int list
        = "unix_sigprocmask"
external sigpending: unit -> int list = "unix_sigpending"
external sigsuspend: int list -> unit = "unix_sigsuspend"

let pause() =
  let sigs = sigprocmask SIG_BLOCK [] in sigsuspend sigs

type process_times =
  { tms_utime : float;
    tms_stime : float;
    tms_cutime : float;
    tms_cstime : float }

type tm =
  { tm_sec : int;
    tm_min : int;
    tm_hour : int;
    tm_mday : int;
    tm_mon : int;
    tm_year : int;
    tm_wday : int;
    tm_yday : int;
    tm_isdst : bool }

external time : unit -> float = "unix_time"
external gettimeofday : unit -> float = "unix_gettimeofday"
external gmtime : float -> tm = "unix_gmtime"
external localtime : float -> tm = "unix_localtime"
external mktime : tm -> float * tm = "unix_mktime"
external alarm : int -> int = "unix_alarm"
external sleepf : float -> unit = "unix_sleep"
let sleep duration = sleepf (float duration)
external times : unit -> process_times = "unix_times"
external utimes : string -> float -> float -> unit = "unix_utimes"

type interval_timer =
    ITIMER_REAL
  | ITIMER_VIRTUAL
  | ITIMER_PROF

type interval_timer_status =
  { it_interval: float;                 (* Period *)
    it_value: float }                   (* Current value of the timer *)

external getitimer: interval_timer -> interval_timer_status = "unix_getitimer"
external setitimer:
  interval_timer -> interval_timer_status -> interval_timer_status
  = "unix_setitimer"

external getuid : unit -> int = "unix_getuid"
external geteuid : unit -> int = "unix_geteuid"
external setuid : int -> unit = "unix_setuid"
external getgid : unit -> int = "unix_getgid"
external getegid : unit -> int = "unix_getegid"
external setgid : int -> unit = "unix_setgid"
external getgroups : unit -> int array = "unix_getgroups"
external setgroups : int array -> unit = "unix_setgroups"
external initgroups : string -> int -> unit = "unix_initgroups"

type passwd_entry =
  { pw_name : string;
    pw_passwd : string;
    pw_uid : int;
    pw_gid : int;
    pw_gecos : string;
    pw_dir : string;
    pw_shell : string }

type group_entry =
  { gr_name : string;
    gr_passwd : string;
    gr_gid : int;
    gr_mem : string array }


external getlogin : unit -> string = "unix_getlogin"
external getpwnam : string -> passwd_entry = "unix_getpwnam"
external getgrnam : string -> group_entry = "unix_getgrnam"
external getpwuid : int -> passwd_entry = "unix_getpwuid"
external getgrgid : int -> group_entry = "unix_getgrgid"

type inet_addr = string

let is_inet6_addr s = String.length s = 16

external inet_addr_of_string : string -> inet_addr
                                    = "unix_inet_addr_of_string"
external string_of_inet_addr : inet_addr -> string
                                    = "unix_string_of_inet_addr"

let inet_addr_any = inet_addr_of_string "0.0.0.0"
let inet_addr_loopback = inet_addr_of_string "127.0.0.1"
let inet6_addr_any =
  try inet_addr_of_string "::" with Failure _ -> inet_addr_any
let inet6_addr_loopback =
  try inet_addr_of_string "::1" with Failure _ -> inet_addr_loopback

type socket_domain =
    PF_UNIX
  | PF_INET
  | PF_INET6

type socket_type =
    SOCK_STREAM
  | SOCK_DGRAM
  | SOCK_RAW
  | SOCK_SEQPACKET

type sockaddr =
    ADDR_UNIX of string
  | ADDR_INET of inet_addr * int

let domain_of_sockaddr = function
    ADDR_UNIX _ -> PF_UNIX
  | ADDR_INET(a, _) -> if is_inet6_addr a then PF_INET6 else PF_INET

type shutdown_command =
    SHUTDOWN_RECEIVE
  | SHUTDOWN_SEND
  | SHUTDOWN_ALL

type msg_flag =
    MSG_OOB
  | MSG_DONTROUTE
  | MSG_PEEK

external socket : 
  ?cloexec: bool -> socket_domain -> socket_type -> int -> file_descr
  = "unix_socket"
external socketpair :
  ?cloexec: bool -> socket_domain -> socket_type -> int ->
                                           file_descr * file_descr
  = "unix_socketpair"
external accept :
  ?cloexec: bool -> file_descr -> file_descr * sockaddr = "unix_accept"
external bind : file_descr -> sockaddr -> unit = "unix_bind"
external connect : file_descr -> sockaddr -> unit = "unix_connect"
external listen : file_descr -> int -> unit = "unix_listen"
external shutdown : file_descr -> shutdown_command -> unit = "unix_shutdown"
external getsockname : file_descr -> sockaddr = "unix_getsockname"
external getpeername : file_descr -> sockaddr = "unix_getpeername"

external unsafe_recv :
  file_descr -> bytes -> int -> int -> msg_flag list -> int
                                  = "unix_recv"
external unsafe_recvfrom :
  file_descr -> bytes -> int -> int -> msg_flag list -> int * sockaddr
                                  = "unix_recvfrom"
external unsafe_send :
  file_descr -> bytes -> int -> int -> msg_flag list -> int
                                  = "unix_send"
external unsafe_sendto :
  file_descr -> bytes -> int -> int -> msg_flag list -> sockaddr -> int
                                  = "unix_sendto" "unix_sendto_native"

let recv fd buf ofs len flags =
  if ofs < 0 || len < 0 || ofs > Bytes.length buf - len
  then invalid_arg "Unix.recv"
  else unsafe_recv fd buf ofs len flags
let recvfrom fd buf ofs len flags =
  if ofs < 0 || len < 0 || ofs > Bytes.length buf - len
  then invalid_arg "Unix.recvfrom"
  else unsafe_recvfrom fd buf ofs len flags
let send fd buf ofs len flags =
  if ofs < 0 || len < 0 || ofs > Bytes.length buf - len
  then invalid_arg "Unix.send"
  else unsafe_send fd buf ofs len flags
let sendto fd buf ofs len flags addr =
  if ofs < 0 || len < 0 || ofs > Bytes.length buf - len
  then invalid_arg "Unix.sendto"
  else unsafe_sendto fd buf ofs len flags addr

let send_substring fd buf ofs len flags =
  send fd (Bytes.unsafe_of_string buf) ofs len flags

let sendto_substring fd buf ofs len flags addr =
  sendto fd (Bytes.unsafe_of_string buf) ofs len flags addr

type socket_bool_option =
    SO_DEBUG
  | SO_BROADCAST
  | SO_REUSEADDR
  | SO_KEEPALIVE
  | SO_DONTROUTE
  | SO_OOBINLINE
  | SO_ACCEPTCONN
  | TCP_NODELAY
  | IPV6_ONLY

type socket_int_option =
    SO_SNDBUF
  | SO_RCVBUF
  | SO_ERROR
  | SO_TYPE
  | SO_RCVLOWAT
  | SO_SNDLOWAT

type socket_optint_option = SO_LINGER

type socket_float_option =
    SO_RCVTIMEO
  | SO_SNDTIMEO

type socket_error_option = SO_ERROR

module SO: sig
  type ('opt, 'v) t
  val bool: (socket_bool_option, bool) t
  val int: (socket_int_option, int) t
  val optint: (socket_optint_option, int option) t
  val float: (socket_float_option, float) t
  val error: (socket_error_option, error option) t
  val get: ('opt, 'v) t -> file_descr -> 'opt -> 'v
  val set: ('opt, 'v) t -> file_descr -> 'opt -> 'v -> unit
end = struct
  type ('opt, 'v) t = int
  let bool = 0
  let int = 1
  let optint = 2
  let float = 3
  let error = 4
  external get: ('opt, 'v) t -> file_descr -> 'opt -> 'v
              = "unix_getsockopt"
  external set: ('opt, 'v) t -> file_descr -> 'opt -> 'v -> unit
              = "unix_setsockopt"
end

let getsockopt fd opt = SO.get SO.bool fd opt
let setsockopt fd opt v = SO.set SO.bool fd opt v

let getsockopt_int fd opt = SO.get SO.int fd opt
let setsockopt_int fd opt v = SO.set SO.int fd opt v

let getsockopt_optint fd opt = SO.get SO.optint fd opt
let setsockopt_optint fd opt v = SO.set SO.optint fd opt v

let getsockopt_float fd opt = SO.get SO.float fd opt
let setsockopt_float fd opt v = SO.set SO.float fd opt v

let getsockopt_error fd = SO.get SO.error fd SO_ERROR

type host_entry =
  { h_name : string;
    h_aliases : string array;
    h_addrtype : socket_domain;
    h_addr_list : inet_addr array }

type protocol_entry =
  { p_name : string;
    p_aliases : string array;
    p_proto : int }

type service_entry =
  { s_name : string;
    s_aliases : string array;
    s_port : int;
    s_proto : string }

external gethostname : unit -> string = "unix_gethostname"
external gethostbyname : string -> host_entry = "unix_gethostbyname"
external gethostbyaddr : inet_addr -> host_entry = "unix_gethostbyaddr"
external getprotobyname : string -> protocol_entry
                                         = "unix_getprotobyname"
external getprotobynumber : int -> protocol_entry
                                         = "unix_getprotobynumber"
external getservbyname : string -> string -> service_entry
                                         = "unix_getservbyname"
external getservbyport : int -> string -> service_entry
                                         = "unix_getservbyport"

type addr_info =
  { ai_family : socket_domain;
    ai_socktype : socket_type;
    ai_protocol : int;
    ai_addr : sockaddr;
    ai_canonname : string }

type getaddrinfo_option =
    AI_FAMILY of socket_domain
  | AI_SOCKTYPE of socket_type
  | AI_PROTOCOL of int
  | AI_NUMERICHOST
  | AI_CANONNAME
  | AI_PASSIVE

external getaddrinfo_system
  : string -> string -> getaddrinfo_option list -> addr_info list
  = "unix_getaddrinfo"

let getaddrinfo_emulation node service opts =
  (* Parse options *)
  let opt_socktype = ref None
  and opt_protocol = ref 0
  and opt_passive = ref false in
  List.iter
    (function AI_SOCKTYPE s -> opt_socktype := Some s
            | AI_PROTOCOL p -> opt_protocol := p
            | AI_PASSIVE -> opt_passive := true
            | _ -> ())
    opts;
  (* Determine socket types and port numbers *)
  let get_port ty kind =
    if service = "" then [ty, 0] else
      try
        [ty, int_of_string service]
      with Failure _ ->
      try
        [ty, (getservbyname service kind).s_port]
      with Not_found -> []
  in
  let ports =
    match !opt_socktype with
    | None ->
        get_port SOCK_STREAM "tcp" @ get_port SOCK_DGRAM "udp"
    | Some SOCK_STREAM ->
        get_port SOCK_STREAM "tcp"
    | Some SOCK_DGRAM ->
        get_port SOCK_DGRAM "udp"
    | Some ty ->
        if service = "" then [ty, 0] else [] in
  (* Determine IP addresses *)
  let addresses =
    if node = "" then
      if List.mem AI_PASSIVE opts
      then [inet_addr_any, "0.0.0.0"]
      else [inet_addr_loopback, "127.0.0.1"]
    else
      try
        [inet_addr_of_string node, node]
      with Failure _ ->
      try
        let he = gethostbyname node in
        List.map
          (fun a -> (a, he.h_name))
          (Array.to_list he.h_addr_list)
      with Not_found ->
        [] in
  (* Cross-product of addresses and ports *)
  List.flatten
    (List.map
      (fun (ty, port) ->
        List.map
          (fun (addr, name) ->
            { ai_family = PF_INET;
              ai_socktype = ty;
              ai_protocol = !opt_protocol;
              ai_addr = ADDR_INET(addr, port);
              ai_canonname = name })
          addresses)
      ports)

let getaddrinfo node service opts =
  try
    List.rev(getaddrinfo_system node service opts)
  with Invalid_argument _ ->
    getaddrinfo_emulation node service opts

type name_info =
  { ni_hostname : string;
    ni_service : string }

type getnameinfo_option =
    NI_NOFQDN
  | NI_NUMERICHOST
  | NI_NAMEREQD
  | NI_NUMERICSERV
  | NI_DGRAM

external getnameinfo_system
  : sockaddr -> getnameinfo_option list -> name_info
  = "unix_getnameinfo"

let getnameinfo_emulation addr opts =
  match addr with
  | ADDR_UNIX f ->
      { ni_hostname = ""; ni_service = f } (* why not? *)
  | ADDR_INET(a, p) ->
      let hostname =
        try
          if List.mem NI_NUMERICHOST opts then raise Not_found;
          (gethostbyaddr a).h_name
        with Not_found ->
          if List.mem NI_NAMEREQD opts then raise Not_found;
          string_of_inet_addr a in
      let service =
        try
          if List.mem NI_NUMERICSERV opts then raise Not_found;
          let kind = if List.mem NI_DGRAM opts then "udp" else "tcp" in
          (getservbyport p kind).s_name
        with Not_found ->
          string_of_int p in
      { ni_hostname = hostname; ni_service = service }

let getnameinfo addr opts =
  try
    getnameinfo_system addr opts
  with Invalid_argument _ ->
    getnameinfo_emulation addr opts

type terminal_io = {
    mutable c_ignbrk: bool;
    mutable c_brkint: bool;
    mutable c_ignpar: bool;
    mutable c_parmrk: bool;
    mutable c_inpck: bool;
    mutable c_istrip: bool;
    mutable c_inlcr: bool;
    mutable c_igncr: bool;
    mutable c_icrnl: bool;
    mutable c_ixon: bool;
    mutable c_ixoff: bool;
    mutable c_opost: bool;
    mutable c_obaud: int;
    mutable c_ibaud: int;
    mutable c_csize: int;
    mutable c_cstopb: int;
    mutable c_cread: bool;
    mutable c_parenb: bool;
    mutable c_parodd: bool;
    mutable c_hupcl: bool;
    mutable c_clocal: bool;
    mutable c_isig: bool;
    mutable c_icanon: bool;
    mutable c_noflsh: bool;
    mutable c_echo: bool;
    mutable c_echoe: bool;
    mutable c_echok: bool;
    mutable c_echonl: bool;
    mutable c_vintr: char;
    mutable c_vquit: char;
    mutable c_verase: char;
    mutable c_vkill: char;
    mutable c_veof: char;
    mutable c_veol: char;
    mutable c_vmin: int;
    mutable c_vtime: int;
    mutable c_vstart: char;
    mutable c_vstop: char
  }

external tcgetattr: file_descr -> terminal_io = "unix_tcgetattr"

type setattr_when = TCSANOW | TCSADRAIN | TCSAFLUSH

external tcsetattr: file_descr -> setattr_when -> terminal_io -> unit
               = "unix_tcsetattr"
external tcsendbreak: file_descr -> int -> unit = "unix_tcsendbreak"
external tcdrain: file_descr -> unit = "unix_tcdrain"

type flush_queue = TCIFLUSH | TCOFLUSH | TCIOFLUSH

external tcflush: file_descr -> flush_queue -> unit = "unix_tcflush"

type flow_action = TCOOFF | TCOON | TCIOFF | TCION

external tcflow: file_descr -> flow_action -> unit = "unix_tcflow"

external setsid : unit -> int = "unix_setsid"

(* High-level process management (system, popen) *)

let rec waitpid_non_intr pid =
  try waitpid [] pid
  with Unix_error (EINTR, _, _) -> waitpid_non_intr pid

external sys_exit : int -> 'a = "caml_sys_exit"

let system cmd =
  match fork() with
     0 -> begin try
            execv "/bin/sh" [| "/bin/sh"; "-c"; cmd |]
          with _ ->
            sys_exit 127
          end
  | id -> snd(waitpid_non_intr id)

(* Duplicate [fd] if needed to make sure it isn't one of the
   standard descriptors (stdin, stdout, stderr).
   Note that this function always leaves the standard descriptors open,
   the caller must take care of closing them if needed.
   The "cloexec" mode doesn't matter, because
   the descriptor returned by [dup] will be closed before the [exec],
   and because no other thread is running concurrently
   (we are in the child process of a fork).
 *)
let rec file_descr_not_standard fd =
  if fd >= 3 then fd else file_descr_not_standard (dup fd)

let safe_close fd =
  try close fd with Unix_error(_,_,_) -> ()

let perform_redirections new_stdin new_stdout new_stderr =
  let new_stdin = file_descr_not_standard new_stdin in
  let new_stdout = file_descr_not_standard new_stdout in
  let new_stderr = file_descr_not_standard new_stderr in
  (*  The three dup2 close the original stdin, stdout, stderr,
      which are the descriptors possibly left open
      by file_descr_not_standard *)
  dup2 ~cloexec:false new_stdin stdin;
  dup2 ~cloexec:false new_stdout stdout;
  dup2 ~cloexec:false new_stderr stderr;
  safe_close new_stdin;
  safe_close new_stdout;
  safe_close new_stderr

let create_process cmd args new_stdin new_stdout new_stderr =
  match fork() with
    0 ->
      begin try
        perform_redirections new_stdin new_stdout new_stderr;
        execvp cmd args
      with _ ->
        sys_exit 127
      end
  | id -> id

let create_process_env cmd args env new_stdin new_stdout new_stderr =
  match fork() with
    0 ->
      begin try
        perform_redirections new_stdin new_stdout new_stderr;
        execvpe cmd args env
      with _ ->
        sys_exit 127
      end
  | id -> id

type popen_process =
    Process of in_channel * out_channel
  | Process_in of in_channel
  | Process_out of out_channel
  | Process_full of in_channel * out_channel * in_channel

let popen_processes = (Hashtbl.create 7 : (popen_process, int) Hashtbl.t)

let open_proc cmd envopt proc input output error =
   match fork() with
     0 -> perform_redirections input output error;
          let shell = "/bin/sh" in
          let argv = [| shell; "-c"; cmd |] in
          begin try
            match envopt with
            | Some env -> execve shell argv env
            | None     -> execv shell argv
          with _ ->
            sys_exit 127
          end
   | id -> Hashtbl.add popen_processes proc id

let open_process_in cmd =
  let (in_read, in_write) = pipe ~cloexec:true () in
  let inchan = in_channel_of_descr in_read in
  begin
    try
      open_proc cmd None (Process_in inchan) stdin in_write stderr
    with e ->
      close_in inchan;
      close in_write;
      raise e
  end;
  close in_write;
  inchan

let open_process_out cmd =
  let (out_read, out_write) = pipe ~cloexec:true () in
  let outchan = out_channel_of_descr out_write in
  begin
    try
      open_proc cmd None (Process_out outchan) out_read stdout stderr
    with e ->
    close_out outchan;
    close out_read;
    raise e
  end;
  close out_read;
  outchan

let open_process cmd =
  let (in_read, in_write) = pipe ~cloexec:true () in
  let (out_read, out_write) =
    try pipe ~cloexec:true ()
    with e -> close in_read; close in_write; raise e in
  let inchan = in_channel_of_descr in_read in
  let outchan = out_channel_of_descr out_write in
  begin
    try
      open_proc cmd None (Process(inchan, outchan)) out_read in_write stderr
    with e ->
      close out_read; close out_write;
      close in_read; close in_write;
      raise e
  end;
  close out_read;
  close in_write;
  (inchan, outchan)

let open_process_full cmd env =
  let (in_read, in_write) = pipe ~cloexec:true () in
  let (out_read, out_write) =
    try pipe ~cloexec:true ()
    with e -> close in_read; close in_write; raise e in
  let (err_read, err_write) =
    try pipe ~cloexec:true ()
    with e -> close in_read; close in_write;
              close out_read; close out_write; raise e in
  let inchan = in_channel_of_descr in_read in
  let outchan = out_channel_of_descr out_write in
  let errchan = in_channel_of_descr err_read in
  begin
    try
      open_proc cmd (Some env) (Process_full(inchan, outchan, errchan))
                out_read in_write err_write
    with e ->
      close out_read; close out_write;
      close in_read; close in_write;
      close err_read; close err_write; 
      raise e
  end;
  close out_read;
  close in_write;
  close err_write;
  (inchan, outchan, errchan)

let find_proc_id fun_name proc =
  try
    let pid = Hashtbl.find popen_processes proc in
    Hashtbl.remove popen_processes proc;
    pid
  with Not_found ->
    raise(Unix_error(EBADF, fun_name, ""))

let close_process_in inchan =
  let pid = find_proc_id "close_process_in" (Process_in inchan) in
  close_in inchan;
  snd(waitpid_non_intr pid)

let close_process_out outchan =
  let pid = find_proc_id "close_process_out" (Process_out outchan) in
  (* The application may have closed [outchan] already to signal
     end-of-input to the process.  *)
  begin try close_out outchan with Sys_error _ -> () end;
  snd(waitpid_non_intr pid)

let close_process (inchan, outchan) =
  let pid = find_proc_id "close_process" (Process(inchan, outchan)) in
  close_in inchan;
  begin try close_out outchan with Sys_error _ -> () end;
  snd(waitpid_non_intr pid)

let close_process_full (inchan, outchan, errchan) =
  let pid =
    find_proc_id "close_process_full"
                 (Process_full(inchan, outchan, errchan)) in
  close_in inchan;
  begin try close_out outchan with Sys_error _ -> () end;
  close_in errchan;
  snd(waitpid_non_intr pid)

(* High-level network functions *)

let open_connection sockaddr =
  let sock =
    socket ~cloexec:true (domain_of_sockaddr sockaddr) SOCK_STREAM 0 in
  try
    connect sock sockaddr;
    (in_channel_of_descr sock, out_channel_of_descr sock)
  with exn ->
    close sock; raise exn

let shutdown_connection inchan =
  shutdown (descr_of_in_channel inchan) SHUTDOWN_SEND

let rec accept_non_intr s =
  try accept ~cloexec:true s
  with Unix_error (EINTR, _, _) -> accept_non_intr s

let establish_server server_fun sockaddr =
  let sock =
    socket ~cloexec:true (domain_of_sockaddr sockaddr) SOCK_STREAM 0 in
  setsockopt sock SO_REUSEADDR true;
  bind sock sockaddr;
  listen sock 5;
  while true do
    let (s, _caller) = accept_non_intr sock in
    (* The "double fork" trick, the process which calls server_fun will not
       leave a zombie process *)
    match fork() with
       0 -> if fork() <> 0 then sys_exit 0;
                                (* The son exits, the grandson works *)
            close sock;
            let inchan = in_channel_of_descr s in
            let outchan = out_channel_of_descr s in
            server_fun inchan outchan;
            (* Do not close inchan nor outchan, as the server_fun could
               have done it already, and we are about to exit anyway
               (PR#3794) *)
            exit 0
    | id -> close s; ignore(waitpid_non_intr id) (* Reclaim the son *)
  done<|MERGE_RESOLUTION|>--- conflicted
+++ resolved
@@ -188,11 +188,7 @@
 external environment : unit -> string array = "unix_environment"
 external unsafe_environment : unit -> string array = "unix_environment_unsafe"
 external getenv: string -> string = "caml_sys_getenv"
-<<<<<<< HEAD
-(* external unsafe_getenv: string -> string = "caml_sys_unsafe_getenv" *)
-=======
 external unsafe_getenv: string -> string = "caml_sys_unsafe_getenv"
->>>>>>> 0d68080b
 external putenv: string -> string -> unit = "unix_putenv"
 
 type process_status =
@@ -264,7 +260,7 @@
          which looks up the PATH environment variable whether SUID or not. *)
 
 let execvpe name args env =
-  try  
+  try
     execvpe_c name args env
   with Unix_error(ENOSYS, _, _) ->
     execvpe_ml name args env
@@ -601,7 +597,7 @@
   | MSG_DONTROUTE
   | MSG_PEEK
 
-external socket : 
+external socket :
   ?cloexec: bool -> socket_domain -> socket_type -> int -> file_descr
   = "unix_socket"
 external socketpair :
@@ -1090,7 +1086,7 @@
     with e ->
       close out_read; close out_write;
       close in_read; close in_write;
-      close err_read; close err_write; 
+      close err_read; close err_write;
       raise e
   end;
   close out_read;

/***********************************************************************/
/*                                                                     */
/*                                OCaml                                */
/*                                                                     */
/*            Xavier Leroy, projet Cristal, INRIA Rocquencourt         */
/*                                                                     */
/*  Copyright 1996 Institut National de Recherche en Informatique et   */
/*  en Automatique.  All rights reserved.  This file is distributed    */
/*  under the terms of the GNU Library General Public License, with    */
/*  the special exception on linking described in file ../../LICENSE.  */
/*                                                                     */
/***********************************************************************/

#ifndef CAML_UNIXSUPPORT_H
#define CAML_UNIXSUPPORT_H

#ifdef HAS_UNISTD
#include <unistd.h>
#endif

#ifdef __cplusplus
extern "C" {
#endif

#define Nothing ((value) 0)

extern value unix_error_of_code (int errcode);
extern int code_of_unix_error (value error);
extern void unix_error (int errcode, char * cmdname, value arg) Noreturn;
extern void uerror (char * cmdname, value arg) Noreturn;

#define UNIX_BUFFER_SIZE 65536

<<<<<<< HEAD
#define DIR_Val(v) *((DIR **) Data_abstract_val(v))
=======
#define DIR_Val(v) *((DIR **) &Field(v, 0))

#ifdef __cplusplus
}
#endif

#endif /* CAML_UNIXSUPPORT_H */
>>>>>>> a60a6b49
<|MERGE_RESOLUTION|>--- conflicted
+++ resolved
@@ -31,14 +31,10 @@
 
 #define UNIX_BUFFER_SIZE 65536
 
-<<<<<<< HEAD
 #define DIR_Val(v) *((DIR **) Data_abstract_val(v))
-=======
-#define DIR_Val(v) *((DIR **) &Field(v, 0))
 
 #ifdef __cplusplus
 }
 #endif
 
-#endif /* CAML_UNIXSUPPORT_H */
->>>>>>> a60a6b49
+#endif /* CAML_UNIXSUPPORT_H */
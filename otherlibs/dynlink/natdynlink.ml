#3 "otherlibs/dynlink/natdynlink.ml"
(**************************************************************************)
(*                                                                        *)
(*                                 OCaml                                  *)
(*                                                                        *)
(*             Xavier Leroy, projet Cristal, INRIA Rocquencourt           *)
(*              Mark Shinwell and Leo White, Jane Street Europe           *)
(*                                                                        *)
(*   Copyright 1996 Institut National de Recherche en Informatique et     *)
(*     en Automatique.                                                    *)
(*   Copyright 2017--2018 Jane Street Group LLC                           *)
(*                                                                        *)
(*   All rights reserved.  This file is distributed under the terms of    *)
(*   the GNU Lesser General Public License version 2.1, with the          *)
(*   special exception on linking described in the file LICENSE.          *)
(*                                                                        *)
(**************************************************************************)

(* Dynamic loading of .cmx files *)

[@@@ocaml.warning "+a-4-30-40-41-42"]

module DC = Dynlink_common
module DT = Dynlink_types

type global_map = {
  name : string;
  crc_intf : Digest.t option;
  crc_impl : Digest.t option;
  syms : string list
}

module Native = struct
  type handle

  external ndl_open : string -> bool -> handle * Cmx_format.dynheader
    = "caml_natdynlink_open"
  external ndl_run : handle -> string -> unit = "caml_natdynlink_run"
  external ndl_getmap : unit -> global_map list = "caml_natdynlink_getmap"
  external ndl_globals_inited : unit -> int = "caml_natdynlink_globals_inited"

  module Unit_header = struct
    type t = Cmx_format.dynunit

    let name (t : t) = t.dynu_name
    let crc (t : t) = Some t.dynu_crc

    let interface_imports (t : t) = t.dynu_imports_cmi
    let implementation_imports (t : t) = t.dynu_imports_cmx

    let defined_symbols (t : t) = t.dynu_defines
    let unsafe_module _t = false
  end

  let init () = ()

  let is_native = true
  let adapt_filename f = Filename.chop_extension f ^ ".cmxs"

  let num_globals_inited () = ndl_globals_inited ()

  (* Copied from config.ml -- this file cannot depend on that. *)
  let cmxs_magic_number = "Caml1999D023"

  let fold_initial_units ~init ~f =
    let rank = ref 0 in
    List.fold_left (fun acc { name; crc_intf; crc_impl; syms; } ->
        rank := !rank + List.length syms;
<<<<<<< HEAD
        {
         ifaces = StrMap.add name (crc_intf,exe) st.ifaces;
         implems = StrMap.add name (crc_impl,exe,Check_inited !rank) st.implems;
        }
      )
      empty_state
      map;
  allow_extension := true;
  inited := true

let init () =
  if not !inited then default_available_units ()

let add_check_ifaces allow_ext filename ui ifaces =
  List.fold_left
    (fun ifaces (name, crco) ->
       match crco with
         None -> ifaces
       | Some crc ->
           if name = ui.dynu_name
           then StrMap.add name (crc,filename) ifaces
           else
             try
               let (old_crc, _old_src) = StrMap.find name ifaces in
                 if old_crc <> crc
                 then raise(Error(Inconsistent_import name))
                 else ifaces
             with Not_found ->
               if allow_ext then StrMap.add name (crc,filename) ifaces
               else raise (Error(Unavailable_unit name))
    ) ifaces ui.dynu_imports_cmi

let check_implems ui implems =
  List.iter
    (fun (name, crco) ->
       match name with
         |"Out_of_memory"
         |"Sys_error"
         |"Failure"
         |"Invalid_argument"
         |"End_of_file"
         |"Division_by_zero"
         |"Not_found"
         |"Match_failure"
         |"Stack_overflow"
         |"Sys_blocked_io"
         |"Assert_failure"
         |"Undefined_recursive_module"
         |"Unhandled" -> ()
         | _ ->
       try
         let (old_crc, _old_src, state) = StrMap.find name implems in
           match crco with
             Some crc when old_crc <> crc ->
               raise(Error(Inconsistent_implementation name))
           | _ ->
               match state with
               | Check_inited i ->
                   if ndl_globals_inited() < i
                   then raise(Error(Unavailable_unit name))
               | Loaded -> ()
       with Not_found ->
         raise (Error(Unavailable_unit name))
    ) ui.dynu_imports_cmx

let loadunits filename handle units state =
  let new_ifaces =
    List.fold_left
      (fun accu ui -> add_check_ifaces !allow_extension filename ui accu)
      state.ifaces units in
  let new_implems =
    List.fold_left
      (fun accu ui ->
         check_implems ui accu;
         StrMap.add ui.dynu_name (ui.dynu_crc,filename,Loaded) accu)
      state.implems units in

  let defines = List.flatten (List.map (fun ui -> ui.dynu_defines) units) in

  ndl_run handle "_shared_startup";
  List.iter (ndl_run handle) defines;
  { implems = new_implems; ifaces = new_ifaces }

let load priv filename =
  init();
  let (filename,handle,units) = read_file filename priv in
  let nstate = loadunits filename handle units !global_state in
  if not priv then global_state := nstate

let loadfile filename = load false filename
let loadfile_private filename = load true filename

let allow_only names =
  init();
  let old = !global_state.ifaces in
  let ifaces =
    List.fold_left
      (fun ifaces name ->
         try StrMap.add name (StrMap.find name old) ifaces
         with Not_found -> ifaces)
      StrMap.empty names in
  global_state := { !global_state with ifaces = ifaces };
  allow_extension := false

let prohibit names =
  init();
  let ifaces = List.fold_right StrMap.remove names !global_state.ifaces in
  global_state := { !global_state with ifaces = ifaces };
  allow_extension := false

let digest_interface _ _ =
  failwith "Dynlink.digest_interface: not implemented in native code"
let add_interfaces _ _ =
  failwith "Dynlink.add_interfaces: not implemented in native code"
let add_available_units _ =
  failwith "Dynlink.add_available_units: not implemented in native code"
let clear_available_units _ =
  failwith "Dynlink.clear_available_units: not implemented in native code"
let allow_unsafe_modules _ =
  ()

(* Error report *)
=======
        let implementation =
          match crc_impl with
          | None -> None
          | Some _ as crco -> Some (crco, DT.Check_inited !rank)
        in
        f acc ~comp_unit:name ~interface:crc_intf
            ~implementation ~defined_symbols:syms)
      init
      (ndl_getmap ())

  let run handle ~unit_header ~priv:_ =
    ndl_run handle "_shared_startup";
    List.iter (fun cu ->
        try ndl_run handle cu
        with exn -> raise (DT.Error (Library's_module_initializers_failed exn)))
      (Unit_header.defined_symbols unit_header)

  let load ~filename ~priv =
    let handle, header =
      try ndl_open filename (not priv)
      with exn -> raise (DT.Error (Cannot_open_dynamic_library exn))
    in
    if header.dynu_magic <> cmxs_magic_number then begin
      raise (DT.Error (Not_a_bytecode_file filename))
    end;
    handle, header.dynu_units

  let finish _handle = ()
end

include DC.Make (Native)

type linking_error = DT.linking_error =
  | Undefined_global of string
  | Unavailable_primitive of string
  | Uninitialized_global of string
>>>>>>> 4c130cae

type error = DT.error =
  | Not_a_bytecode_file of string
  | Inconsistent_import of string
  | Unavailable_unit of string
  | Unsafe_file
  | Linking_error of string * linking_error
  | Corrupted_interface of string
  | Cannot_open_dynamic_library of exn
  | Library's_module_initializers_failed of exn
  | Inconsistent_implementation of string
  | Module_already_loaded of string
  | Private_library_cannot_implement_interface of string

exception Error = DT.Error
let error_message = DT.error_message<|MERGE_RESOLUTION|>--- conflicted
+++ resolved
@@ -66,130 +66,6 @@
     let rank = ref 0 in
     List.fold_left (fun acc { name; crc_intf; crc_impl; syms; } ->
         rank := !rank + List.length syms;
-<<<<<<< HEAD
-        {
-         ifaces = StrMap.add name (crc_intf,exe) st.ifaces;
-         implems = StrMap.add name (crc_impl,exe,Check_inited !rank) st.implems;
-        }
-      )
-      empty_state
-      map;
-  allow_extension := true;
-  inited := true
-
-let init () =
-  if not !inited then default_available_units ()
-
-let add_check_ifaces allow_ext filename ui ifaces =
-  List.fold_left
-    (fun ifaces (name, crco) ->
-       match crco with
-         None -> ifaces
-       | Some crc ->
-           if name = ui.dynu_name
-           then StrMap.add name (crc,filename) ifaces
-           else
-             try
-               let (old_crc, _old_src) = StrMap.find name ifaces in
-                 if old_crc <> crc
-                 then raise(Error(Inconsistent_import name))
-                 else ifaces
-             with Not_found ->
-               if allow_ext then StrMap.add name (crc,filename) ifaces
-               else raise (Error(Unavailable_unit name))
-    ) ifaces ui.dynu_imports_cmi
-
-let check_implems ui implems =
-  List.iter
-    (fun (name, crco) ->
-       match name with
-         |"Out_of_memory"
-         |"Sys_error"
-         |"Failure"
-         |"Invalid_argument"
-         |"End_of_file"
-         |"Division_by_zero"
-         |"Not_found"
-         |"Match_failure"
-         |"Stack_overflow"
-         |"Sys_blocked_io"
-         |"Assert_failure"
-         |"Undefined_recursive_module"
-         |"Unhandled" -> ()
-         | _ ->
-       try
-         let (old_crc, _old_src, state) = StrMap.find name implems in
-           match crco with
-             Some crc when old_crc <> crc ->
-               raise(Error(Inconsistent_implementation name))
-           | _ ->
-               match state with
-               | Check_inited i ->
-                   if ndl_globals_inited() < i
-                   then raise(Error(Unavailable_unit name))
-               | Loaded -> ()
-       with Not_found ->
-         raise (Error(Unavailable_unit name))
-    ) ui.dynu_imports_cmx
-
-let loadunits filename handle units state =
-  let new_ifaces =
-    List.fold_left
-      (fun accu ui -> add_check_ifaces !allow_extension filename ui accu)
-      state.ifaces units in
-  let new_implems =
-    List.fold_left
-      (fun accu ui ->
-         check_implems ui accu;
-         StrMap.add ui.dynu_name (ui.dynu_crc,filename,Loaded) accu)
-      state.implems units in
-
-  let defines = List.flatten (List.map (fun ui -> ui.dynu_defines) units) in
-
-  ndl_run handle "_shared_startup";
-  List.iter (ndl_run handle) defines;
-  { implems = new_implems; ifaces = new_ifaces }
-
-let load priv filename =
-  init();
-  let (filename,handle,units) = read_file filename priv in
-  let nstate = loadunits filename handle units !global_state in
-  if not priv then global_state := nstate
-
-let loadfile filename = load false filename
-let loadfile_private filename = load true filename
-
-let allow_only names =
-  init();
-  let old = !global_state.ifaces in
-  let ifaces =
-    List.fold_left
-      (fun ifaces name ->
-         try StrMap.add name (StrMap.find name old) ifaces
-         with Not_found -> ifaces)
-      StrMap.empty names in
-  global_state := { !global_state with ifaces = ifaces };
-  allow_extension := false
-
-let prohibit names =
-  init();
-  let ifaces = List.fold_right StrMap.remove names !global_state.ifaces in
-  global_state := { !global_state with ifaces = ifaces };
-  allow_extension := false
-
-let digest_interface _ _ =
-  failwith "Dynlink.digest_interface: not implemented in native code"
-let add_interfaces _ _ =
-  failwith "Dynlink.add_interfaces: not implemented in native code"
-let add_available_units _ =
-  failwith "Dynlink.add_available_units: not implemented in native code"
-let clear_available_units _ =
-  failwith "Dynlink.clear_available_units: not implemented in native code"
-let allow_unsafe_modules _ =
-  ()
-
-(* Error report *)
-=======
         let implementation =
           match crc_impl with
           | None -> None
@@ -226,7 +102,6 @@
   | Undefined_global of string
   | Unavailable_primitive of string
   | Uninitialized_global of string
->>>>>>> 4c130cae
 
 type error = DT.error =
   | Not_a_bytecode_file of string

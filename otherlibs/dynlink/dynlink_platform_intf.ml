#2 "otherlibs/dynlink/dynlink_platform_intf.ml"
(**************************************************************************)
(*                                                                        *)
(*                                 OCaml                                  *)
(*                                                                        *)
(*             Xavier Leroy, projet Cristal, INRIA Rocquencourt           *)
(*             Mark Shinwell and Leo White, Jane Street Europe            *)
(*                                                                        *)
(*   Copyright 1996 Institut National de Recherche en Informatique et     *)
(*     en Automatique.                                                    *)
(*   Copyright 2017--2018 Jane Street Group LLC                           *)
(*                                                                        *)
(*   All rights reserved.  This file is distributed under the terms of    *)
(*   the GNU Lesser General Public License version 2.1, with the          *)
(*   special exception on linking described in the file LICENSE.          *)
(*                                                                        *)
(**************************************************************************)

(** Interface for platform-specific dynlink providers.
    Note that this file needs to be a valid .mli file. *)

[@@@ocaml.warning "+a-4-30-40-41-42"]

module type S = sig
  type handle

  module Unit_header : sig
    type t

    val name : t -> string
    val crc : t -> Digest.t option

    val interface_imports : t -> (string * Digest.t option) list
    val implementation_imports : t -> (string * Digest.t option) list

    val defined_symbols : t -> string list
    val unsafe_module : t -> bool
  end

  val init : unit -> unit

  val is_native : bool

  val adapt_filename : Dynlink_types.filename -> Dynlink_types.filename

  val num_globals_inited : unit -> int

  val fold_initial_units
     : init:'a
    -> f:('a
      -> comp_unit:string
      -> interface:Digest.t option
      -> implementation:(Digest.t option * Dynlink_types.implem_state) option
      -> defined_symbols:string list
      -> 'a)
    -> 'a

  val load
     : filename:Dynlink_types.filename
    -> priv:bool
    -> handle * (Unit_header.t list)

<<<<<<< HEAD
  val run
     : (* CR ocaml 5 runtime: The first argument upstream is a mutex. *)
       (* Mutex.t -> *)
       handle
=======
  val run_shared_startup : handle -> filename:string -> priv:bool -> unit

  val run
      : handle
      : (* CR ocaml 5 runtime: The first argument upstream is a mutex. *)
        (* Mutex.t -> *)
        handle
>>>>>>> 81a93660
    -> filename:string
    -> unit_header:Unit_header.t
    -> priv:bool
    -> unit

  val unsafe_get_global_value : bytecode_or_asm_symbol:string -> Obj.t option

  val finish : handle -> unit
end<|MERGE_RESOLUTION|>--- conflicted
+++ resolved
@@ -60,12 +60,6 @@
     -> priv:bool
     -> handle * (Unit_header.t list)
 
-<<<<<<< HEAD
-  val run
-     : (* CR ocaml 5 runtime: The first argument upstream is a mutex. *)
-       (* Mutex.t -> *)
-       handle
-=======
   val run_shared_startup : handle -> filename:string -> priv:bool -> unit
 
   val run
@@ -73,7 +67,6 @@
       : (* CR ocaml 5 runtime: The first argument upstream is a mutex. *)
         (* Mutex.t -> *)
         handle
->>>>>>> 81a93660
     -> filename:string
     -> unit_header:Unit_header.t
     -> priv:bool

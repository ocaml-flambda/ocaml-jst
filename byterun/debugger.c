--- conflicted
+++ resolved
@@ -27,10 +27,7 @@
 #include "caml/config.h"
 #include "caml/debugger.h"
 #include "caml/misc.h"
-<<<<<<< HEAD
 #include "caml/memory.h"
-=======
->>>>>>> 0d68080b
 #include "caml/osdeps.h"
 
 int caml_debugger_in_use = 0;
@@ -178,12 +175,8 @@
   Store_field(flags, 1, Val_emptylist);
   marshal_flags = caml_create_root(flags);
 
-<<<<<<< HEAD
-  address = caml_secure_getenv("CAML_DEBUG_SOCKET");
-=======
   a = caml_secure_getenv(_T("CAML_DEBUG_SOCKET"));
   address = a ? caml_stat_strdup_of_os(a) : NULL;
->>>>>>> 0d68080b
   if (address == NULL) return;
   if (dbg_addr != NULL) caml_stat_free(dbg_addr);
   dbg_addr = address;

#! /bin/sh

#**************************************************************************
#*                                                                        *
#*                                 OCaml                                  *
#*                                                                        *
#*            Xavier Leroy, projet Cristal, INRIA Rocquencourt            *
#*                                                                        *
#*   Copyright 1999 Institut National de Recherche en Informatique et     *
#*     en Automatique.                                                    *
#*                                                                        *
#*   All rights reserved.  This file is distributed under the terms of    *
#*   the GNU Lesser General Public License version 2.1, with the          *
#*   special exception on linking described in the file LICENSE.          *
#*                                                                        *
#**************************************************************************

ocamlversion=`head -1 VERSION`
echo "Configuring OCaml version $ocamlversion"

configure_options="$*"
prefix=/usr/local
bindir=''
target_bindir=''
libdir=''
mandir=''
programs_man_section=1
libraries_man_section=3
host_type=unknown
target_type=""
ccoption=''
cpp='cpp'
asoption=''
asppoption=''
cclibs=''
mathlib='-lm'
dllib=''
x11_include_dir=''
x11_lib_dir=''
libunwind_include_dir=''
libunwind_lib_dir=''
libunwind_available=false
disable_libunwind=false
graph_wanted=yes
pthread_wanted=yes
dl_defs=''
verbose=false
debugruntime=true
with_sharedlibs=true
partialld="ld -r"
with_debugger=ocamldebugger
with_ocamldoc=ocamldoc
with_frame_pointers=false
with_spacetime=false
enable_call_counts=true
with_profinfo=false
profinfo_width=0
no_naked_pointers=false
native_compiler=true
TOOLPREF=""
with_cfi=true
stats=false
install_bytecode_programs=true
install_source_artifacts=true
flambda=false
force_safe_string=false
default_safe_string=true
afl_instrument=false
max_testsuite_dir_retries=0
with_fpic=false
flat_float_array=true
with_flambda_invariants=false

# we distinguish '' (not set) from 'true' (explicitly set by the user)
with_instrumented_runtime=''

# Try to turn internationalization off, can cause config.guess to malfunction!
unset LANG
unset LC_ALL LC_CTYPE LC_COLLATE LC_MESSAGES LC_MONETARY LC_NUMERIC LC_TIME

# Turn off some MacOS X debugging stuff, same reason
unset RC_TRACE_ARCHIVES RC_TRACE_DYLIBS RC_TRACE_PREBINDING_DISABLED

# The inf(), wrn(), err() functions below can be used to provide a consistent
# way to notify the user. The notification is always given to the stdout
# descriptor.
#
# Their output is redirected to a file-descriptor "3" which is then redirected
# to fd 1 at the level of the whole configure script. This is done to not
# conflict with how values are returned from functions in shell script.
# Consider the following where "It works!" would be mixed with "42".
#   do_foo() {
#     if some_command; then
#       inf "It works!"
#       echo "42"
#     fi
#   }
inf() {
  printf "%b\n" "$*" 1>&3
}

wrn() {
  printf "[WARNING] %b\n" "$*" 1>&3
}

err() {
  printf "[ERROR!] %b\n" "$*" 1>&3
  exit 2
}

exec 3>&1

# Parse command-line arguments

while : ; do
  case "$1" in
    "") break;;
    -prefix|--prefix)
        prefix=$2; shift;;
    -bindir|--bindir)
        bindir=$2; shift;;
    -target-bindir|--target-bindir)
        target_bindir="$2"; shift;;
    -libdir|--libdir)
        libdir=$2; shift;;
    -mandir|--mandir)
        case "$2" in
          */man[1-9ln])
            mandir=`echo $2 | sed -e 's|^\(.*\)/man.$|\1|'`
            programs_man_section=`echo $2 | sed -e 's/^.*\(.\)$/\1/'`;;
          *)
            mandir=$2;;
        esac
        shift;;
    -libunwinddir|--libunwinddir)
        libunwind_include_dir=$2/include;
        libunwind_lib_dir=$2/lib;
        shift;;
    -libunwindlib|--libunwindlib)
        libunwind_lib_dir=$2; shift;;
    -libunwindinclude|--libunwindinclude)
        libunwind_include_dir=$2; shift;;
    -disable-libunwind|--disable-libunwind)
        disable_libunwind=true;;
    -host*|--host*)
        host_type=$2; shift;;
    -target*|--target*)
        target_type=$2; shift;;
    -cc*)
        ccoption="$2"; shift;;
    -as)
        asoption="$2"; shift;;
    -aspp)
        asppoption="$2"; shift;;
    -lib*)
        cclibs="$2 $cclibs"; shift;;
    -no-curses|--no-curses)
        ;;  # Ignored for backward compatibility
    -no-shared-libs|--no-shared-libs)
        with_sharedlibs=false;;
    -x11include*|--x11include*)
        x11_include_dir=$2; shift;;
    -x11lib*|--x11lib*)
        x11_lib_dir=$2; shift;;
    -no-graph|--no-graph) graph_wanted=no;;
    -with-pthread*|--with-pthread*)
        ;; # Ignored for backward compatibility
    -no-pthread*|--no-pthread*)
        pthread_wanted=no;;
    -partialld|--partialld)
        partialld="$2"; shift;;
    -dldefs*|--dldefs*)
        dl_defs="$2"; shift;;
    -dllibs*|--dllibs*)
        dllib="$2"; shift;;
    -verbose|--verbose)
        verbose=true;;
    -with-debug-runtime|--with-debug-runtime)
        debugruntime=true;; # default
    -no-debug-runtime|--no-debug-runtime)
        debugruntime=false;;
    -with-instrumented-runtime|--with-instrumented-runtime)
        with_instrumented_runtime=true;;
    -no-instrumented-runtime|--no-instrumented-runtime)
        with_instrumented_runtime=false;;
    -no-debugger|--no-debugger)
        with_debugger="";;
    -no-ocamldoc|--no-ocamldoc)
        with_ocamldoc="";;
    -no-ocamlbuild|--no-ocamlbuild)
        ;; # ignored for backward compatibility
    -with-frame-pointers|--with-frame-pointers)
        with_frame_pointers=true;;
    -no-naked-pointers|--no-naked-pointers)
        no_naked_pointers=true;;
    -spacetime|--spacetime)
        with_spacetime=true;  with_profinfo=true; profinfo_width=26;;
    -disable-call-counts|--disable-call-counts)
        enable_call_counts=false;;
    -reserved-header-bits|--reserved-header-bits)
        with_spacetime=false; with_profinfo=true; profinfo_width=$2;shift
        case $profinfo_width in
            0) with_profinfo=false;;
            [0123456789]);;
            1?|2?);;
            3[012]);;
            *) err "--reserved-header-bits argument must be less than 32"
        esac
        ;;
    -no-cfi|--no-cfi)
        with_cfi=false;;
		-enable-stats|--enable-stats)
			  stats=true;;
    -install-source-artifacts|--install-source-artifacts)
        install_source_artifacts=true;;
    -no-install-source-artifacts|--no-install-source-artifacts)
        install_source_artifacts=false;;
    -no-native-compiler|--no-native-compiler)
        native_compiler=false;;
    -install-bytecode-programs|--install-bytecode-programs)
        install_bytecode_programs=true;;
    -no-install-bytecode-programs|--no-install-bytecode-programs)
        install_bytecode_programs=false;;
    -flambda|--flambda)
        flambda=true;;
    -with-flambda-invariants|--with-flambda-invariants)
        with_flambda_invariants=true;;
    -with-cplugins|--with-cplugins)
        err "--with-cplugins is no longer supported";;
    -no-cplugins|--no-cplugins)
        ;; # Ignored for backward compatibility
    -fPIC|--fPIC)
        with_fpic=true;;

    # There are two configure-time string safety options,
    # -(no-)force-safe-string and -default-(un)safe-string that
    # interact with a compile-time (un)safe-string option.
    #
    # If -force-safe-string is set at configure time, then the compiler
    # will always enforce that string and bytes are distinct: the
    # compile-time -unsafe-string option is disabled. This lets us
    # assume pervasive string immutability, for code optimizations and
    # in the C layer.
    #
    # If -no-force-safe-string is set at configure-time, the compiler
    # will use the compile-time (un)safe-string option to decide whether
    # string and bytes are compatible on a per-file basis. The
    # configure-time options default-(un)safe-string decide which
    # setting will be chosen by default, if no compile-time option is
    # explicitly passed.
    #
    # The configure-time behavior of OCaml 4.05 and older was equivalent
    # to -no-force-safe-string -default-unsafe-string. OCaml 4.06
    # uses -no-force-safe-string -default-safe-string. We
    # expect -force-safe-string to become the default in the future.
    -force-safe-string|--force-safe-string)
        force_safe_string=true;;
    -no-force-safe-string|--no-force-safe-string)
        force_safe_string=false;;
    -default-safe-string|--default-safe-string)
        default_safe_string=true;;
    -default-unsafe-string|--default-unsafe-string)
        default_safe_string=false;;
    -flat-float-array|--flat-float-array)
        flat_float_array=true;;
    -no-flat-float-array|--no-flat-float-array)
        flat_float_array=false;;
    -afl-instrument)
        afl_instrument=true;;
    *) if echo "$1" | grep -q -e '^--\?[a-zA-Z0-9-]\+='; then
         err "configure expects arguments of the form '-prefix /foo/bar'," \
             "not '-prefix=/foo/bar' (note the '=')."
       else
         err "Unknown option \"$1\"."
       fi;;
  esac
  shift
done

# Sanity checks

case "$prefix" in
  /*) ;;
   *) err "The -prefix directory must be absolute.";;
esac
case "$bindir" in
  /*) ;;
  "") ;;
  '$(PREFIX)/'*) ;;
   *) err 'The -bindir directory must be absolute or relative to $(PREFIX).';;
esac
case "$libdir" in
  /*) ;;
  "") ;;
  '$(PREFIX)/'*) ;;
   *) err 'The -libdir directory must be absolute or relative to $(PREFIX).';;
esac
case "$mandir" in
  /*) ;;
  "") ;;
  '$(PREFIX)/'*) ;;
   *) err 'The -mandir directory must be absolute or relative to $(PREFIX).';;
esac

# Generate the files

cd config/auto-aux
rm -f s.h m.h Makefile
touch s.h m.h Makefile

# Write options to Makefile

config() {
# This function hardens the generated Makefile against '#' symbols
# present in a source path (opam-compiler-conf may pick such directory
# names if working from a branch named 'PR#4242-answer-all-questions')
# by escaping them into '\#'.

# When injecting data in Makefiles, it is customary to also escape
# '$', which get turned into '$$'. However, this transformation is
# invalid here as some of the variables are meant to be code
# interpreted by make: for example, passing
#   --bindir "$(PREFIX)/bin2"
# is explicitly supported (see "or relative to $(PREFIX)" messages above).

# Finally, it is also impossible for the user to escape the '#' signs
# before calling this configure script, given that
# $(PREFIX) is also injected in C code where this escape is invalid
# -- see the definition of the OCAML_STDLIB_DIR macro below.

  echo "$1=$2" | sed 's/#/\\#/g' >> Makefile
}

echo "# generated by ./configure $configure_options" >> Makefile
config CONFIGURE_ARGS "$configure_options"

# Where to install

config PREFIX "$prefix"
case "$bindir" in
  "") config BINDIR '$(PREFIX)/bin'
      bindir="$prefix/bin";;
   *) config BINDIR "$bindir";;
esac

config BYTERUN '$(BINDIR)/ocamlrun'

case "$libdir" in
  "") config LIBDIR '$(PREFIX)/lib/ocaml'
      libdir="$prefix/lib/ocaml";;
   *) config LIBDIR "$libdir";;
esac
config STUBLIBDIR '$(LIBDIR)/stublibs'
case "$mandir" in
  "") config MANDIR '$(PREFIX)/man'
      mandir="$prefix/man";;
   *) config MANDIR "$mandir";;
esac
config PROGRAMS_MAN_SECTION "$programs_man_section"
config LIBRARIES_MAN_SECTION "$libraries_man_section"

# Determine the system type

if test "$host_type" = "unknown"; then
  if host_type=`sh ../gnu/config.guess`; then :; else
    err "Cannot guess host type. You must specify one with the -host option."
  fi
fi
if host=`sh ../gnu/config.sub $host_type`; then :; else
  err "Please specify the correct host type with the -host option"
fi
inf "Configuring for host $host ..."

if test -n "$target_type"; then
  target="$target_type"
  TOOLPREF="${target}-"
else
  target="$host"
fi
inf "Configuring for target $target ..."

if [ x"$host" = x"$target" ]; then
  cross_compiler=false
else
  cross_compiler=true
fi

# Do we have gcc?

if test -z "$ccoption"; then
  if sh ./searchpath "${TOOLPREF}gcc"; then
    cc="${TOOLPREF}gcc"
  else
    if $cross_compiler; then
      err "No cross-compiler found for ${target}.\n" \
          "It should be named ${TOOLPREF}gcc and be in the PATH."
    else
      cc="cc"
    fi
  fi
else
  cc="$ccoption"
fi

inf "Using compiler $cc."

# Configure compiler to use in further tests.

export cc verbose

# Determine the C compiler family (GCC, Clang, etc)

ccfamily=`$cc -E cckind.c | grep '^[a-z]' | tr -s ' ' '-'`
case $? in
  0) inf "Compiler family and version: $ccfamily.";;
  *) err "Unable to preprocess the test program.\n" \
         "Make sure the C compiler $cc is properly installed.";;
esac

# The BYTECODE_C_COMPILER make variable says how the C compiler should be
# invoked to process a third-party C source file passed to ocamlc
# when no -cc command-line option has been specified.

# The SHAREDLIB_CFLAGS make variable contains options to use to compile C
# source files so that the resulting object files can then be integrated
# into shared libraries. It is passed to CC for both C source files
# in the OCaml distribution and third-party C source files compiled
# with ocamlc.

mkexe="\$(CC) \$(OC_CFLAGS) \$(OC_CPPFLAGS) \$(OC_LDFLAGS)"
mkexedebugflag="-g"
common_cflags=""
common_cppflags=""
internal_cflags=""
internal_cppflags=""
ocamlc_cflags=""
ocamlc_cppflags=""
ocamlopt_cflags=""
ocamlopt_cppflags=""
ldflags=""
ostype="Unix"
exe=""
iflexdir=""
SO="so"
TOOLCHAIN="cc"
cpp="$cc -E -P -x c"

# Choose reasonable options based on compiler kind
# We select high optimization levels, provided we can turn off:
# - strict type-based aliasing analysis (too risky for the OCaml runtime)
# - strict no-overflow conditions on signed integer arithmetic
#   (the OCaml runtime assumes Java-style behavior of signed integer arith.)
# Concerning optimization level, -O3 is somewhat risky, so take -O2.
# Concerning language version, gnu99 is ISO C99 plus GNU extensions
# that are often used in standard headers.  Older GCC versions
# defaults to gnu89, which is not C99.  Clang defaults to gnu99 or
# gnu11, which is fine.

case "$ocamlversion" in
  *+dev*) gcc_warnings="-Wall -Werror";;
       *) gcc_warnings="-Wall";;
esac

case "$ccfamily" in
  clang-*)
    bytecccompopts="-O2 -fno-strict-aliasing -fwrapv $gcc_warnings";;
  gcc-[012]-*)
    # Some versions known to miscompile OCaml, e,g, 2.7.2.1, some 2.96.
    # Plus: C99 support unknown.
    err "This version of GCC is too old. Please use GCC version 4.2 or above.";;
  gcc-3-*|gcc-4-[01])
    # No -fwrapv option before GCC 3.4.
    # Known problems with -fwrapv fixed in 4.2 only.
    wrn "This version of GCC is rather old.  Reducing optimization level."
    wrn "Consider using GCC version 4.2 or above."
    bytecccompopts="-std=gnu99 -O $gcc_warnings";;
  gcc-*)
    bytecccompopts="-std=gnu99 -O2 -fno-strict-aliasing -fwrapv $gcc_warnings";;
  *)
    bytecccompopts="-O";;
esac

# Adjust according to target

# Choose reasonable options based on compiler kind
# We select high optimization levels, provided we can turn off:
# - strict type-based aliasing analysis (too risky for the OCaml runtime)
# - strict no-overflow conditions on signed integer arithmetic
#   (the OCaml runtime assumes Java-style behavior of signed integer arith.)
# Concerning optimization level, -O3 is somewhat risky, so take -O2.
# Concerning language version, gnu99 is ISO C99 plus GNU extensions
# that are often used in standard headers.  Older GCC versions
# defaults to gnu89, which is not C99.  Clang defaults to gnu99 or
# gnu11, which is fine.

case "$ocamlversion" in
  *+dev*) gcc_warnings="-Wall -Werror";;
       *) gcc_warnings="-Wall";;
esac

case "$ccfamily" in
  clang-*)
    common_cflags="-O2 -fno-strict-aliasing -fwrapv";
    internal_cflags="$gcc_warnings";;
  gcc-[012]-*)
    # Some versions known to miscompile OCaml, e,g, 2.7.2.1, some 2.96.
    # Plus: C99 support unknown.
    err "This version of GCC is too old. Please use GCC version 4.2 or above.";;
  gcc-3-*|gcc-4-[01])
    # No -fwrapv option before GCC 3.4.
    # Known problems with -fwrapv fixed in 4.2 only.
    wrn "This version of GCC is rather old.  Reducing optimization level."
    wrn "Consider using GCC version 4.2 or above."
    common_cflags="-std=gnu99 -O";
    internal_cflags="$gcc_warnings";;
  gcc-4-*)
    common_cflags="-std=gnu99 -O2 -fno-strict-aliasing -fwrapv \
-fno-builtin-memcmp";
    internal_cflags="$gcc_warnings";;
  gcc-*)
    common_cflags="-O2 -fno-strict-aliasing -fwrapv";
    internal_cflags="$gcc_warnings";;
  *)
    common_cflags="-O";;
esac

internal_cppflags="-DCAML_NAME_SPACE $internal_cppflags"

# Adjust according to target

case "$cc,$target" in
  *,*-*-darwin*)
    mathlib=""
    mkexe="$mkexe -Wl,-no_compact_unwind"
    # Tell gcc that we can use 32-bit code addresses for threaded code
    # unless we are compiled for a shared library (-fPIC option)
    echo "#ifndef __PIC__" >> m.h
    echo "#  define ARCH_CODE32" >> m.h
    echo "#endif" >> m.h;;
  *,*-*-haiku*)
    # No -lm library
    mathlib="";;
  *,*-*-cygwin*)
    case $target in
      i686-*) flavor=cygwin;;
      x86_64-*) flavor=cygwin64;;
      *) err "unknown cygwin variant";;
    esac
    common_cppflags="$common_cppflags -U_WIN32"
    if $with_sharedlibs; then
      flexlink="flexlink -chain $flavor -merge-manifest -stack 16777216"
      flexdir=`$flexlink -where | tr -d '\015'`
      if test -z "$flexdir"; then
        wrn "flexlink not found: native shared libraries won't be available."
        with_sharedlibs=false
      else
        iflexdir="-I\"$flexdir\""
        mkexe="$flexlink -exe"
        mkexedebugflag="-link -g"
      fi
    fi
    if ! $with_sharedlibs; then
      mkexe="$mkexe -Wl,--stack,16777216"
      ldflags="-Wl,--stack,16777216"
    fi
    exe=".exe"
    ostype="Cygwin";;
  *,*-*-mingw*)
    if $with_sharedlibs; then
      case "$target" in
        i686-*-*)   flexlink_chain="mingw";;
        x86_64-*-*) flexlink_chain="mingw64";;
      esac
      flexlink="flexlink -chain $flexlink_chain -merge-manifest -stack 16777216"
      flexdir=`$flexlink -where`
      if test -z "$flexdir"; then
        wrn "flexlink not found: native shared libraries won't be available."
        with_sharedlibs=false
      else
        iflexdir="-I\"$flexdir\""
        mkexe="$flexlink -exe"
        mkexedebugflag="-link -g"
      fi
    fi
    exe=".exe"
    ostype="Win32"
    TOOLCHAIN="mingw"
    SO="dll"
    ;;
  *,x86_64-*-linux*)
    # Tell gcc that we can use 32-bit code addresses for threaded code
    # unless we are compiled for a shared library (-fPIC option)
    echo "#ifndef __PIC__" >> m.h
    echo "#  define ARCH_CODE32" >> m.h
    echo "#endif" >> m.h;;
esac

# Configure compiler options to use in further tests.

export cclibs ldflags

# Check C compiler.

cflags="$common_cflags $internal_cflags" sh ./runtest ansi.c
case $? in
  0) inf "The C compiler is ISO C99 compliant." ;;
  1) wrn "The C compiler is ANSI / ISO C90 compliant, but not ISO C99" \
         "compliant.";;
  2) err "The C compiler $cc is not ISO C compliant.\n" \
         "You need an ISO C99 compiler to build OCaml.";;
  *)
     if $cross_compiler; then
       wrn "Unable to compile the test program.\n" \
           "This failure is expected for cross-compilation:\n" \
           "we will assume the C compiler is ISO C99-compliant."
     else
       err "Unable to compile the test program.\n" \
           "Make sure the C compiler $cc is properly installed."
     fi;;
esac

# For cross-compilation, we need a host-based ocamlrun and ocamlyacc,
# and the user must specify the target BINDIR
if $cross_compiler; then
  if ! sh ./searchpath ocamlrun; then
    err "Cross-compilation requires an ocaml runtime environment\n" \
        "(the ocamlrun binary). Moreover, its version must be the same\n" \
        "as the one you're trying to build (`cut -f1 -d+ < ../../VERSION`)."
  else
    ocaml_system_version=`ocamlrun -version | sed 's/[^0-9]*\([0-9.]*\).*/\1/'`
    ocaml_source_version=`sed -n '1 s/\([0-9\.]*\).*/\1/ p' < ../../VERSION`
    if test x"$ocaml_system_version" != x"$ocaml_source_version"; then
      err "While you have an ocaml runtime environment, its version\n" \
          "($ocaml_system_version) doesn't match the version of these\n" \
          "sources ($ocaml_source_version)."
    else
      config CAMLRUN "`./searchpath -p ocamlrun`"
    fi
  fi

  if ! sh ./searchpath ocamlyacc; then
    err "Cross-compilation requires an ocamlyacc binary."
  else
    ocamlyacc 2>/dev/null
    if test "$?" -ne 1; then
      err "While you have an ocamlyacc binary, it cannot be executed" \
          "successfully."
    else
      config CAMLYACC "`./searchpath -p ocamlyacc`"
    fi
  fi

  if [ -z "$target_bindir" ]; then
    err "Cross-compilation requires -target-bindir."
  else
    config TARGET_BINDIR "$target_bindir"
  fi
fi # cross-compiler


# Check the sizes of data types
# OCaml needs a 32 or 64 bit architecture, a 32-bit integer type and
# a 64-bit integer type

inf "Checking the sizes of integers and pointers..."
ret=`sh ./runtest sizes.c`
# $1 = sizeof(int)
# $2 = sizeof(long)
# $3 = sizeof(pointers)
# $4 = sizeof(short)
# $5 = sizeof(long long)

if test "$?" -eq 0; then
  set $ret
  case "$3" in
    4) inf "OK, this is a regular 32 bit architecture."
       echo "#undef ARCH_SIXTYFOUR" >> m.h
       config ARCH64 "false"
       arch64=false;;
    8) inf "Wow! A 64 bit architecture!"
       echo "#define ARCH_SIXTYFOUR" >> m.h
       config ARCH64 "true"
       arch64=true;;
    *) err "This architecture seems to be neither 32 bits nor 64 bits.\n" \
           "OCaml won't run on this architecture.";;
  esac
else
  # For cross-compilation, runtest always fails: add special handling.
  case "$target" in
    i686-*-mingw*) inf "OK, this is a regular 32 bit architecture."
                   echo "#undef ARCH_SIXTYFOUR" >> m.h
                   set 4 4 4 2 8
                   arch64=false;;
    x86_64-*-mingw*) inf "Wow! A 64 bit architecture!"
                     echo "#define ARCH_SIXTYFOUR" >> m.h
                     set 4 4 8 2 8
                     arch64=true;;
    *) err "Since datatype sizes cannot be guessed when cross-compiling,\n" \
           "a hardcoded list is used but your architecture isn't known yet.\n" \
           "You need to determine the sizes yourself.\n" \
           "Please submit a bug report in order to expand the list." ;;
  esac
fi

if test $1 != 4 && test $2 != 4 && test $4 != 4; then
  err "Sorry, we can't find a 32-bit integer type\n" \
      "(sizeof(short) = $4, sizeof(int) = $1, sizeof(long) = $2)\n" \
     "OCaml won't run on this architecture."
fi

if test $2 != 8 && test $5 != 8; then
  err "Sorry, we can't find a 64-bit integer type\n" \
      "(sizeof(long) = $2, sizeof(long long) = $5)\n" \
     "OCaml won't run on this architecture."
fi

echo "#define SIZEOF_INT $1" >> m.h
echo "#define SIZEOF_LONG $2" >> m.h
echo "#define SIZEOF_PTR $3" >> m.h
echo "#define SIZEOF_SHORT $4" >> m.h
echo "#define SIZEOF_LONGLONG $5" >> m.h
echo "#define INT64_LITERAL(s) s ## LL" >> m.h

# Determine endianness

sh ./runtest endian.c
case $? in
  0) inf "This is a big-endian architecture."
     echo "#define ARCH_BIG_ENDIAN" >> m.h;;
  1) inf "This is a little-endian architecture."
     echo "#undef ARCH_BIG_ENDIAN" >> m.h;;
  2) err "This architecture seems to be neither big endian nor little" \
         "endian.\n OCaml won't run on this architecture.";;
  *) case $target in
       *-*-mingw*) inf "This is a little-endian architecture."
                   echo "#undef ARCH_BIG_ENDIAN" >> m.h;;
       *) wrn "Something went wrong during endianness determination.\n" \
              "You will have to figure out endianness yourself\n" \
              "(option ARCH_BIG_ENDIAN in m.h).";;
     esac;;
esac

# Determine alignment constraints

case "$target" in
  sparc*-*-*|hppa*-*-*|arm*-*-*|mips*-*-*)
    # On Sparc V9 with certain versions of gcc, determination of double
    # alignment is not reliable (PR#1521), hence force it.
    # Same goes for hppa.
    # PR#5088 suggests same problem on ARM.
    # PR#5280 reports same problem on MIPS.
    # But there's a knack (PR#2572):
    # if we're in 64-bit mode (sizeof(long) == 8),
    # we must not doubleword-align floats...
    if test $2 = 8; then
      inf "Doubles can be word-aligned."
      echo "#undef ARCH_ALIGN_DOUBLE" >> m.h
    else
      inf "Doubles must be doubleword-aligned."
      echo "#define ARCH_ALIGN_DOUBLE" >> m.h
    fi;;
  *)
    sh ./runtest dblalign.c
    case $? in
      0) inf "Doubles can be word-aligned."
         echo "#undef ARCH_ALIGN_DOUBLE" >> m.h;;
      1) inf "Doubles must be doubleword-aligned."
         echo "#define ARCH_ALIGN_DOUBLE" >> m.h;;
      *) case "$target" in
           *-*-mingw*) inf "Doubles can be word-aligned."
                       echo "#undef ARCH_ALIGN_DOUBLE" >> m.h;;
           *) wrn "Something went wrong during alignment determination for" \
                  "doubles.\n" \
                  "We will assume alignment constraints over doubles.\n" \
                  "That's a safe bet: OCaml will work even if\n" \
                  "this architecture actually has no alignment constraints."
              echo "#define ARCH_ALIGN_DOUBLE" >> m.h;;
         esac;;
    esac;;
esac

case "$target" in
  # PR#5088: autodetection is unreliable on ARM.  PR#5280: also on MIPS.
  sparc*-*-*|hppa*-*-*|arm*-*-*|mips*-*-*)
    if test $2 = 8; then
      inf "64-bit integers can be word-aligned."
      echo "#undef ARCH_ALIGN_INT64" >> m.h
    else
      inf "64-bit integers must be doubleword-aligned."
      echo "#define ARCH_ALIGN_INT64" >> m.h
    fi;;
  *-*-mingw*) true;; # Nothing is in config/m-nt.h so don't add anything.
  *)
    sh ./runtest int64align.c
    case $? in
      0) inf "64-bit integers can be word-aligned."
         echo "#undef ARCH_ALIGN_INT64" >> m.h;;
      1) inf "64-bit integers must be doubleword-aligned."
         echo "#define ARCH_ALIGN_INT64" >> m.h;;
      *) wrn "Something went wrong during alignment determination for\n" \
             "64-bit integers. I'm going to assume this architecture has\n" \
             "alignment constraints. That's a safe bet: OCaml will work\n" \
             "even if this architecture has actually no alignment\n" \
             "constraints."
         echo "#define ARCH_ALIGN_INT64" >> m.h;;
    esac
esac

# Shared library support

shared_libraries_supported=false
dl_needs_underscore=false
sharedlib_cflags=''
mksharedlib='shared-libs-not-available'
rpath=''
mksharedlibrpath=''
natdynlinkopts=""

if $with_sharedlibs; then
  case "$target" in
    *-*-cygwin*)
      mksharedlib="$flexlink"
      mkmaindll="$flexlink -maindll"
      shared_libraries_supported=true;;
    *-*-mingw*)
      mksharedlib="$flexlink"
      mkmaindll="$flexlink -maindll"
      shared_libraries_supported=true;;
    *-apple-darwin*)
      mksharedlib="$cc -shared -flat_namespace -undefined suppress \
                   -Wl,-no_compact_unwind"
      common_cflags="$dl_defs $common_cflags"
      dl_needs_underscore=false
      shared_libraries_supported=true;;
    *-*-linux*|*-*-freebsd[3-9]*|*-*-freebsd[1-9][0-9]*\
    |*-*-openbsd*|*-*-netbsd*|*-*-dragonfly*|*-*-gnu*|*-*-haiku*)
      sharedlib_cflags="-fPIC"
      mksharedlib="$cc -shared"
      ldflags="$ldflags -Wl,-E"
      rpath="-Wl,-rpath,"
      mksharedlibrpath="-Wl,-rpath,"
      natdynlinkopts="-Wl,-E"
      shared_libraries_supported=true;;
  esac
fi

if test -z "$mkmaindll"; then
  mkmaindll=$mksharedlib
fi

# Configure native dynlink

natdynlink=false

if $with_sharedlibs; then
  case "$target" in
    *-*-cygwin*)                  natdynlink=true;;
    *-*-mingw*)                   natdynlink=true;;
    i[3456]86-*-linux*)           natdynlink=true;;
    i[3456]86-*-gnu*)             natdynlink=true;;
    x86_64-*-linux*)              natdynlink=true;;
    i[3456]86-*-darwin*)
      if test $arch64 == true; then
        natdynlink=true
      fi;;
    x86_64-*-darwin*)             natdynlink=true;;
    s390x*-*-linux*)              natdynlink=true;;
    powerpc*-*-linux*)            natdynlink=true;;
    i686-*-kfreebsd*)             natdynlink=true;;
    x86_64-*-kfreebsd*)           natdynlink=true;;
    x86_64-*-dragonfly*)          natdynlink=true;;
    i[3456]86-*-freebsd*)         natdynlink=true;;
    x86_64-*-freebsd*)            natdynlink=true;;
    i[3456]86-*-openbsd*)         natdynlink=true;;
    x86_64-*-openbsd*)            natdynlink=true;;
    i[3456]86-*-netbsd*)          natdynlink=true;;
    x86_64-*-netbsd*)             natdynlink=true;;
    i386-*-gnu0.3)                natdynlink=true;;
    i[3456]86-*-haiku*)           natdynlink=true;;
    arm*-*-linux*)                natdynlink=true;;
    arm*-*-freebsd*)              natdynlink=true;;
    earm*-*-netbsd*)              natdynlink=true;;
    aarch64-*-linux*)             natdynlink=true;;
  esac
fi

if test $natdynlink = "true"; then
  cmxs="cmxs"
else
  cmxs="cmxa"
fi


# Try to work around the Skylake/Kaby Lake processor bug.
case "$cc,$target" in
    *gcc*,x86_64-*|*gcc*,i686-*)
        if sh ./hasgot -Werror -fno-tree-vrp; then
            internal_cflags="$internal_cflags -fno-tree-vrp"
            inf "Adding -fno-tree-vrp option to work around PR#7452"
        fi;;
esac


# Configure the native-code compiler

arch=none
model=default
system=unknown

case "$target" in
  i[3456]86-*-linux*)           arch=i386; system=linux_`sh ./runtest elf.c`;;
  i[3456]86-*-*bsd*)            arch=i386; system=bsd_`sh ./runtest elf.c`;;
  i[3456]86-*-haiku*)           arch=i386; system=beos;;
  i[3456]86-*-cygwin*)          arch=i386; system=cygwin;;
  i[3456]86-*-darwin*)          if $arch64; then
                                  arch=amd64; system=macosx
                                else
                                  arch=i386; system=macosx
                                fi;;
  i[3456]86-*-gnu*)             arch=i386; system=gnu;;
  i[3456]86-*-mingw*)           arch=i386; system=mingw;;
  powerpc64le*-*-linux*)        arch=power; model=ppc64le; system=elf;;
  powerpc*-*-linux*)            arch=power;
                                if $arch64; then model=ppc64; else model=ppc; fi
                                system=elf;;
  powerpc-*-netbsd*)            arch=power; model=ppc; system=netbsd;;
  powerpc-*-openbsd*)           arch=power; model=ppc; system=bsd_elf;;
  s390x*-*-linux*)              arch=s390x; model=z10; system=elf;;
  armv6*-*-linux-gnueabihf)     arch=arm; model=armv6; system=linux_eabihf;;
  armv7*-*-linux-gnueabihf)     arch=arm; model=armv7; system=linux_eabihf;;
  armv8*-*-linux-gnueabihf)     arch=arm; model=armv8; system=linux_eabihf;;
  armv8*-*-linux-gnueabi)       arch=arm; model=armv8; system=linux_eabi;;
  armv7*-*-linux-gnueabi)       arch=arm; model=armv7; system=linux_eabi;;
  armv6t2*-*-linux-gnueabi)     arch=arm; model=armv6t2; system=linux_eabi;;
  armv6*-*-linux-gnueabi)       arch=arm; model=armv6; system=linux_eabi;;
  armv6*-*-freebsd*)            arch=arm; model=armv6; system=freebsd;;
  earmv6*-*-netbsd*)            arch=arm; model=armv6; system=netbsd;;
  earmv7*-*-netbsd*)            arch=arm; model=armv7; system=netbsd;;
  armv5te*-*-linux-gnueabi)     arch=arm; model=armv5te; system=linux_eabi;;
  armv5*-*-linux-gnueabi)       arch=arm; model=armv5; system=linux_eabi;;
  arm*-*-linux-gnueabi)         arch=arm; system=linux_eabi;;
  arm*-*-openbsd*)              arch=arm; system=bsd;;
  zaurus*-*-openbsd*)           arch=arm; system=bsd;;
  x86_64-*-linux*)              arch=amd64; system=linux;;
  x86_64-*-gnu*)                arch=amd64; system=gnu;;
  x86_64-*-dragonfly*)          arch=amd64; system=dragonfly;;
  x86_64-*-freebsd*)            arch=amd64; system=freebsd;;
  x86_64-*-netbsd*)             arch=amd64; system=netbsd;;
  x86_64-*-openbsd*)            arch=amd64; system=openbsd;;
  x86_64-*-darwin*)             arch=amd64; system=macosx;;
  x86_64-*-mingw*)              arch=amd64; system=mingw;;
  aarch64-*-linux*)             arch=arm64; system=linux;;
  x86_64-*-cygwin*)             arch=amd64; system=cygwin;;
esac

# Some platforms exist both in 32-bit and 64-bit variants, not distinguished
# by $target.  Turn off native code compilation on platforms where 64-bit mode
# is not supported  (PR#4441).
# Sometimes, it's 32-bit mode that is not supported  (PR#6722).

case "$arch64,$arch,$model" in
  true,power,ppc|false,amd64,*)
      arch=none; model=default; system=unknown;;
esac

case "$native_compiler" in
    true) ;;
    false)
      arch=none; model=default; system=unknown; natdynlink=false;;
esac

case "$arch,$cc,$system,$model" in
  amd64,gcc*,macosx,*) partialld="ld -r -arch x86_64";;
  amd64,gcc*,solaris,*) partialld="ld -r -m elf_x86_64";;
  power,gcc*,elf,ppc)   partialld="ld -r -m elf32ppclinux";;
  power,gcc*,elf,ppc64)   partialld="ld -r -m elf64ppc";;
  power,gcc*,elf,ppc64le)   partialld="ld -r -m elf64lppc";;
esac

asppprofflags='-DPROFILING'

case "$arch,$system" in
  amd64,macosx)   if sh ./searchpath clang; then
                      as='clang -arch x86_64 -Wno-trigraphs -c'
                      aspp='clang -arch x86_64 -Wno-trigraphs -c'
                    else
                      as="${TOOLPREF}as -arch x86_64"
                      aspp="${TOOLPREF}gcc -arch x86_64 -c"
                    fi;;
  amd64,solaris)  as="${TOOLPREF}as --64"
                  aspp="${TOOLPREF}gcc -m64 -c";;
  i386,solaris)   as="${TOOLPREF}as"
                  aspp="${TOOLPREF}gcc -c";;
  power,elf)      if $arch64; then
                    as="${TOOLPREF}as -a64 -mppc64"
                    aspp="${TOOLPREF}gcc -m64 -c"
                  else
                    as="${TOOLPREF}as -mppc"
                    aspp="${TOOLPREF}gcc -m32 -c"
                  fi;;
  s390x,elf)      as="${TOOLPREF}as -m 64 -march=$model"
                  aspp="${TOOLPREF}gcc -c -Wa,-march=$model";;
  arm,freebsd)    as="${TOOLPREF}cc -c"
                  aspp="${TOOLPREF}cc -c";;
  *,dragonfly)    as="${TOOLPREF}as"
                  aspp="${TOOLPREF}cc -c";;
  *,freebsd)      as="${TOOLPREF}as"
                  aspp="${TOOLPREF}cc -c";;
  amd64,*|arm,*|arm64,*|i386,*|power,bsd*|power,netbsd)
                  as="${TOOLPREF}as"
                  case "$ccfamily" in
                      clang-*)
                          aspp="${TOOLPREF}clang -c -Wno-trigraphs"
                          ;;
                      *)
                          aspp="${TOOLPREF}gcc -c"
                          ;;
                  esac;;
esac

if test -n "$asoption"; then as="$asoption"; fi
if test -n "$asppoption"; then aspp="$asppoption"; fi

cc_profile='-pg'
case "$arch,$system" in
  i386,linux_elf) profiling='true';;
  i386,gnu) profiling='true';;
  i386,bsd_elf) profiling='true';;
  amd64,macosx) profiling='true';;
  i386,macosx) profiling='true';;
  amd64,linux) profiling='true';;
  amd64,openbsd) profiling='true';;
  amd64,freebsd) profiling='true';;
  amd64,netbsd) profiling='true';;
  arm,netbsd) profiling='true';;
  amd64,gnu) profiling='true';;
  arm,linux*) profiling='true';;
  power,elf) profiling='true';;
  power,bsd*) profiling='true';;
  power,netbsd) profiling='true';;
  *) profiling='false';;
esac

# Where is ranlib?

if sh ./searchpath ${TOOLPREF}ranlib; then
  inf "ranlib found"
  config RANLIB "${TOOLPREF}ranlib"
  config RANLIBCMD "${TOOLPREF}ranlib"
else
  inf "ranlib not used"
  config RANLIB "${TOOLPREF}ar rs"
  config RANLIBCMD ""
fi

config ARCMD "${TOOLPREF}ar"


# Write the OS type (Unix or Cygwin)

echo "#define OCAML_OS_TYPE \"$ostype\"" >> s.h
echo "#define OCAML_STDLIB_DIR \"$libdir\"" >> s.h

# Are we collecting stats?

if test $stats = "true"; then
	echo "#define COLLECT_STATS" >> s.h
fi

# Do #! scripts work?

printf "#!%s\nexit 1\n" `command -v cat` > hashbang4
chmod +x hashbang4

if ( (./hashbang || ./hashbang2 || ./hashbang3 || ./hashbang4) >/dev/null); then
  inf "#! appears to work in shell scripts."
  case "$target" in
    *-*-cygwin*)
      wrn "We won't use it, though, because of conflicts with .exe extension " \
          "under Cygwin"
      config HASHBANGSCRIPTS "false";;
    *-*-mingw*)
      inf "We won't use it, though, because it's on the target platform " \
          "it would be used and windows doesn't support it."
      config HASHBANGSCRIPTS "false";;
    *)
      config HASHBANGSCRIPTS "true";;
  esac
else
  inf "No support for #! in shell scripts"
  config HASHBANGSCRIPTS "false"
fi

rm hashbang4

# Use 64-bit file offset if possible

common_cppflags="$common_cppflags -D_FILE_OFFSET_BITS=64"

# Check the semantics of signal handlers

if sh ./hasgot sigaction sigprocmask; then
  inf "POSIX signal handling found."
  echo "#define POSIX_SIGNALS" >> s.h
else
  if sh ./runtest signals.c; then
    inf "Signals have the BSD semantics."
    echo "#define BSD_SIGNALS" >> s.h
  else
    inf "Signals have the System V semantics."
  fi
  if sh ./hasgot sigsetmask; then
    inf "sigsetmask() found"
    echo "#define HAS_SIGSETMASK" >> s.h
  fi
fi

# For the Pervasives module

if sh ./hasgot2 -i math.h $mathlib expm1 log1p hypot copysign; then
  inf "expm1(), log1p(), hypot(), copysign() found."
  echo "#define HAS_C99_FLOAT_OPS" >> s.h
fi

# For the Sys module

if sh ./hasgot getrusage; then
  inf "getrusage() found."
  echo "#define HAS_GETRUSAGE" >> s.h
fi

if sh ./hasgot times; then
  inf "times() found."
  echo "#define HAS_TIMES" >> s.h
fi

if sh ./hasgot2 -D_GNU_SOURCE -i stdlib.h secure_getenv; then
  inf "secure_getenv() found."
  echo "#define HAS_SECURE_GETENV" >> s.h
elif sh ./hasgot2 -D_GNU_SOURCE -i stdlib.h __secure_getenv; then
  inf "__secure_getenv() found."
  echo "#define HAS___SECURE_GETENV" >> s.h
fi

if sh ./hasgot -i unistd.h issetugid; then
  inf "issetugid() found."
  echo "#define HAS_ISSETUGID" >> s.h
fi

# For instrumented runtime
# (clock_gettime needs -lrt for glibc before 2.17)
if test "$with_instrumented_runtime" != "false"; then
  instrumented_runtime_support="nonsupported"
  for libs in "" "-lrt"; do
    if sh ./hasgot $libs clock_gettime; then
      inf "clock_gettime functions found (with libraries '$libs')"
      instrumented_runtime_libs="${libs}"
      instrumented_runtime_support="supported";
      break
    fi
  done
  case "$with_instrumented_runtime,$instrumented_runtime_support" in
    *,supported)
        with_instrumented_runtime=true;;
    true,nonsupported)
        with_instrumented_runtime=false;
        err "clock_gettime functions not found. " \
            "Instrumented runtime can't be built.";;
    ,nonsupported)
        with_instrumented_runtime=false;
        inf "clock_gettime functions not found. " \
            "Instrumented runtime can't be built.";;
  esac
fi

# Configuration for the libraries

case "$system" in
  mingw) unix_or_win32="win32"; unixlib="win32unix"; graphlib="win32graph";;
  *) unix_or_win32="unix"; unixlib="unix"; graphlib="graph";;
esac

config UNIX_OR_WIN32 "$unix_or_win32"
config UNIXLIB "$unixlib"
config GRAPHLIB "$graphlib"

otherlibraries="$unixlib str dynlink bigarray"

# Spacetime profiling is only available for native code on 64-bit targets.

case "$arch" in
    none) ;;
    *)
      if $arch64; then
        otherlibraries="$otherlibraries raw_spacetime_lib"
      fi
      ;;
esac

# For the Unix library

has_sockets=no
if sh ./hasgot socket socketpair bind listen accept connect; then
  inf "You have BSD sockets."
  echo "#define HAS_SOCKETS" >> s.h
  has_sockets=yes
elif sh ./hasgot -lnsl -lsocket socket socketpair bind listen accept connect
then
  inf "You have BSD sockets (with libraries '-lnsl -lsocket')"
  cclibs="$cclibs -lnsl -lsocket"
  echo "#define HAS_SOCKETS" >> s.h
  has_sockets=yes
elif sh ./hasgot -lnetwork socket socketpair bind listen accept connect; then
  echo "You have BSD sockets (with library '-lnetwork')"
  cclibs="$cclibs -lnetwork"
  echo "#define HAS_SOCKETS" >> s.h
  has_sockets=yes
else
  case "$target" in
    *-*-mingw*)
      inf "You have BSD sockets (with libraries '-lws2_32')"
      cclibs="$cclibs -lws2_32"
      echo "#define HAS_SOCKETS" >> s.h
      has_sockets=yes ;;
    *) ;;
  esac
fi

if sh ./hasgot -i sys/socket.h -t socklen_t; then
  inf "socklen_t is defined in <sys/socket.h>"
  echo "#define HAS_SOCKLEN_T" >> s.h
fi

if sh ./hasgot inet_aton; then
  inf "inet_aton() found."
  echo "#define HAS_INET_ATON" >> s.h
fi

if sh ./hasgot -i sys/types.h -i sys/socket.h -i netinet/in.h \
               -t 'struct sockaddr_in6' \
&& sh ./hasgot getaddrinfo getnameinfo inet_pton inet_ntop; then
  inf "IPv6 is supported."
  echo "#define HAS_IPV6" >> s.h
fi

if sh ./hasgot -i stdint.h; then
  inf "stdint.h found."
  echo "#define HAS_STDINT_H" >> s.h
fi

if sh ./hasgot -i unistd.h; then
  inf "unistd.h found."
  echo "#define HAS_UNISTD" >> s.h
fi

if sh ./hasgot -i sys/types.h -t off_t; then
  inf "off_t is defined in <sys/types.h>"
  echo "#define HAS_OFF_T" >> s.h
fi

if sh ./hasgot -i sys/types.h -i dirent.h; then
  inf "dirent.h found."
  echo "#define HAS_DIRENT" >> s.h
fi

if sh ./hasgot rewinddir; then
  inf "rewinddir() found."
  echo "#define HAS_REWINDDIR" >> s.h
fi

if sh ./hasgot lockf; then
  inf "lockf() found."
  echo "#define HAS_LOCKF" >> s.h
fi

if sh ./hasgot mkfifo; then
  inf "mkfifo() found."
  echo "#define HAS_MKFIFO" >> s.h
fi

if sh ./hasgot getcwd; then
  inf "getcwd() found."
  echo "#define HAS_GETCWD" >> s.h
fi

if sh ./hasgot getpriority setpriority; then
  inf "getpriority() found."
  echo "#define HAS_GETPRIORITY" >> s.h
fi

if sh ./hasgot -i sys/types.h -i utime.h && sh ./hasgot utime; then
  inf "utime() found."
  echo "#define HAS_UTIME" >> s.h
fi

if sh ./hasgot utimes; then
  inf "utimes() found."
  echo "#define HAS_UTIMES" >> s.h
fi

if sh ./hasgot dup2; then
  inf "dup2() found."
  echo "#define HAS_DUP2" >> s.h
fi

if sh ./hasgot fchmod fchown; then
  inf "fchmod() found."
  echo "#define HAS_FCHMOD" >> s.h
fi

if sh ./hasgot truncate ftruncate; then
  inf "truncate() found."
  echo "#define HAS_TRUNCATE" >> s.h
fi

select_include=''
if sh ./hasgot -i sys/types.h -i sys/select.h; then
  inf "sys/select.h found."
  echo "#define HAS_SYS_SELECT_H" >> s.h
  select_include='-i sys/select.h'
fi

has_select=no
if sh ./hasgot select && \
   sh ./hasgot -i sys/types.h $select_include -t fd_set ; then
  inf "select() found."
  echo "#define HAS_SELECT" >> s.h
  has_select=yes
fi

if sh ./hasgot nanosleep ; then
  inf "nanosleep() found."
  echo "#define HAS_NANOSLEEP" >> s.h
fi

if sh ./hasgot symlink readlink lstat;  then
  inf "symlink() found."
  echo "#define HAS_SYMLINK" >> s.h
fi

has_wait=no
if sh ./hasgot waitpid;  then
  inf "waitpid() found."
  echo "#define HAS_WAITPID" >> s.h
  has_wait=yes
fi

if sh ./hasgot wait4;  then
  inf "wait4() found."
  echo "#define HAS_WAIT4" >> s.h
  has_wait=yes
fi

if sh ./hasgot -i limits.h && sh ./runtest getgroups.c; then
  inf "getgroups() found."
  echo "#define HAS_GETGROUPS" >> s.h
fi

if sh ./hasgot -i limits.h -i grp.h && sh ./runtest setgroups.c; then
  inf "setgroups() found."
  echo "#define HAS_SETGROUPS" >> s.h
fi

if sh ./hasgot -i limits.h -i grp.h && sh ./runtest initgroups.c; then
  inf "initgroups() found."
  echo "#define HAS_INITGROUPS" >> s.h
fi

if sh ./hasgot -i termios.h &&
   sh ./hasgot tcgetattr tcsetattr tcsendbreak tcflush tcflow; then
  inf "POSIX termios found."
  echo "#define HAS_TERMIOS" >> s.h
fi

if sh ./runtest async_io.c; then
  inf "Asynchronous I/O are supported."
  echo "#define HAS_ASYNC_IO" >> s.h
fi

has_setitimer=no
if sh ./hasgot setitimer; then
  inf "setitimer() found."
  echo "#define HAS_SETITIMER" >> s.h
  has_setitimer="yes"
fi

if sh ./hasgot gethostname; then
  inf "gethostname() found."
  echo "#define HAS_GETHOSTNAME" >> s.h
fi

if sh ./hasgot -i sys/utsname.h && sh ./hasgot uname; then
  inf "uname() found."
  echo "#define HAS_UNAME" >> s.h
fi

has_gettimeofday=no
if sh ./hasgot gettimeofday; then
  inf "gettimeofday() found."
  echo "#define HAS_GETTIMEOFDAY" >> s.h
  has_gettimeofday="yes"
fi

if sh ./hasgot mktime; then
  inf "mktime() found."
  echo "#define HAS_MKTIME" >> s.h
fi

case "$target" in
  *-*-cygwin*) ;;  # setsid emulation under Cygwin breaks the debugger
  *) if sh ./hasgot setsid; then
       inf "setsid() found."
       echo "#define HAS_SETSID" >> s.h
     fi;;
esac

if sh ./hasgot putenv; then
  inf "putenv() found."
  echo "#define HAS_PUTENV" >> s.h
fi

if sh ./hasgot -i locale.h && sh ./hasgot newlocale freelocale uselocale; then
  inf "newlocale() and <locale.h> found."
  echo "#define HAS_LOCALE_H" >> s.h
fi

if sh ./hasgot -i xlocale.h && sh ./hasgot newlocale freelocale uselocale; then
  inf "newlocale() and <xlocale.h> found."
  echo "#define HAS_XLOCALE_H" >> s.h
fi

if sh ./hasgot strtod_l; then
  inf "strtod_l() found."
  echo "#define HAS_STRTOD_L" >> s.h
fi


if sh ./hasgot $dllib dlopen; then
  inf "dlopen() found."
elif sh ./hasgot $dllib -ldl dlopen; then
  inf "dlopen() found in -ldl."
  dllib="$dllib -ldl"
else
  case "$target" in
    *-*-mingw*) ;;
    *) shared_libraries_supported=false
  esac
fi

if $shared_libraries_supported; then
  inf "Dynamic loading of shared libraries is supported."
  echo "#define SUPPORT_DYNAMIC_LINKING" >> s.h
  if $dl_needs_underscore; then
    echo '#define DL_NEEDS_UNDERSCORE' >>s.h
  fi
fi

if sh ./hasgot -i sys/types.h -i sys/mman.h && sh ./hasgot mmap munmap; then
  inf "mmap() found."
  echo "#define HAS_MMAP" >> s.h
fi

if sh ./hasgot pwrite; then
  inf "pwrite() found"
  echo "#define HAS_PWRITE" >> s.h
fi

if sh ./trycompile -fdebug-prefix-map=old=new ansi.c; then
    cc_has_debug_prefix_map=true
else
    cc_has_debug_prefix_map=false
fi

nanosecond_stat=none
for i in 1 2 3; do
  if sh ./trycompile -DHAS_NANOSECOND_STAT=$i nanosecond_stat.c; then
      nanosecond_stat=$i; break
  fi
done
if test $nanosecond_stat != "none"; then
  inf "stat() supports nanosecond precision."
  echo "#define HAS_NANOSECOND_STAT $nanosecond_stat" >> s.h
fi

nargs=none
for i in 5 6; do
  if sh ./trycompile -DSYS_${system} -DNUM_ARGS=${i} gethostbyname.c; then
      nargs=$i;
      break;
  fi
done
if test $nargs != "none"; then
  inf "gethostbyname_r() found (with ${nargs} arguments)."
  echo "#define HAS_GETHOSTBYNAME_R $nargs" >> s.h
fi

nargs=none
for i in 7 8; do
  if sh ./trycompile -DSYS_${system} -DNUM_ARGS=${i} gethostbyaddr.c; then
      nargs=$i;
      break;
  fi
done
if test $nargs != "none"; then
  inf "gethostbyaddr_r() found (with ${nargs} arguments)."
  echo "#define HAS_GETHOSTBYADDR_R $nargs" >> s.h
fi

if sh ./hasgot mkstemp; then
  inf "mkstemp() found"
  echo "#define HAS_MKSTEMP" >> s.h
fi

if sh ./hasgot nice; then
  inf "nice() found"
  echo "#define HAS_NICE" >> s.h
fi

if sh ./hasgot dup3; then
  inf "dup3() found"
  echo "#define HAS_DUP3" >> s.h
fi

if sh ./hasgot pipe2; then
  inf "pipe2() found"
  echo "#define HAS_PIPE2" >> s.h
fi

if sh ./hasgot accept4; then
  inf "accept4() found"
  echo "#define HAS_ACCEPT4" >> s.h
fi

if sh ./hasgot getauxval; then
  inf "getauxval() found."
  echo "#define HAS_GETAUXVAL" >> s.h
fi

if sh ./hasgot -i sys/shm.h; then
  inf "sys/shm.h found."
  echo "#define HAS_SYS_SHM_H" >> s.h
fi

if sh ./hasgot execvpe; then
  inf "execvpe() found."
  echo "#define HAS_EXECVPE" >> s.h
fi

# Determine if the debugger is supported

if test -n "$with_debugger"; then
  if test "$has_sockets" = "yes"; then
    inf "Replay debugger supported."
    with_debugger="ocamldebugger"
  else
    inf "No replay debugger (missing system calls)"
    with_debugger=""
  fi
fi

# Check for C11 atomics

<<<<<<< HEAD
if sh ./hasgot -i stdatomic.h; then
  inf "stdatomic.h found."
  echo "#define HAS_STDATOMIC_H" >> s.h
fi
=======
case "$arch,$system" in
  i386,linux_elf|amd64,linux|amd64,macosx|i386,macosx \
  |amd64,openbsd|i386,bsd_elf)
    inf "System stack overflow can be detected."
    echo "#define HAS_STACK_OVERFLOW_DETECTION" >> s.h;;
  *)
    inf "Cannot detect system stack overflow.";;
esac
>>>>>>> bf948148

# Determine if the POSIX threads library is supported

systhread_support=false

if true; then
  case "$target" in
    *-*-solaris*)  pthread_link="-lpthread -lposix4"
                   pthread_caml_link="-cclib -lpthread -cclib -lposix4";;
    *-*-dragon*)   pthread_link="-pthread"
                   pthread_caml_link="-cclib -pthread";;
    *-*-freebsd*)  pthread_link="-pthread"
                   pthread_caml_link="-cclib -pthread";;
    *-*-openbsd*)  pthread_link="-pthread"
                   pthread_caml_link="-cclib -pthread";;
    *-*-haiku*)    pthread_link=""
                   pthread_caml_link="";;
    *)             pthread_link="-lpthread"
                   pthread_caml_link="-cclib -lpthread";;
  esac
  if sh ./hasgot -i pthread.h $pthread_link pthread_self; then
    inf "POSIX threads library supported."
    systhread_support=true
    otherlibraries="$otherlibraries systhreads"
    common_cppflags="$common_cppflags -D_REENTRANT"
    case "$target" in
      *-*-freebsd*|*-*-dragonfly*)
          common_cppflags="$common_cppflags -D_THREAD_SAFE";;
      *-*-openbsd*)
          common_cflags="$common_cflags -pthread";
          asppflags="$asppflags -pthread";;
    esac
    inf "Options for linking with POSIX threads: $pthread_link"
    if sh ./hasgot $pthread_link sigwait; then
      inf "sigwait() found"
      echo "#define HAS_SIGWAIT" >> s.h
    fi
  else
    inf "POSIX threads not found."
    pthread_link=""
  fi
else
  pthread_link=""
fi
config PTHREAD_LINK "$pthread_link"
config PTHREAD_CAML_LINK "$pthread_caml_link"

# Determine if the bytecode thread library is supported

if test "$has_select" = "yes" \
&& test "$has_setitimer" = "yes" \
&& test "$has_gettimeofday" = "yes" \
&& test "$has_wait" = "yes"; then
  inf "Bytecode threads library supported."
  otherlibraries="$otherlibraries threads"
else
  inf "Bytecode threads library not supported (missing system calls)"
fi

# Determine the location of X include files and libraries

# If the user specified -x11include and/or -x11lib, these settings
# are used. Otherwise, we check whether there is pkg-config, and take
# the flags from there. Otherwise, we search the location.

x11_include="not found"
x11_link="not found"

if test -z "$x11_include_dir" -a -z "$x11_lib_dir"; then
  if pkg-config --exists x11 2>/dev/null; then
    x11_include=`pkg-config --cflags x11`
    x11_link=`pkg-config --libs x11`
  fi
fi

if test "$x11_include" = "not found"; then
  for dir in \
    $x11_include_dir          \
                              \
    /usr/X11R7/include        \
    /usr/include/X11R7        \
    /usr/local/X11R7/include  \
    /usr/local/include/X11R7  \
    /opt/X11R7/include        \
                              \
    /usr/X11R6/include        \
    /usr/include/X11R6        \
    /usr/local/X11R6/include  \
    /usr/local/include/X11R6  \
    /opt/X11R6/include        \
                              \
    /usr/X11/include          \
    /usr/include/X11          \
    /usr/local/X11/include    \
    /usr/local/include/X11    \
    /opt/X11/include          \
                              \
    /usr/X11R5/include        \
    /usr/include/X11R5        \
    /usr/local/X11R5/include  \
    /usr/local/include/X11R5  \
    /usr/local/x11r5/include  \
    /opt/X11R5/include        \
                              \
    /usr/X11R4/include        \
    /usr/include/X11R4        \
    /usr/local/X11R4/include  \
    /usr/local/include/X11R4  \
                              \
    /usr/X386/include         \
    /usr/x386/include         \
    /usr/XFree86/include/X11  \
                              \
    /usr/include              \
    /usr/local/include        \
    /usr/unsupported/include  \
    /usr/athena/include       \
    /usr/lpp/Xamples/include  \
                              \
    /usr/openwin/include      \
    /usr/openwin/share/include \
    ; \
    do
    if test -f $dir/X11/X.h; then
      x11_include_dir=$dir
      x11_include="-I$dir"
      break
    fi
  done

  if test "$x11_include" = "not found"; then
      x11_try_lib_dir=''
  else
      x11_try_lib_dir=`echo $x11_include_dir | sed -e 's|include|lib|'`
  fi

  for dir in \
    $x11_lib_dir          \
    $x11_try_lib_dir      \
                          \
    /usr/X11R6/lib64      \
    /usr/X11R6/lib        \
    /usr/lib/X11R6        \
    /usr/local/X11R6/lib  \
    /usr/local/lib/X11R6  \
    /opt/X11R6/lib        \
                          \
    /usr/X11/lib          \
    /usr/lib/X11          \
    /usr/local/X11/lib    \
    /usr/local/lib/X11    \
    /opt/X11/lib          \
                          \
    /usr/X11R5/lib        \
    /usr/lib/X11R5        \
    /usr/local/X11R5/lib  \
    /usr/local/lib/X11R5  \
    /usr/local/x11r5/lib  \
    /opt/X11R5/lib        \
                          \
    /usr/X11R4/lib        \
    /usr/lib/X11R4        \
    /usr/local/X11R4/lib  \
    /usr/local/lib/X11R4  \
                          \
    /usr/X386/lib         \
    /usr/x386/lib         \
    /usr/XFree86/lib/X11  \
                          \
    /usr/lib64            \
    /usr/lib              \
    /usr/local/lib        \
    /usr/unsupported/lib  \
    /usr/athena/lib       \
    /usr/lpp/Xamples/lib  \
    /lib/usr/lib/X11      \
                          \
    /usr/openwin/lib      \
    /usr/openwin/share/lib    \
                              \
    /usr/lib/i386-linux-gnu   \
    /usr/lib/x86_64-linux-gnu \
                              \
    /usr/lib/`echo $target | sed -e "s/-[^-]*//"` \
    ; \
    do
    if test -f $dir/libX11.a || \
       test -f $dir/libX11.so || \
       test -f $dir/libX11.dll.a || \
       test -f $dir/libX11.dylib || \
       test -f $dir/libX11.sa; then
      if test $dir = /usr/lib; then
        x11_link="-lX11"
      else
        case "$target" in
          *-*-freebsd*|*-*-dragonfly*) x11_link="-L$dir -lX11";;
          *-kfreebsd*-gnu) x11_link="-L$dir -lX11";;
          *-*-*bsd*) x11_link="-R$dir -L$dir -lX11";;
          *) x11_link="-L$dir -lX11";;
        esac
      fi
      break
    fi
  done
fi

if test "$x11_include" != "not found"; then
  if test "$x11_include" = "-I/usr/include"; then
    x11_include=""
  fi
  if sh ./hasgot $x11_include $x11_link -i X11/Xlib.h XrmInitialize; then
    inf "X11 works"
  else
    wrn "Cannot compile X11 program."
    x11_include="not found"
  fi
fi

has_graph=false
if test "$x11_include" = "not found" || test "$x11_link" = "not found"
then
  wrn 'X11 not found, the "graph" library will not be supported.'
  x11_include="not found"
  x11_link="not found"
else
  inf "Options for compiling for X11: $x11_include"
  inf "Options for linking with X11: $x11_link"
  if test "$graph_wanted" = yes
  then
    has_graph=true
    otherlibraries="$otherlibraries graph"
  fi
fi
echo "X11_INCLUDES=$x11_include" >> Makefile
echo "X11_LINK=$x11_link" >> Makefile

# Look for BFD library

if $shared_libraries_supported && ./hasgot -DPACKAGE=ocaml -i bfd.h ; then
  inf "BFD library found."
  if sh ./hasgot -DPACKAGE=ocaml -lbfd bfd_openr; then
    LIBBFD_LINK="-lbfd"
    inf "BFD links with $LIBBFD_LINK"
    echo "#define HAS_LIBBFD" >> s.h
  elif sh ./hasgot -DPACKAGE=ocaml -lbfd -ldl bfd_openr; then
    LIBBFD_LINK="-lbfd -ldl"
    inf "BFD links with $LIBBFD_LINK"
    echo "#define HAS_LIBBFD" >> s.h
  elif sh ./hasgot -DPACKAGE=ocaml -lbfd -ldl -liberty bfd_openr; then
    LIBBFD_LINK="-lbfd -ldl -liberty"
    inf "BFD links with $LIBBFD_LINK"
    echo "#define HAS_LIBBFD" >> s.h
  elif sh ./hasgot -DPACKAGE=ocaml -lbfd -ldl -liberty -lz bfd_openr; then
    LIBBFD_LINK="-lbfd -ldl -liberty -lz"
    inf "BFD links with $LIBBFD_LINK"
    echo "#define HAS_LIBBFD" >> s.h
  else
    wrn "Could not determine link options for the BFD library"
    LIBBFD_LINK=
  fi
  echo "LIBBFD_LINK=$LIBBFD_LINK" >> Makefile
  echo LIBBFD_INCLUDE= >>Makefile
elif sh ./hasgot -DPACKAGE=ocaml -I/opt/local/include -i bfd.h && \
     sh ./hasgot -DPACKAGE=ocaml -L/opt/local/lib -lbfd -ldl \
                 -liberty -lz -lintl bfd_openr
then
  # MacOSX with binutils from MacPorts
  inf "BFD library found."
  echo "#define HAS_LIBBFD" >> s.h
  echo "LIBBFD_LINK=-L/opt/local/lib -lbfd -ldl -liberty -lz -lintl" >> Makefile
  echo LIBBFD_INCLUDE=-I/opt/local/include >>Makefile
else
  wrn "BFD library not found, 'objinfo' will be unable to display info" \
      " on .cmxs files."
  echo "LIBBFD_LINK=" >> Makefile
  echo "LIBBFD_INCLUDE=" >> Makefile
fi

# Check whether assembler supports CFI directives

asm_cfi_supported=false

export as aspp

if $as --debug-prefix-map old=new simple.S 2> /dev/null; then
    as_has_debug_prefix_map=true
else
    as_has_debug_prefix_map=false
fi

if ! $with_cfi; then
  echo "CFI support: disabled by command-line option -no-cfi"
elif sh ./tryassemble cfi.S; then
  echo "#define ASM_CFI_SUPPORTED" >> m.h
  asm_cfi_supported=true
  inf "Assembler supports CFI"
else
  inf "Assembler does not support CFI"
fi

if test "$with_frame_pointers" = "true"; then
  case "$target,$cc" in
    x86_64-*-linux*,gcc*|x86_64-*-linux*,clang*)
       common_cflags="$common_cflags -g  -fno-omit-frame-pointer"
       echo "#define WITH_FRAME_POINTERS" >> m.h
       ;;
    *) err "Unsupported architecture with frame pointers";;
  esac
fi

if $no_naked_pointers; then
  echo "#define NO_NAKED_POINTERS" >> m.h
fi

# Check for mmap support for huge pages and contiguous heap
if sh ./runtest mmap-huge.c; then
    has_huge_pages=true
    echo "#define HAS_HUGE_PAGES" >>s.h
    echo "#define HUGE_PAGE_SIZE (4 * 1024 * 1024)" >>s.h
    inf "mmap supports huge pages"
else
    has_huge_pages=false
fi

# Spacetime profiling, including libunwind detection

# The number of bits used for profiling information is configurable here.
# The more bits used for profiling, the smaller will be Max_wosize.
# Note that PROFINFO_WIDTH must still be defined even if not configuring
# for Spacetime (see comment in runtime/caml/mlvalues.h on [Profinfo_hd]).
echo "#define PROFINFO_WIDTH $profinfo_width" >> m.h
if $with_profinfo; then
    echo "#define WITH_PROFINFO" >> m.h
fi

if $with_spacetime; then
  case "$arch,$system" in
    amd64,*)
      spacetime_supported=true
      ;;
    *)
      spacetime_supported=false
      ;;
  esac
  libunwind_warning=false
  if $spacetime_supported; then
    echo "Spacetime profiling will be available."
    echo "#define WITH_SPACETIME" >> m.h
    if $enable_call_counts; then
      echo "#define ENABLE_CALL_COUNTS" >> m.h
    fi
    if $disable_libunwind; then
      has_libunwind=no
      libunwind_available=false
      echo "libunwind support for Spacetime profiling was explicitly disabled."
    else
      # On Mac OS X, we always use the system libunwind.
      if test "$libunwind_lib_dir" != ""; then
        case "$arch,$system" in
          amd64,macosx)
            inf "[WARNING] -libunwind* options are ignored on Mac OS X"
            libunwind_warning=true
            libunwind_lib="-framework System"
            libunwind_lib_temp="$libunwind_lib"
            # We need unwinding information at runtime, but since we use
            # -no_compact_unwind, we also need -keep_dwarf_unwind otherwise
            # the OS X linker will chuck away the DWARF-like (.eh_frame)
            # information.  (Older versions of OS X don't provide this.)
            mkexe="$mkexe -Wl,-keep_dwarf_unwind"
            mksharedlib="$mksharedlib -Wl,-keep_dwarf_unwind"
            ;;
          *)
            libunwind_lib="-L$libunwind_lib_dir -lunwind -lunwind-x86_64"
            libunwind_lib_temp="-Xl $libunwind_lib"
            ;;
        esac
      else
        case "$arch,$system" in
          amd64,macosx)
            libunwind_lib="-framework System"
            libunwind_lib_temp="$libunwind_lib"
            mkexe="$mkexe -Wl,-keep_dwarf_unwind"
            mksharedlib="$mksharedlib -Wl,-keep_dwarf_unwind"
            ;;
          *)
            libunwind_lib="-lunwind -lunwind-x86_64"
            libunwind_lib_temp="$libunwind_lib"
            ;;
        esac
      fi
      if test "$libunwind_include_dir" != ""; then
        case "$arch,$system" in
          amd64,macosx)
            if ! $libunwind_warning; then
              inf "[WARNING] -libunwind* options are ignored on Mac OS X"
            fi
            libunwind_include=""
            ;;
          *)
            libunwind_include="-I$libunwind_include_dir"
            ;;
        esac
      else
        libunwind_include=""
      fi
      if sh ./hasgot -i libunwind.h $libunwind_lib_temp $libunwind_include; \
      then
        echo "#define HAS_LIBUNWIND" >> s.h
        has_libunwind=yes
        libunwind_available=true
        echo "libunwind support for Spacetime profiling will be available."
      else
        has_libunwind=no
        libunwind_available=false
        echo "libunwind support for Spacetime profiling will not be available."
      fi
    fi
  else
    echo "Spacetime profiling unavailable: it needs a 64-bit platform with"
    echo "  support for the native code OCaml compiler."
    with_spacetime=false
    libunwind_available=false
    has_libunwind=no
  fi
fi

if $with_fpic; then
  common_cflags="$common_cflags $sharedlib_cflags"
  aspp="$aspp $sharedlib_cflags"
fi


if $with_fpic; then
  echo "#define CAML_WITH_FPIC" >> m.h
fi

if $force_safe_string; then
  echo "#define CAML_SAFE_STRING" >> m.h
fi

if $flat_float_array; then
  echo "#define FLAT_FLOAT_ARRAY" >> m.h
fi

echo "INSTALL_BYTECODE_PROGRAMS=$install_bytecode_programs" >> Makefile
echo "INSTALL_SOURCE_ARTIFACTS=$install_source_artifacts" >> Makefile

# Finish generated files

cclibs="$cclibs $mathlib"

config CC "$cc"
config CPP "$cpp"
config OC_CFLAGS "$common_cflags $internal_cflags"
config OC_CPPFLAGS "$common_cppflags $internal_cppflags"
config OCAMLC_CFLAGS "$common_cflags $sharedlib_cflags"
config OCAMLC_CPPFLAGS "$common_cppflags"
config OC_LDFLAGS "$ldflags"
config BYTECCLIBS "$cclibs $dllib $pthread_link $instrumented_runtime_libs"
config RPATH "$rpath"
config EXE "$exe"
config EMPTY ""
config OUTPUTEXE "-o \$(EMPTY)"
config SUPPORTS_SHARED_LIBRARIES "$shared_libraries_supported"
config SHAREDLIB_CFLAGS "$sharedlib_cflags"
config MKSHAREDLIBRPATH "$mksharedlibrpath"
config NATDYNLINKOPTS "$natdynlinkopts"
cat >> Makefile <<EOF
SYSLIB=-l\$(1)
#ml let syslib x = "-l"^x;;

### How to build a static library
MKLIB=rm -f \$(1) && ${TOOLPREF}ar rc \$(1) \$(2) && ${TOOLPREF}ranlib \$(1)
#ml let mklib out files opts =      (* "" *)
#ml   Printf.sprintf "${TOOLPREF}ar rc %s %s %s && ${TOOLPREF}ranlib %s"
#ml                  out opts files out;;
EOF
config ARCH "$arch"
config MODEL "$model"
config SYSTEM "$system"
config OCAMLOPT_CFLAGS "$common_cflags"
config OCAMLOPT_CPPFLAGS "$common_cppflags"
config NATIVECCLIBS "$cclibs $dllib $pthread_link"
config ASM "$as"
config ASPP "$aspp"
config ASPPPROFFLAGS "$asppprofflags"
config PROFILING "$profiling"
config DYNLINKOPTS "$dllib"
config OTHERLIBRARIES "$otherlibraries"
config CC_PROFILE "$cc_profile"
config SYSTHREAD_SUPPORT "$systhread_support"
config STATS "$stats"
config PACKLD "$partialld -o\\ \$(EMPTY)"
config IFLEXDIR "$iflexdir"
config O "o"
config A "a"
config SO "$SO"
config EXT_OBJ ".o"
config OUTPUTOBJ "-o \$(EMPTY)"
config EXT_ASM ".s"
config EXT_LIB ".a"
config EXT_DLL ".$SO"
config EXTRALIBS ""
config CCOMPTYPE "cc"
config TOOLCHAIN "$TOOLCHAIN"
config NATDYNLINK "$natdynlink"
config CMXS "$cmxs"
config MKEXE "$mkexe"
config MKEXEDEBUGFLAG "$mkexedebugflag"
config MKDLL "$mksharedlib"
config MKMAINDLL "$mkmaindll"
config RUNTIMED "${debugruntime}"
config RUNTIMEI "${with_instrumented_runtime}"
config WITH_DEBUGGER "${with_debugger}"
config WITH_OCAMLDOC "${with_ocamldoc}"
config ASM_CFI_SUPPORTED "$asm_cfi_supported"
config WITH_FRAME_POINTERS "$with_frame_pointers"
config WITH_SPACETIME "$with_spacetime"
config ENABLE_CALL_COUNTS "$enable_call_counts"
config WITH_PROFINFO "$with_profinfo"
config LIBUNWIND_AVAILABLE "$libunwind_available"
config LIBUNWIND_INCLUDE_FLAGS "$libunwind_include"
config LIBUNWIND_LINK_FLAGS "$libunwind_lib"
config PROFINFO_WIDTH "$profinfo_width"
config WITH_FPIC "$with_fpic"
config TARGET "$target"
config HOST "$host"
if [ "$ostype" = Cygwin ]; then
  config DIFF "diff -q --strip-trailing-cr"
fi
config FLAMBDA "$flambda"
config WITH_FLAMBDA_INVARIANTS "$with_flambda_invariants"
config FORCE_SAFE_STRING "$force_safe_string"
config DEFAULT_SAFE_STRING "$default_safe_string"
config WINDOWS_UNICODE "0"
config AFL_INSTRUMENT "$afl_instrument"
config MAX_TESTSUITE_DIR_RETRIES "$max_testsuite_dir_retries"
config FLAT_FLOAT_ARRAY "$flat_float_array"
config AWK "awk"
config CC_HAS_DEBUG_PREFIX_MAP "$cc_has_debug_prefix_map"
config AS_HAS_DEBUG_PREFIX_MAP "$as_has_debug_prefix_map"


rm -f tst hasgot.c
rm -f ../../runtime/caml/m.h ../../runtime/caml/s.h ../Makefile
mv m.h s.h ../../runtime/caml/
mv Makefile ..

# Print a summary

inf
inf "** Configuration summary **"
inf
inf "Directories where OCaml will be installed:"
inf "        binaries.................. $bindir"
inf "        standard library.......... $libdir"
inf "        manual pages.............. $mandir (with extension" \
                                       ".$programs_man_section)"

inf "Configuration for the bytecode compiler:"
inf "        C compiler used........... $cc"
inf "        options for compiling..... $common_cflags"
inf "        options for linking....... $ldflags $cclibs $dllib $pthread_link"
if $shared_libraries_supported; then
inf "        shared libraries are supported"
inf "        options for compiling..... $sharedlib_cflags $common_cflags"
inf "        command for building...... $mksharedlib -o lib.so" \
                                       "$mksharedlibrpath/a/path objs"
else
inf "        shared libraries not supported"
fi

inf "Configuration for the native-code compiler:"
if test "$arch" = "none"; then
  inf "        (not supported on this platform)"
else
  if test "$model" = "default"; then
    inf "        hardware architecture..... $arch"
  else
    inf "        hardware architecture..... $arch ($model)"
  fi
  if test "$system" = "unknown"; then : ; else
  inf "        OS variant................ $system"
  fi
  inf "        C compiler used........... $cc"
  inf "        options for compiling..... $common_cflags"
  inf "        options for linking....... $cclibs"
  inf "        assembler ................ $as"
  inf "        preprocessed assembler ... $aspp"
  if test "$asm_cfi_supported" = "true"; then
  inf "        assembler supports CFI ... yes"
  else
  inf "        assembler supports CFI ... no"
  fi
  if test "$with_frame_pointers" = "true"; then
  inf "        with frame pointers....... yes"
  else
  inf "        with frame pointers....... no"
  fi
  if $no_naked_pointers; then
  inf "        naked pointers forbidden.. yes"
  else
  inf "        naked pointers forbidden.. no"
  fi
  if $with_spacetime; then
    inf "        spacetime profiling....... yes"
    if test "$enable_call_counts" = "true"; then
      inf "          ... with call counts.... yes"
    else
      inf "          ... with call counts.... no"
    fi
    inf "          ... with libunwind...... $has_libunwind"
  else
    inf "        spacetime profiling....... no"
  fi
  if $with_profinfo; then
    inf "        reserved bits in header... $profinfo_width"
  else
    inf "        reserved bits in header... no"
  fi
  case "$arch,$system" in
    amd64,macosx)
      ;;
    amd64,*)
      if test "$has_libunwind" = "yes"; then
        if test "$libunwind_include_dir" != ""; then
          inf "        libunwind include dir..... $libunwind_include_dir"
        fi
        if test "$libunwind_lib_dir" != ""; then
          inf "        libunwind library dir..... $libunwind_lib_dir"
        fi
      fi
      ;;
    *)
      ;;
  esac
  if $with_fpic; then
  inf "        compile with -fPIC........ yes"
  else
  inf "        compile with -fPIC........ no"
  fi
  inf "        native dynlink ........... $natdynlink"
  if $profiling; then
  inf "        profiling with gprof ..... supported"
  else
  inf "        profiling with gprof ..... not supported"
  fi
  if test "$flambda" = "true"; then
  inf "        using flambda middle-end . yes"
    if test "$with_flambda_invariants" = "true"; then
    inf "        ... with flambda invariants checks . yes"
    else
    inf "        ... with flambda invariants checks . no"
    fi
  else
  inf "        using flambda middle-end . no"
  fi
  if $force_safe_string; then
  inf "        force safe strings ............. yes"
  else
  inf "        force safe strings ............. no"
    if $default_safe_string; then
  inf "        (-safe-string is the default per-file option)"
    else
  inf "        (-unsafe-string is the default per-file option)"
    fi
  fi
  if $flat_float_array; then
  inf "        flat float arrays ........ yes"
  else
  inf "        flat float arrays ........ no"
  fi
  if test "$afl_instrument" = "true"; then
  inf "        afl-fuzz always enabled .. yes"
  else
  inf "        afl-fuzz always enabled .. no"
  fi
fi

if test "$with_debugger" = "ocamldebugger"; then
  inf "Source-level replay debugger: supported"
else
  inf "Source-level replay debugger: not supported"
fi

if $debugruntime; then
  inf "Debug runtime will be compiled and installed"
fi

if $with_instrumented_runtime; then
  inf "Instrumented runtime will be compiled and installed"
fi

if ! $install_bytecode_programs; then
  inf "Bytecode programs will not be installed"
fi

if ! $install_source_artifacts; then
  inf ".cmt, .cmti, .ml and .mli files will not be installed"
fi

inf "Additional libraries supported:"
inf "        $otherlibraries"

if $has_graph; then
inf "Configuration for the \"graph\" library:"
inf "        options for compiling .... $x11_include"
inf "        options for linking ...... $x11_link"
else
inf "The \"graph\" library: not supported"
fi

inf
inf "** OCaml configuration completed successfully **"
inf

if test ! -z "$MACOSX_DEPLOYMENT_TARGET"; then
  wrn "The environment variable MACOSX_DEPLOYMENT_TARGET is set.\n" \
      "This will probably prevent compiling the OCaml system."
fi<|MERGE_RESOLUTION|>--- conflicted
+++ resolved
@@ -1560,12 +1560,13 @@
 
 # Check for C11 atomics
 
-<<<<<<< HEAD
 if sh ./hasgot -i stdatomic.h; then
   inf "stdatomic.h found."
   echo "#define HAS_STDATOMIC_H" >> s.h
 fi
-=======
+
+# Determine if system stack overflows can be detected
+
 case "$arch,$system" in
   i386,linux_elf|amd64,linux|amd64,macosx|i386,macosx \
   |amd64,openbsd|i386,bsd_elf)
@@ -1574,7 +1575,6 @@
   *)
     inf "Cannot detect system stack overflow.";;
 esac
->>>>>>> bf948148
 
 # Determine if the POSIX threads library is supported
 

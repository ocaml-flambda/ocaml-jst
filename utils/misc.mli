(**************************************************************************)
<<<<<<< HEAD
(*                                                                     *)
(*                                OCaml                                *)
(*                                                                     *)
(*            Xavier Leroy, projet Cristal, INRIA Rocquencourt         *)
(*                                                                     *)
(*  Copyright 1996 Institut National de Recherche en Informatique et   *)
(*     en Automatique.                                                    *)
(*                                                                     *)
=======
(*                                                                        *)
(*                                 OCaml                                  *)
(*                                                                        *)
(*             Xavier Leroy, projet Cristal, INRIA Rocquencourt           *)
(*                                                                        *)
(*   Copyright 1996 Institut National de Recherche en Informatique et     *)
(*     en Automatique.                                                    *)
(*                                                                        *)
>>>>>>> 0c0884bd
(*   All rights reserved.  This file is distributed under the terms of    *)
(*   the GNU Lesser General Public License version 2.1, with the          *)
(*   special exception on linking described in the file LICENSE.          *)
(*                                                                        *)
(**************************************************************************)

(* Miscellaneous useful types and functions *)

val fatal_error: string -> 'a
val fatal_errorf: ('a, Format.formatter, unit, 'b) format4 -> 'a
exception Fatal_error

val try_finally : (unit -> 'a) -> (unit -> unit) -> 'a;;

val map_end: ('a -> 'b) -> 'a list -> 'b list -> 'b list
        (* [map_end f l t] is [map f l @ t], just more efficient. *)
val map_left_right: ('a -> 'b) -> 'a list -> 'b list
        (* Like [List.map], with guaranteed left-to-right evaluation order *)
val for_all2: ('a -> 'b -> bool) -> 'a list -> 'b list -> bool
        (* Same as [List.for_all] but for a binary predicate.
           In addition, this [for_all2] never fails: given two lists
           with different lengths, it returns false. *)
val replicate_list: 'a -> int -> 'a list
        (* [replicate_list elem n] is the list with [n] elements
           all identical to [elem]. *)
val list_remove: 'a -> 'a list -> 'a list
        (* [list_remove x l] returns a copy of [l] with the first
           element equal to [x] removed. *)
val split_last: 'a list -> 'a list * 'a
        (* Return the last element and the other elements of the given list. *)
val may: ('a -> unit) -> 'a option -> unit
val may_map: ('a -> 'b) -> 'a option -> 'b option

type ref_and_value = R : 'a ref * 'a -> ref_and_value

val protect_refs : ref_and_value list -> (unit -> 'a) -> 'a
(** [protect_refs l f] temporarily sets [r] to [v] for each [R (r, v)] in [l]
    while executing [f]. The previous contents of the references is restored
    even if [f] raises an exception. *)

module Stdlib : sig
  module List : sig
    type 'a t = 'a list

    val compare : ('a -> 'a -> int) -> 'a t -> 'a t -> int
    (** The lexicographic order supported by the provided order.
        There is no constraint on the relative lengths of the lists. *)

    val equal : ('a -> 'a -> bool) -> 'a t -> 'a t -> bool
    (** Returns [true] iff the given lists have the same length and content
        with respect to the given equality function. *)

    val filter_map : ('a -> 'b option) -> 'a t -> 'b t
    (** [filter_map f l] applies [f] to every element of [l], filters
        out the [None] elements and returns the list of the arguments of
        the [Some] elements. *)

    val some_if_all_elements_are_some : 'a option t -> 'a t option
    (** If all elements of the given list are [Some _] then [Some xs]
        is returned with the [xs] being the contents of those [Some]s, with
        order preserved.  Otherwise return [None]. *)

    val map2_prefix : ('a -> 'b -> 'c) -> 'a t -> 'b t -> ('c t * 'b t)
    (** [let r1, r2 = map2_prefix f l1 l2]
        If [l1] is of length n and [l2 = h2 @ t2] with h2 of length n,
        r1 is [List.map2 f l1 h1] and r2 is t2. *)

    val split_at : int -> 'a t -> 'a t * 'a t
    (** [split_at n l] returns the pair [before, after] where [before] is
        the [n] first elements of [l] and [after] the remaining ones.
        If [l] has less than [n] elements, raises Invalid_argument. *)
  end

  module Option : sig
    type 'a t = 'a option

    val equal : ('a -> 'a -> bool) -> 'a t -> 'a t -> bool

    val iter : ('a -> unit) -> 'a t -> unit
    val map : ('a -> 'b) -> 'a t -> 'b t
    val fold : ('a -> 'b -> 'b) -> 'a t -> 'b -> 'b
    val value_default : ('a -> 'b) -> default:'b -> 'a t -> 'b
  end
end

val find_in_path: string list -> string -> string
        (* Search a file in a list of directories. *)
val find_in_path_rel: string list -> string -> string
        (* Search a relative file in a list of directories. *)
val find_in_path_uncap: string list -> string -> string
        (* Same, but search also for uncapitalized name, i.e.
           if name is Foo.ml, allow /path/Foo.ml and /path/foo.ml
           to match. *)
val remove_file: string -> unit
        (* Delete the given file if it exists. Never raise an error. *)
val expand_directory: string -> string -> string
        (* [expand_directory alt file] eventually expands a [+] at the
           beginning of file into [alt] (an alternate root directory) *)

val create_hashtable: int -> ('a * 'b) list -> ('a, 'b) Hashtbl.t
        (* Create a hashtable of the given size and fills it with the
           given bindings. *)

val copy_file: in_channel -> out_channel -> unit
        (* [copy_file ic oc] reads the contents of file [ic] and copies
           them to [oc]. It stops when encountering EOF on [ic]. *)
val copy_file_chunk: in_channel -> out_channel -> int -> unit
        (* [copy_file_chunk ic oc n] reads [n] bytes from [ic] and copies
           them to [oc]. It raises [End_of_file] when encountering
           EOF on [ic]. *)
val string_of_file: in_channel -> string
        (* [string_of_file ic] reads the contents of file [ic] and copies
           them to a string. It stops when encountering EOF on [ic]. *)
val log2: int -> int
        (* [log2 n] returns [s] such that [n = 1 lsl s]
           if [n] is a power of 2*)
val align: int -> int -> int
        (* [align n a] rounds [n] upwards to a multiple of [a]
           (a power of 2). *)
val no_overflow_add: int -> int -> bool
        (* [no_overflow_add n1 n2] returns [true] if the computation of
           [n1 + n2] does not overflow. *)
val no_overflow_sub: int -> int -> bool
        (* [no_overflow_sub n1 n2] returns [true] if the computation of
           [n1 - n2] does not overflow. *)
val no_overflow_mul: int -> int -> bool
        (* [no_overflow_mul n1 n2] returns [true] if the computation of
           [n1 * n2] does not overflow. *)
val no_overflow_lsl: int -> int -> bool
        (* [no_overflow_lsl n k] returns [true] if the computation of
           [n lsl k] does not overflow. *)

module Int_literal_converter : sig
  val int : string -> int
  val int32 : string -> int32
  val int64 : string -> int64
  val nativeint : string -> nativeint
end

val chop_extensions: string -> string
        (* Return the given file name without its extensions. The extensions
           is the longest suffix starting with a period and not including
           a directory separator, [.xyz.uvw] for instance.

           Return the given name if it does not contain an extension. *)

val search_substring: string -> string -> int -> int
        (* [search_substring pat str start] returns the position of the first
           occurrence of string [pat] in string [str].  Search starts
           at offset [start] in [str].  Raise [Not_found] if [pat]
           does not occur. *)

val replace_substring: before:string -> after:string -> string -> string
        (* [replace_substring ~before ~after str] replaces all
           occurrences of [before] with [after] in [str] and returns
           the resulting string. *)

val rev_split_words: string -> string list
        (* [rev_split_words s] splits [s] in blank-separated words, and returns
           the list of words in reverse order. *)

val get_ref: 'a list ref -> 'a list
        (* [get_ref lr] returns the content of the list reference [lr] and reset
           its content to the empty list. *)


val fst3: 'a * 'b * 'c -> 'a
val snd3: 'a * 'b * 'c -> 'b
val thd3: 'a * 'b * 'c -> 'c

val fst4: 'a * 'b * 'c * 'd -> 'a
val snd4: 'a * 'b * 'c * 'd -> 'b
val thd4: 'a * 'b * 'c * 'd -> 'c
val for4: 'a * 'b * 'c * 'd -> 'd

module LongString :
  sig
    type t = bytes array
    val create : int -> t
    val length : t -> int
    val get : t -> int -> char
    val set : t -> int -> char -> unit
    val blit : t -> int -> t -> int -> int -> unit
    val output : out_channel -> t -> int -> int -> unit
    val unsafe_blit_to_bytes : t -> int -> bytes -> int -> int -> unit
    val input_bytes : in_channel -> int -> t
  end

val edit_distance : string -> string -> int -> int option
(** [edit_distance a b cutoff] computes the edit distance between
    strings [a] and [b]. To help efficiency, it uses a cutoff: if the
    distance [d] is smaller than [cutoff], it returns [Some d], else
    [None].

    The distance algorithm currently used is Damerau-Levenshtein: it
    computes the number of insertion, deletion, substitution of
    letters, or swapping of adjacent letters to go from one word to the
    other. The particular algorithm may change in the future.
*)

val spellcheck : string list -> string -> string list
(** [spellcheck env name] takes a list of names [env] that exist in
    the current environment and an erroneous [name], and returns a
    list of suggestions taken from [env], that are close enough to
    [name] that it may be a typo for one of them. *)

val did_you_mean : Format.formatter -> (unit -> string list) -> unit
(** [did_you_mean ppf get_choices] hints that the user may have meant
    one of the option returned by calling [get_choices]. It does nothing
    if the returned list is empty.

    The [unit -> ...] thunking is meant to delay any potentially-slow
    computation (typically computing edit-distance with many things
    from the current environment) to when the hint message is to be
    printed. You should print an understandable error message before
    calling [did_you_mean], so that users get a clear notification of
    the failure even if producing the hint is slow.
<<<<<<< HEAD
 *)
=======
*)
>>>>>>> 0c0884bd

val cut_at : string -> char -> string * string
(** [String.cut_at s c] returns a pair containing the sub-string before
   the first occurrence of [c] in [s], and the sub-string after the
   first occurrence of [c] in [s].
   [let (before, after) = String.cut_at s c in
    before ^ String.make 1 c ^ after] is the identity if [s] contains [c].

   Raise [Not_found] if the character does not appear in the string
   @since 4.01
*)


module StringSet: Set.S with type elt = string
module StringMap: Map.S with type key = string
(* TODO: replace all custom instantiations of StringSet/StringMap in various
   compiler modules with this one. *)

(* Color handling *)
module Color : sig
  type color =
    | Black
    | Red
    | Green
    | Yellow
    | Blue
    | Magenta
    | Cyan
    | White
  ;;

  type style =
    | FG of color (* foreground *)
    | BG of color (* background *)
    | Bold
    | Reset

  val ansi_of_style_l : style list -> string
  (* ANSI escape sequence for the given style *)

  type styles = {
    error: style list;
    warning: style list;
    loc: style list;
  }

  val default_styles: styles
  val get_styles: unit -> styles
  val set_styles: styles -> unit

  type setting = Auto | Always | Never

  val setup : setting -> unit
  (* [setup opt] will enable or disable color handling on standard formatters
     according to the value of color setting [opt].
     Only the first call to this function has an effect. *)

  val set_color_tag_handling : Format.formatter -> unit
  (* adds functions to support color tags to the given formatter. *)
end

val normalise_eol : string -> string
(** [normalise_eol s] returns a fresh copy of [s] with any '\r' characters
   removed. Intended for pre-processing text which will subsequently be printed
   on a channel which performs EOL transformations (i.e. Windows) *)

val delete_eol_spaces : string -> string
(** [delete_eol_spaces s] returns a fresh copy of [s] with any end of
   line spaces removed. Intended to normalize the output of the
   toplevel for tests. *)



(** {2 Hook machinery} *)

(* Hooks machinery:
   [add_hook name f] will register a function that will be called on the
    argument of a later call to [apply_hooks]. Hooks are applied in the
    lexicographical order of their names.
*)

type hook_info = {
  sourcefile : string;
}

exception HookExnWrapper of
    {
      error: exn;
      hook_name: string;
      hook_info: hook_info;
    }
    (** An exception raised by a hook will be wrapped into a
        [HookExnWrapper] constructor by the hook machinery.  *)

<<<<<<< HEAD
=======

>>>>>>> 0c0884bd
val raise_direct_hook_exn: exn -> 'a
  (** A hook can use [raise_unwrapped_hook_exn] to raise an exception that will
      not be wrapped into a [HookExnWrapper]. *)

module type HookSig = sig
  type t
  val add_hook : string -> (hook_info -> t -> t) -> unit
  val apply_hooks : hook_info -> t -> t
end

module MakeHooks : functor (M : sig type t end) -> HookSig with type t = M.t<|MERGE_RESOLUTION|>--- conflicted
+++ resolved
@@ -1,14 +1,4 @@
 (**************************************************************************)
-<<<<<<< HEAD
-(*                                                                     *)
-(*                                OCaml                                *)
-(*                                                                     *)
-(*            Xavier Leroy, projet Cristal, INRIA Rocquencourt         *)
-(*                                                                     *)
-(*  Copyright 1996 Institut National de Recherche en Informatique et   *)
-(*     en Automatique.                                                    *)
-(*                                                                     *)
-=======
 (*                                                                        *)
 (*                                 OCaml                                  *)
 (*                                                                        *)
@@ -17,7 +7,6 @@
 (*   Copyright 1996 Institut National de Recherche en Informatique et     *)
 (*     en Automatique.                                                    *)
 (*                                                                        *)
->>>>>>> 0c0884bd
 (*   All rights reserved.  This file is distributed under the terms of    *)
 (*   the GNU Lesser General Public License version 2.1, with the          *)
 (*   special exception on linking described in the file LICENSE.          *)
@@ -235,11 +224,7 @@
     printed. You should print an understandable error message before
     calling [did_you_mean], so that users get a clear notification of
     the failure even if producing the hint is slow.
-<<<<<<< HEAD
- *)
-=======
 *)
->>>>>>> 0c0884bd
 
 val cut_at : string -> char -> string * string
 (** [String.cut_at s c] returns a pair containing the sub-string before
@@ -334,10 +319,7 @@
     (** An exception raised by a hook will be wrapped into a
         [HookExnWrapper] constructor by the hook machinery.  *)
 
-<<<<<<< HEAD
-=======
-
->>>>>>> 0c0884bd
+
 val raise_direct_hook_exn: exn -> 'a
   (** A hook can use [raise_unwrapped_hook_exn] to raise an exception that will
       not be wrapped into a [HookExnWrapper]. *)

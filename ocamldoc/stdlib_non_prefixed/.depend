annot.cmi : location.cmi
arg.cmi :
arg_helper.cmi : map.cmi
array.cmi : seq.cmi
arrayLabels.cmi : seq.cmi
ast_helper.cmi : parsetree.cmi longident.cmi location.cmi docstrings.cmi \
    asttypes.cmi
ast_invariants.cmi : parsetree.cmi
ast_iterator.cmi : parsetree.cmi location.cmi
ast_mapper.cmi : parsetree.cmi location.cmi
asttypes.cmi : location.cmi
atomic.cmi :
attr_helper.cmi : parsetree.cmi location.cmi format.cmi asttypes.cmi
bigarray.cmi : complex.cmi
btype.cmi : types.cmi set.cmi path.cmi map.cmi hashtbl.cmi format.cmi \
    asttypes.cmi
<<<<<<< HEAD
buffer.cmi : uchar.cmi
=======
buffer.cmi : uchar.cmi seq.cmi
>>>>>>> e866ba3f
build_path_prefix_map.cmi :
builtin_attributes.cmi : parsetree.cmi location.cmi
bytegen.cmi : lambda.cmi instruct.cmi
bytelibrarian.cmi : format.cmi
bytelink.cmi : symtable.cmi format.cmi digest.cmi cmo_format.cmi
bytepackager.cmi : ident.cmi format.cmi env.cmi
bytes.cmi : seq.cmi
bytesLabels.cmi : seq.cmi
bytesections.cmi :
callback.cmi :
camlinternalFormat.cmi : camlinternalFormatBasics.cmi buffer.cmi
camlinternalFormatBasics.cmi :
camlinternalLazy.cmi :
camlinternalMod.cmi : obj.cmi
camlinternalOO.cmi : obj.cmi
ccomp.cmi :
char.cmi :
clflags.cmi : profile.cmi misc.cmi arg.cmi
cmi_format.cmi : types.cmi format.cmi digest.cmi
cmo_format.cmi : tbl.cmi lambda.cmi ident.cmi digest.cmi
cmt_format.cmi : types.cmi typedtree.cmi location.cmi env.cmi digest.cmi \
    cmi_format.cmi
complex.cmi :
condition.cmi : mutex.cmi
config.cmi :
consistbl.cmi : digest.cmi
ctype.cmi : types.cmi path.cmi longident.cmi ident.cmi env.cmi asttypes.cmi
datarepr.cmi : types.cmi path.cmi ident.cmi
depend.cmi : set.cmi parsetree.cmi map.cmi longident.cmi
digest.cmi :
dll.cmi :
docstrings.cmi : parsetree.cmi location.cmi lexing.cmi lazy.cmi
domain.cmi :
domainstate.cmi :
dynlink.cmi : digest.cmi
emitcode.cmi : misc.cmi instruct.cmi ident.cmi cmo_format.cmi
env.cmi : warnings.cmi types.cmi subst.cmi path.cmi misc.cmi map.cmi \
    longident.cmi location.cmi ident.cmi format.cmi digest.cmi consistbl.cmi \
    cmi_format.cmi asttypes.cmi
envaux.cmi : subst.cmi path.cmi format.cmi env.cmi
ephemeron.cmi : hashtbl.cmi
event.cmi :
filename.cmi :
float.cmi : pervasives.cmi
format.cmi : pervasives.cmi buffer.cmi
gc.cmi :
genlex.cmi : stream.cmi
graphics.cmi :
graphicsX11.cmi :
hashtbl.cmi : seq.cmi
ident.cmi : identifiable.cmi
identifiable.cmi : set.cmi map.cmi hashtbl.cmi format.cmi
includeclass.cmi : types.cmi location.cmi format.cmi env.cmi ctype.cmi
includecore.cmi : types.cmi typedtree.cmi location.cmi ident.cmi format.cmi \
    env.cmi
includemod.cmi : types.cmi typedtree.cmi path.cmi location.cmi \
    includecore.cmi ident.cmi format.cmi env.cmi ctype.cmi
instruct.cmi : types.cmi subst.cmi location.cmi lambda.cmi ident.cmi env.cmi
int32.cmi :
int64.cmi :
lambda.cmi : types.cmi primitive.cmi path.cmi location.cmi ident.cmi env.cmi \
    asttypes.cmi
lazy.cmi : camlinternalLazy.cmi
lexer.cmi : parser.cmi location.cmi lexing.cmi format.cmi
lexing.cmi :
list.cmi : seq.cmi
listLabels.cmi : seq.cmi
location.cmi : warnings.cmi lexing.cmi format.cmi
longident.cmi :
map.cmi : seq.cmi
marshal.cmi :
matching.cmi : typedtree.cmi location.cmi lambda.cmi ident.cmi
meta.cmi : obj.cmi instruct.cmi
misc.cmi : set.cmi map.cmi hashtbl.cmi format.cmi
moreLabels.cmi : set.cmi seq.cmi map.cmi hashtbl.cmi
mtype.cmi : types.cmi path.cmi ident.cmi env.cmi
mutex.cmi :
nativeint.cmi :
numbers.cmi : set.cmi int64.cmi identifiable.cmi
obj.cmi : int32.cmi
oo.cmi : camlinternalOO.cmi
oprint.cmi : outcometree.cmi format.cmi
outcometree.cmi : format.cmi asttypes.cmi
parmatch.cmi : types.cmi typedtree.cmi parsetree.cmi location.cmi \
    hashtbl.cmi env.cmi asttypes.cmi
parse.cmi : parsetree.cmi lexing.cmi
parser.cmi : parsetree.cmi location.cmi lexing.cmi docstrings.cmi
parsetree.cmi : longident.cmi location.cmi asttypes.cmi
parsing.cmi : obj.cmi lexing.cmi
path.cmi : ident.cmi
pervasives.cmi : camlinternalFormatBasics.cmi
pparse.cmi : parsetree.cmi misc.cmi lexing.cmi format.cmi
pprintast.cmi : parsetree.cmi format.cmi
predef.cmi : types.cmi path.cmi ident.cmi
primitive.cmi : parsetree.cmi outcometree.cmi location.cmi
printast.cmi : parsetree.cmi format.cmi
printexc.cmi :
printf.cmi : buffer.cmi
printinstr.cmi : instruct.cmi format.cmi
printlambda.cmi : lambda.cmi format.cmi
printpat.cmi : typedtree.cmi format.cmi asttypes.cmi
printtyp.cmi : types.cmi path.cmi outcometree.cmi longident.cmi ident.cmi \
    format.cmi env.cmi asttypes.cmi
printtyped.cmi : typedtree.cmi format.cmi
profile.cmi : format.cmi
queue.cmi : seq.cmi
random.cmi : nativeint.cmi int64.cmi int32.cmi
runtimedef.cmi :
scanf.cmi : pervasives.cmi
semantics_of_primitives.cmi : lambda.cmi
seq.cmi :
set.cmi : seq.cmi
simplif.cmi : misc.cmi location.cmi lambda.cmi ident.cmi
sort.cmi :
spacetime.cmi :
stack.cmi : seq.cmi
stdLabels.cmi : stringLabels.cmi listLabels.cmi bytesLabels.cmi \
    arrayLabels.cmi
str.cmi :
stream.cmi :
string.cmi : seq.cmi
stringLabels.cmi : seq.cmi
strongly_connected_components.cmi : identifiable.cmi
stypes.cmi : typedtree.cmi location.cmi annot.cmi
subst.cmi : types.cmi path.cmi ident.cmi
switch.cmi : location.cmi
symtable.cmi : obj.cmi misc.cmi lambda.cmi ident.cmi format.cmi digest.cmi \
    cmo_format.cmi
syntaxerr.cmi : location.cmi format.cmi
sys.cmi :
targetint.cmi :
tast_mapper.cmi : typedtree.cmi env.cmi asttypes.cmi
tbl.cmi : format.cmi
terminfo.cmi :
thread.cmi : unix.cmi
threadUnix.cmi : unix.cmi
translattribute.cmi : typedtree.cmi parsetree.cmi location.cmi lambda.cmi
translclass.cmi : typedtree.cmi location.cmi lambda.cmi ident.cmi format.cmi \
    asttypes.cmi
translcore.cmi : types.cmi typedtree.cmi primitive.cmi path.cmi location.cmi \
    lambda.cmi ident.cmi hashtbl.cmi format.cmi env.cmi asttypes.cmi
translmod.cmi : typedtree.cmi primitive.cmi location.cmi lambda.cmi \
    ident.cmi format.cmi
translobj.cmi : lambda.cmi ident.cmi env.cmi
typeclass.cmi : types.cmi typedtree.cmi parsetree.cmi longident.cmi \
    location.cmi ident.cmi format.cmi env.cmi ctype.cmi asttypes.cmi
typecore.cmi : types.cmi typedtree.cmi path.cmi parsetree.cmi longident.cmi \
    location.cmi ident.cmi format.cmi env.cmi asttypes.cmi annot.cmi
typedecl.cmi : types.cmi typedtree.cmi path.cmi parsetree.cmi longident.cmi \
    location.cmi includecore.cmi ident.cmi format.cmi env.cmi asttypes.cmi
typedtree.cmi : types.cmi primitive.cmi path.cmi parsetree.cmi longident.cmi \
    location.cmi ident.cmi env.cmi asttypes.cmi
typedtreeIter.cmi : typedtree.cmi asttypes.cmi
typedtreeMap.cmi : typedtree.cmi
typemod.cmi : types.cmi typedtree.cmi path.cmi parsetree.cmi misc.cmi \
    longident.cmi location.cmi includemod.cmi ident.cmi format.cmi env.cmi \
    cmi_format.cmi asttypes.cmi
typeopt.cmi : types.cmi typedtree.cmi path.cmi lambda.cmi env.cmi
types.cmi : set.cmi primitive.cmi path.cmi parsetree.cmi map.cmi \
    longident.cmi location.cmi ident.cmi asttypes.cmi
typetexp.cmi : types.cmi typedtree.cmi path.cmi parsetree.cmi longident.cmi \
    location.cmi includemod.cmi format.cmi env.cmi asttypes.cmi
uchar.cmi :
unix.cmi : bigarray.cmi
unixLabels.cmi : unix.cmi bigarray.cmi
untypeast.cmi : typedtree.cmi path.cmi parsetree.cmi longident.cmi \
    location.cmi asttypes.cmi
warnings.cmi : lexing.cmi lazy.cmi
weak.cmi : hashtbl.cmi<|MERGE_RESOLUTION|>--- conflicted
+++ resolved
@@ -14,11 +14,7 @@
 bigarray.cmi : complex.cmi
 btype.cmi : types.cmi set.cmi path.cmi map.cmi hashtbl.cmi format.cmi \
     asttypes.cmi
-<<<<<<< HEAD
-buffer.cmi : uchar.cmi
-=======
 buffer.cmi : uchar.cmi seq.cmi
->>>>>>> e866ba3f
 build_path_prefix_map.cmi :
 builtin_attributes.cmi : parsetree.cmi location.cmi
 bytegen.cmi : lambda.cmi instruct.cmi

--- conflicted
+++ resolved
@@ -745,10 +745,7 @@
                 );
               [CodePre (flush2 ())]
         in
-<<<<<<< HEAD
-=======
         Latex ( self#make_label (self#exception_label e.ex_name) ) ::
->>>>>>> 0d68080b
        merge_codepre (l @ s ) @
       [Latex ("\\index{"^(self#label s_name)^"@\\verb`"^(self#label ~no_:false s_name)^"`}\n")]
        @ (self#text_of_info e.ex_info) in

(**************************************************************************)
(*                                                                        *)
(*                                 OCaml                                  *)
(*                                                                        *)
(*                       Pierre Chambart, OCamlPro                        *)
(*           Mark Shinwell and Leo White, Jane Street Europe              *)
(*                                                                        *)
(*   Copyright 2013--2016 OCamlPro SAS                                    *)
(*   Copyright 2014--2016 Jane Street Group LLC                           *)
(*                                                                        *)
(*   All rights reserved.  This file is distributed under the terms of    *)
(*   the GNU Lesser General Public License version 2.1, with the          *)
(*   special exception on linking described in the file LICENSE.          *)
(*                                                                        *)
(**************************************************************************)

[@@@ocaml.warning "+a-4-9-30-40-41-42"]

module V = Backend_var
module VP = Backend_var.With_provenance

type 'a for_one_or_more_units = {
  fun_offset_table : int Closure_id.Map.t;
  fv_offset_table : int Var_within_closure.Map.t;
  constant_closures : Closure_id.Set.t;
  closures: Closure_id.Set.t;
}

type t = {
  current_unit :
    Set_of_closures_id.t for_one_or_more_units;
  imported_units :
    Simple_value_approx.function_declarations for_one_or_more_units;
  ppf_dump : Format.formatter;
  mutable constants_for_instrumentation :
    Clambda.ustructured_constant Symbol.Map.t;
}

let get_fun_offset t closure_id =
  let fun_offset_table =
    if Closure_id.in_compilation_unit closure_id (Compilenv.current_unit ())
    then
      t.current_unit.fun_offset_table
    else
      t.imported_units.fun_offset_table
  in
  try Closure_id.Map.find closure_id fun_offset_table
  with Not_found ->
    Misc.fatal_errorf "Flambda_to_clambda: missing offset for closure %a"
      Closure_id.print closure_id

let get_fv_offset t var_within_closure =
  let fv_offset_table =
    if Var_within_closure.in_compilation_unit var_within_closure
        (Compilenv.current_unit ())
    then t.current_unit.fv_offset_table
    else t.imported_units.fv_offset_table
  in
  try Var_within_closure.Map.find var_within_closure fv_offset_table
  with Not_found ->
    Misc.fatal_errorf "Flambda_to_clambda: missing offset for variable %a"
      Var_within_closure.print var_within_closure

let is_function_constant t closure_id =
  if Closure_id.Set.mem closure_id t.current_unit.closures then
    Closure_id.Set.mem closure_id t.current_unit.constant_closures
  else if Closure_id.Set.mem closure_id t.imported_units.closures then
    Closure_id.Set.mem closure_id t.imported_units.constant_closures
  else
    Misc.fatal_errorf "Flambda_to_clambda: missing closure %a"
      Closure_id.print closure_id

(* Instrumentation of closure and field accesses to try to catch compiler
   bugs. *)

let check_closure t ulam named : Clambda.ulambda =
  if not !Clflags.clambda_checks then ulam
  else
    let desc =
      Primitive.simple ~name:"caml_check_value_is_closure"
        ~arity:2 ~alloc:false
    in
    let str = Format.asprintf "%a" Flambda.print_named named in
    let sym = Compilenv.new_const_symbol () in
    let sym' =
      Symbol.of_global_linkage (Compilation_unit.get_current_exn ())
        (Linkage_name.create sym)
    in
    t.constants_for_instrumentation <-
      Symbol.Map.add sym' (Clambda.Uconst_string str)
        t.constants_for_instrumentation;
    Uprim (Pccall desc,
           [ulam; Clambda.Uconst (Uconst_ref (sym, None))],
           Debuginfo.none)

let clambda_arity (func : Flambda.function_declaration) : Clambda.arity =
  let nlocal =
    func.params
    |> List.filter (fun p ->
           Lambda.eq_mode Alloc_local (Parameter.alloc_mode p))
    |> List.length
  in
  Curried {nlocal}, Flambda_utils.function_arity func

let check_field t ulam pos named_opt : Clambda.ulambda =
  if not !Clflags.clambda_checks then ulam
  else
    let desc =
      Primitive.simple ~name:"caml_check_field_access"
        ~arity:3 ~alloc:false
    in
    let str =
      match named_opt with
      | None -> "<none>"
      | Some named -> Format.asprintf "%a" Flambda.print_named named
    in
    let sym = Compilenv.new_const_symbol () in
    let sym' =
      Symbol.of_global_linkage (Compilation_unit.get_current_exn ())
        (Linkage_name.create sym)
    in
    t.constants_for_instrumentation <-
      Symbol.Map.add sym' (Clambda.Uconst_string str)
        t.constants_for_instrumentation;
    Uprim (Pccall desc, [ulam; Clambda.Uconst (Uconst_int pos);
        Clambda.Uconst (Uconst_ref (sym, None))],
      Debuginfo.none)

module Env : sig
  type t

  val empty : t

  val add_subst : t -> Variable.t -> Clambda.ulambda -> t
  val find_subst_exn : t -> Variable.t -> Clambda.ulambda

  val add_fresh_ident : t -> Variable.t -> V.t * t
  val ident_for_var_exn : t -> Variable.t -> V.t

  val add_fresh_mutable_ident : t -> Mutable_variable.t -> V.t * t
  val ident_for_mutable_var_exn : t -> Mutable_variable.t -> V.t

  val add_allocated_const : t -> Symbol.t -> Allocated_const.t -> t
  val allocated_const_for_symbol : t -> Symbol.t -> Allocated_const.t option

  val keep_only_symbols : t -> t
end = struct
  type t =
    { subst : Clambda.ulambda Variable.Map.t;
      var : V.t Variable.Map.t;
      mutable_var : V.t Mutable_variable.Map.t;
      toplevel : bool;
      allocated_constant_for_symbol : Allocated_const.t Symbol.Map.t;
    }

  let empty =
    { subst = Variable.Map.empty;
      var = Variable.Map.empty;
      mutable_var = Mutable_variable.Map.empty;
      toplevel = false;
      allocated_constant_for_symbol = Symbol.Map.empty;
    }

  let add_subst t id subst =
    { t with subst = Variable.Map.add id subst t.subst }

  let find_subst_exn t id = Variable.Map.find id t.subst

  let ident_for_var_exn t id = Variable.Map.find id t.var

  let add_fresh_ident t var =
    let id = V.create_local (Variable.name var) in
    id, { t with var = Variable.Map.add var id t.var }

  let ident_for_mutable_var_exn t mut_var =
    Mutable_variable.Map.find mut_var t.mutable_var

  let add_fresh_mutable_ident t mut_var =
    let id = V.create_local (Mutable_variable.name mut_var) in
    let mutable_var = Mutable_variable.Map.add mut_var id t.mutable_var in
    id, { t with mutable_var; }

  let add_allocated_const t sym cons =
    { t with
      allocated_constant_for_symbol =
        Symbol.Map.add sym cons t.allocated_constant_for_symbol;
    }

  let allocated_const_for_symbol t sym =
    try
      Some (Symbol.Map.find sym t.allocated_constant_for_symbol)
    with Not_found -> None

  let keep_only_symbols t =
    { empty with
      allocated_constant_for_symbol = t.allocated_constant_for_symbol;
    }
end

let subst_var env var : Clambda.ulambda =
  try Env.find_subst_exn env var
  with Not_found ->
    try Uvar (Env.ident_for_var_exn env var)
    with Not_found ->
      Misc.fatal_errorf "Flambda_to_clambda: unbound variable %a@."
        Variable.print var

let subst_vars env vars = List.map (subst_var env) vars

let build_uoffset ulam offset : Clambda.ulambda =
  if offset = 0 then ulam
  else Uoffset (ulam, offset)

let to_clambda_allocated_constant (const : Allocated_const.t)
      : Clambda.ustructured_constant =
  match const with
  | Float f -> Uconst_float f
  | Int32 i -> Uconst_int32 i
  | Int64 i -> Uconst_int64 i
  | Nativeint i -> Uconst_nativeint i
  | Immutable_string s | String s -> Uconst_string s
  | Immutable_float_array a | Float_array a -> Uconst_float_array a

let to_uconst_symbol env symbol : Clambda.ustructured_constant option =
  match Env.allocated_const_for_symbol env symbol with
  | Some ((Float _ | Int32 _ | Int64 _ | Nativeint _) as const) ->
    Some (to_clambda_allocated_constant const)
  | None  (* CR-soon mshinwell: Try to make this an error. *)
  | Some _ -> None

let to_clambda_symbol' env sym : Clambda.uconstant =
  let lbl = Linkage_name.to_string (Symbol.label sym) in
  Uconst_ref (lbl, to_uconst_symbol env sym)

let to_clambda_symbol env sym : Clambda.ulambda =
  Uconst (to_clambda_symbol' env sym)

let to_clambda_const env (const : Flambda.constant_defining_value_block_field)
      : Clambda.uconstant =
  match const with
  | Symbol symbol -> to_clambda_symbol' env symbol
  | Const (Int i) -> Uconst_int i
  | Const (Char c) -> Uconst_int (Char.code c)

let rec to_clambda t env (flam : Flambda.t) : Clambda.ulambda =
  match flam with
  | Var var -> subst_var env var
  | Let { var; defining_expr; body; _ } ->
    (* TODO: synthesize proper value_kind *)
    let id, env_body = Env.add_fresh_ident env var in
    Ulet (Immutable, Pgenval, VP.create id,
      to_clambda_named t env var defining_expr,
      to_clambda t env_body body)
  | Let_mutable { var = mut_var; initial_value = var; body; contents_kind } ->
    let id, env_body = Env.add_fresh_mutable_ident env mut_var in
    let def = subst_var env var in
    Ulet (Mutable, contents_kind, VP.create id, def, to_clambda t env_body body)
  | Let_rec (defs, body) ->
    let env, defs =
      List.fold_right (fun (var, def) (env, defs) ->
          let id, env = Env.add_fresh_ident env var in
          env, (id, var, def) :: defs)
        defs (env, [])
    in
    let defs =
      List.map (fun (id, var, def) ->
          VP.create id, to_clambda_named t env var def)
        defs
    in
    Uletrec (defs, to_clambda t env body)
<<<<<<< HEAD
  | Apply { func; args; kind = Direct direct_func; probe; dbg = dbg; } ->
=======
  | Apply { func; args; kind = Direct direct_func; dbg = dbg; position; mode} ->
>>>>>>> 94454f5f
    (* The closure _parameter_ of the function is added by cmmgen.
       At the call site, for a direct call, the closure argument must be
       explicitly added (by [to_clambda_direct_apply]); there is no special
       handling of such in the direct call primitive.
       For an indirect call, we do not need to do anything here; Cmmgen will
       do the equivalent of the previous paragraph when it generates a direct
       call to [caml_apply]. *)
<<<<<<< HEAD
    to_clambda_direct_apply t func args direct_func probe dbg env
  | Apply { func; args; kind = Indirect; probe = None; dbg = dbg } ->
    let callee = subst_var env func in
    Ugeneric_apply (check_closure t callee (Flambda.Expr (Var func)),
      subst_vars env args, dbg)
  | Apply { probe = Some {name}; _ } ->
    Misc.fatal_errorf "Cannot apply indirect handler for probe %s" name ()
=======
    to_clambda_direct_apply t func args direct_func dbg position mode env
  | Apply { func; args; kind = Indirect; dbg = dbg; position; mode } ->
    let callee = subst_var env func in
    Ugeneric_apply (check_closure t callee (Flambda.Expr (Var func)),
      subst_vars env args, (position, mode), dbg)
>>>>>>> 94454f5f
  | Switch (arg, sw) ->
    let aux () : Clambda.ulambda =
      let const_index, const_actions =
        to_clambda_switch t env sw.consts sw.numconsts sw.failaction
      in
      let block_index, block_actions =
        to_clambda_switch t env sw.blocks sw.numblocks sw.failaction
      in
      Uswitch (subst_var env arg,
        { us_index_consts = const_index;
          us_actions_consts = const_actions;
          us_index_blocks = block_index;
          us_actions_blocks = block_actions;
        },
        Debuginfo.none)  (* debug info will be added by GPR#855 *)
    in
    (* Check that the [failaction] may be duplicated.  If this is not the
       case, share it through a static raise / static catch. *)
    (* CR-someday pchambart for pchambart: This is overly simplified.
       We should verify that this does not generates too bad code.
       If it the case, handle some let cases.
    *)
    begin match sw.failaction with
    | None -> aux ()
    | Some (Static_raise _) -> aux ()
    | Some failaction ->
      let exn = Static_exception.create () in
      let sw =
        { sw with
          failaction = Some (Flambda.Static_raise (exn, []));
        }
      in
      let expr : Flambda.t =
        Static_catch (exn, [], Switch (arg, sw), failaction)
      in
      to_clambda t env expr
    end
  | String_switch (arg, sw, def) ->
    let arg = subst_var env arg in
    let sw = List.map (fun (s, e) -> s, to_clambda t env e) sw in
    let def = Option.map (to_clambda t env) def in
    Ustringswitch (arg, sw, def)
  | Static_raise (static_exn, args) ->
    Ustaticfail (Static_exception.to_int static_exn,
      List.map (subst_var env) args)
  | Static_catch (static_exn, vars, body, handler) ->
    let env_handler, ids =
      List.fold_right (fun var (env, ids) ->
          let id, env = Env.add_fresh_ident env var in
          env, (VP.create id, Lambda.Pgenval) :: ids)
        vars (env, [])
    in
    Ucatch (Static_exception.to_int static_exn, ids,
      to_clambda t env body, to_clambda t env_handler handler)
  | Try_with (body, var, handler) ->
    let id, env_handler = Env.add_fresh_ident env var in
    Utrywith (to_clambda t env body, VP.create id,
      to_clambda t env_handler handler)
  | If_then_else (arg, ifso, ifnot) ->
    Uifthenelse (subst_var env arg, to_clambda t env ifso,
      to_clambda t env ifnot)
  | While (cond, body) ->
    Uwhile (to_clambda t env cond, to_clambda t env body)
  | For { bound_var; from_value; to_value; direction; body } ->
    let id, env_body = Env.add_fresh_ident env bound_var in
    Ufor (VP.create id, subst_var env from_value, subst_var env to_value,
      direction, to_clambda t env_body body)
  | Assign { being_assigned; new_value } ->
    let id =
      try Env.ident_for_mutable_var_exn env being_assigned
      with Not_found ->
        Misc.fatal_errorf "Unbound mutable variable %a in [Assign]: %a"
          Mutable_variable.print being_assigned
          Flambda.print flam
    in
    Uassign (id, subst_var env new_value)
  | Send { kind; meth; obj; args; dbg; position; mode } ->
    Usend (kind, subst_var env meth, subst_var env obj,
      subst_vars env args, (position,mode), dbg)
  | Region body ->
      let body = to_clambda t env body in
      let is_trivial =
        match body with
        | Uvar _ | Uconst _ -> true
        | _ -> false
      in
      if is_trivial then body
      else Uregion body
  | Tail body ->
      let body = to_clambda t env body in
      let is_trivial =
        match body with
        | Uvar _ | Uconst _ -> true
        | _ -> false
      in
      if is_trivial then body
      else Utail body
  | Proved_unreachable -> Uunreachable

and to_clambda_named t env var (named : Flambda.named) : Clambda.ulambda =
  match named with
  | Symbol sym -> to_clambda_symbol env sym
  | Const (Int n) -> Uconst (Uconst_int n)
  | Const (Char c) -> Uconst (Uconst_int (Char.code c))
  | Allocated_const _ ->
    Misc.fatal_errorf "[Allocated_const] should have been lifted to a \
        [Let_symbol] construction before [Flambda_to_clambda]: %a = %a"
      Variable.print var
      Flambda.print_named named
  | Read_mutable mut_var ->
    begin try Uvar (Env.ident_for_mutable_var_exn env mut_var)
    with Not_found ->
      Misc.fatal_errorf "Unbound mutable variable %a in [Read_mutable]: %a"
        Mutable_variable.print mut_var
        Flambda.print_named named
    end
  | Read_symbol_field (symbol, field) ->
    Uprim (Pfield field, [to_clambda_symbol env symbol], Debuginfo.none)
  | Set_of_closures set_of_closures ->
    to_clambda_set_of_closures t env set_of_closures
  | Project_closure { set_of_closures; closure_id } ->
    (* Note that we must use [build_uoffset] to ensure that we do not generate
       a [Uoffset] construction in the event that the offset is zero, otherwise
       we might break pattern matches in Cmmgen (in particular for the
       compilation of "let rec"). *)
    check_closure t (
      build_uoffset
        (check_closure t (subst_var env set_of_closures)
           (Flambda.Expr (Var set_of_closures)))
        (get_fun_offset t closure_id))
      named
  | Move_within_set_of_closures { closure; start_from; move_to } ->
    check_closure t (build_uoffset
      (check_closure t (subst_var env closure)
         (Flambda.Expr (Var closure)))
      ((get_fun_offset t move_to) - (get_fun_offset t start_from)))
      named
  | Project_var { closure; var; closure_id } ->
    let ulam = subst_var env closure in
    let fun_offset = get_fun_offset t closure_id in
    let var_offset = get_fv_offset t var in
    let pos = var_offset - fun_offset in
    Uprim (Pfield pos,
      [check_field t (check_closure t ulam (Expr (Var closure)))
         pos (Some named)],
      Debuginfo.none)
  | Prim (Pfield index, [block], dbg) ->
    Uprim (Pfield index, [check_field t (subst_var env block) index None], dbg)
  | Prim (Psetfield (index, maybe_ptr, init), [block; new_value], dbg) ->
    Uprim (Psetfield (index, maybe_ptr, init), [
        check_field t (subst_var env block) index None;
        subst_var env new_value;
      ], dbg)
  | Prim (Popaque, args, dbg) ->
    Uprim (Popaque, subst_vars env args, dbg)
  | Prim (p, args, dbg) ->
    Uprim (p, subst_vars env args, dbg)
  | Expr expr -> to_clambda t env expr

and to_clambda_switch t env cases num_keys default =
  let num_keys =
    if Numbers.Int.Set.cardinal num_keys = 0 then 0
    else Numbers.Int.Set.max_elt num_keys + 1
  in
  let store = Flambda_utils.Switch_storer.mk_store () in
  let default_action =
    match default with
    | Some def when List.length cases < num_keys ->
      store.act_store () def
    | _ -> -1
  in
  let index = Array.make num_keys default_action in
  let smallest_key = ref num_keys in
  List.iter
    (fun (key, lam) ->
      index.(key) <- store.act_store () lam;
      smallest_key := min key !smallest_key
    )
    cases;
  if !smallest_key < num_keys then begin
    let action = ref index.(!smallest_key) in
    Array.iteri
      (fun i act ->
         if act >= 0 then action := act else index.(i) <- !action)
      index
  end;
  let actions = Array.map (to_clambda t env) (store.act_get ()) in
  match actions with
  | [| |] -> [| |], [| |]  (* May happen when [default] is [None]. *)
  | _ -> index, actions

<<<<<<< HEAD
and to_clambda_direct_apply t func args direct_func probe dbg env
  : Clambda.ulambda =
=======
and to_clambda_direct_apply t func args direct_func dbg pos mode env
    : Clambda.ulambda =
>>>>>>> 94454f5f
  let closed = is_function_constant t direct_func in
  let label = Compilenv.function_label direct_func in
  let uargs =
    let uargs = subst_vars env args in
    (* Remove the closure argument if the closure is closed.  (Note that the
       closure argument is always a variable, so we can be sure we are not
       dropping any side effects.) *)
    if closed then uargs else uargs @ [subst_var env func]
  in
<<<<<<< HEAD
  Udirect_apply (label, uargs, probe, dbg)
=======
  Udirect_apply (label, uargs, (pos, mode), dbg)
>>>>>>> 94454f5f

(* Describe how to build a runtime closure block that corresponds to the
   given Flambda set of closures.

   For instance the closure for the following set of closures:

     let rec fun_a x =
       if x <= 0 then 0 else fun_b (x-1) v1
     and fun_b x y =
       if x <= 0 then 0 else v1 + v2 + y + fun_a (x-1)

   will be represented in memory as:

     [ closure header; fun_a;
       1; infix header; fun caml_curry_2;
       2; fun_b; v1; v2 ]

   fun_a and fun_b will take an additional parameter 'env' to
   access their closure.  It will be arranged such that in the body
   of each function the env parameter points to its own code
   pointer.  For example, in fun_b it will be shifted by 3 words.

   Hence accessing v1 in the body of fun_a is accessing the
   6th field of 'env' and in the body of fun_b the 1st field.
*)
and to_clambda_set_of_closures t env
      (({ function_decls; free_vars } : Flambda.set_of_closures)
        as set_of_closures) : Clambda.ulambda =
  let all_functions = Variable.Map.bindings function_decls.funs in
  let env_var = V.create_local "env" in
  let to_clambda_function
        (closure_id, (function_decl : Flambda.function_declaration))
        : Clambda.ufunction =
    let closure_id = Closure_id.wrap closure_id in
    let fun_offset =
      Closure_id.Map.find closure_id t.current_unit.fun_offset_table
    in
    let env =
      (* Inside the body of the function, we cannot access variables
         declared outside, so start with a suitably clean environment.
         Note that we must not forget the information about which allocated
         constants contain which unboxed values. *)
      let env = Env.keep_only_symbols env in
      (* Add the Clambda expressions for the free variables of the function
         to the environment. *)
      let add_env_free_variable id _ env =
        let var_offset =
          try
            Var_within_closure.Map.find
              (Var_within_closure.wrap id) t.current_unit.fv_offset_table
          with Not_found ->
            Misc.fatal_errorf "Clambda.to_clambda_set_of_closures: offset for \
                free variable %a is unknown.  Set of closures: %a"
              Variable.print id
              Flambda.print_set_of_closures set_of_closures
        in
        let pos = var_offset - fun_offset in
        Env.add_subst env id
          (Uprim (Pfield pos, [Clambda.Uvar env_var], Debuginfo.none))
      in
      let env = Variable.Map.fold add_env_free_variable free_vars env in
      (* Add the Clambda expressions for all functions defined in the current
         set of closures to the environment.  The various functions may be
         retrieved by moving within the runtime closure, starting from the
         current function's closure. *)
      let add_env_function pos env (id, _) =
        let offset =
          Closure_id.Map.find (Closure_id.wrap id)
            t.current_unit.fun_offset_table
        in
        let exp : Clambda.ulambda = Uoffset (Uvar env_var, offset - pos) in
        Env.add_subst env id exp
      in
      List.fold_left (add_env_function fun_offset) env all_functions
    in
    let env_body, params =
      List.fold_right (fun var (env, params) ->
          let id, env = Env.add_fresh_ident env (Parameter.var var) in
          env, id :: params)
        function_decl.params (env, [])
    in
    { label = Compilenv.function_label closure_id;
      arity = clambda_arity function_decl;
      params =
        List.map
          (fun var -> VP.create var, Lambda.Pgenval)
          (params @ [env_var]);
      return = Lambda.Pgenval;
      body = to_clambda t env_body function_decl.body;
      dbg = function_decl.dbg;
      env = Some env_var;
      mode = set_of_closures.alloc_mode;
    }
  in
  let funs = List.map to_clambda_function all_functions in
  let free_vars =
    Variable.Map.bindings (Variable.Map.map (
      fun (free_var : Flambda.specialised_to) ->
        subst_var env free_var.var) free_vars)
  in
  Uclosure (funs, List.map snd free_vars)

and to_clambda_closed_set_of_closures t env symbol
      ({ function_decls; } : Flambda.set_of_closures)
      : Clambda.ustructured_constant =
  let functions = Variable.Map.bindings function_decls.funs in
  let to_clambda_function (id, (function_decl : Flambda.function_declaration))
        : Clambda.ufunction =
    (* All that we need in the environment, for translating one closure from
       a closed set of closures, is the substitutions for variables bound to
       the various closures in the set.  Such closures will always be
       referenced via symbols. *)
    let env =
      List.fold_left (fun env (var, _) ->
          let closure_id = Closure_id.wrap var in
          let symbol = Compilenv.closure_symbol closure_id in
          Env.add_subst env var (to_clambda_symbol env symbol))
        (Env.keep_only_symbols env)
        functions
    in
    let env_body, params =
      List.fold_right (fun var (env, params) ->
          let id, env = Env.add_fresh_ident env (Parameter.var var) in
          env, id :: params)
        function_decl.params (env, [])
    in
    let body =
      Un_anf.apply ~ppf_dump:t.ppf_dump ~what:symbol
        (to_clambda t env_body function_decl.body)
    in
    { label = Compilenv.function_label (Closure_id.wrap id);
      arity = clambda_arity function_decl;
      params = List.map (fun var -> VP.create var, Lambda.Pgenval) params;
      return = Lambda.Pgenval;
      body;
      dbg = function_decl.dbg;
      env = None;
      mode = Alloc_heap;
    }
  in
  let ufunct = List.map to_clambda_function functions in
  let closure_lbl = Linkage_name.to_string (Symbol.label symbol) in
  Uconst_closure (ufunct, closure_lbl, [])

let to_clambda_initialize_symbol t env symbol fields : Clambda.ulambda =
  let fields =
    List.map (fun (index, expr) -> index, to_clambda t env expr) fields
  in
  let build_setfield (index, field) : Clambda.ulambda =
    (* Note that this will never cause a write barrier hit, owing to
       the [Initialization]. *)
    Uprim (Psetfield (index, Pointer, Root_initialization),
      [to_clambda_symbol env symbol; field],
      Debuginfo.none)
  in
  match fields with
  | [] -> Uconst (Uconst_int 0)
  | h :: t ->
    List.fold_left (fun acc (p, field) ->
        Clambda.Usequence (build_setfield (p, field), acc))
      (build_setfield h) t

let accumulate_structured_constants t env symbol
      (c : Flambda.constant_defining_value) acc =
  match c with
  | Allocated_const c ->
    Symbol.Map.add symbol (to_clambda_allocated_constant c) acc
  | Block (tag, fields) ->
    let fields = List.map (to_clambda_const env) fields in
    Symbol.Map.add symbol (Clambda.Uconst_block (Tag.to_int tag, fields)) acc
  | Set_of_closures set_of_closures ->
    let to_clambda_set_of_closures =
      to_clambda_closed_set_of_closures t env symbol set_of_closures
    in
    Symbol.Map.add symbol to_clambda_set_of_closures acc
  | Project_closure _ -> acc

let to_clambda_program t env constants (program : Flambda.program) =
  let rec loop env constants (program : Flambda.program_body)
        : Clambda.ulambda *
          Clambda.ustructured_constant Symbol.Map.t *
          Clambda.preallocated_block list =
    match program with
    | Let_symbol (symbol, alloc, program) ->
      (* Useful only for unboxing. Since floats and boxed integers will
         never be part of a Let_rec_symbol, handling only the Let_symbol
         is sufficient. *)
      let env =
        match alloc with
        | Allocated_const const -> Env.add_allocated_const env symbol const
        | _ -> env
      in
      let constants =
        accumulate_structured_constants t env symbol alloc constants
      in
      loop env constants program
    | Let_rec_symbol (defs, program) ->
      let constants =
        List.fold_left (fun constants (symbol, alloc) ->
            accumulate_structured_constants t env symbol alloc constants)
          constants defs
      in
      loop env constants program
    | Initialize_symbol (symbol, tag, fields, program) ->
      let fields =
        List.mapi (fun i field ->
            i, field,
            Initialize_symbol_to_let_symbol.constant_field field)
          fields
      in
      let init_fields =
        List.filter_map (function
            | (i, field, None) -> Some (i, field)
            | (_, _, Some _) -> None)
          fields
      in
      let constant_fields =
        List.map (fun (_, _, constant_field) ->
            match constant_field with
            | None -> None
            | Some (Flambda.Const const) ->
                let n =
                  match const with
                  | Int i -> i
                  | Char c -> Char.code c
                in
                Some (Clambda.Uconst_field_int n)
            | Some (Flambda.Symbol sym) ->
                let lbl = Linkage_name.to_string (Symbol.label sym) in
                Some (Clambda.Uconst_field_ref lbl))
          fields
      in
      let e1 = to_clambda_initialize_symbol t env symbol init_fields in
      let preallocated_block : Clambda.preallocated_block =
        { symbol = Linkage_name.to_string (Symbol.label symbol);
          exported = true;
          tag = Tag.to_int tag;
          fields = constant_fields;
          provenance = None;
        }
      in
      let e2, constants, preallocated_blocks = loop env constants program in
      Usequence (e1, e2), constants, preallocated_block :: preallocated_blocks
    | Effect (expr, program) ->
      let e1 = to_clambda t env expr in
      let e2, constants, preallocated_blocks = loop env constants program in
      Usequence (e1, e2), constants, preallocated_blocks
    | End _ ->
      Uconst (Uconst_int 0), constants, []
  in
  loop env constants program.program_body

type result = {
  expr : Clambda.ulambda;
  preallocated_blocks : Clambda.preallocated_block list;
  structured_constants : Clambda.ustructured_constant Symbol.Map.t;
  exported : Export_info.t;
}

let convert ~ppf_dump (program, exported_transient) : result =
  let current_unit =
    let closures =
      Closure_id.Map.keys (Flambda_utils.make_closure_map program)
    in
    let constant_closures =
      Flambda_utils.all_lifted_constant_closures program
    in
    let offsets = Closure_offsets.compute program in
    { fun_offset_table = offsets.function_offsets;
      fv_offset_table = offsets.free_variable_offsets;
      constant_closures;
      closures;
    }
  in
  let imported_units =
    let imported = Compilenv.approx_env () in
    let closures =
      Set_of_closures_id.Map.fold
        (fun (_ : Set_of_closures_id.t) fun_decls acc ->
           Variable.Map.fold
             (fun var (_ : Simple_value_approx.function_declaration) acc ->
               let closure_id = Closure_id.wrap var in
               Closure_id.Set.add closure_id acc)
             fun_decls.Simple_value_approx.funs
             acc)
        imported.sets_of_closures
        Closure_id.Set.empty
    in
    { fun_offset_table = imported.offset_fun;
      fv_offset_table = imported.offset_fv;
      constant_closures = imported.constant_closures;
      closures;
    }
  in
  let t =
    { current_unit;
      imported_units;
      constants_for_instrumentation = Symbol.Map.empty;
      ppf_dump;
    }
  in
  let expr, structured_constants, preallocated_blocks =
    to_clambda_program t Env.empty Symbol.Map.empty program
  in
  let structured_constants =
    Symbol.Map.disjoint_union structured_constants
      t.constants_for_instrumentation
  in
  let exported =
    Export_info.t_of_transient exported_transient
      ~program
      ~local_offset_fun:current_unit.fun_offset_table
      ~local_offset_fv:current_unit.fv_offset_table
      ~imported_offset_fun:imported_units.fun_offset_table
      ~imported_offset_fv:imported_units.fv_offset_table
      ~constant_closures:current_unit.constant_closures
  in
  { expr; preallocated_blocks; structured_constants; exported; }<|MERGE_RESOLUTION|>--- conflicted
+++ resolved
@@ -268,11 +268,7 @@
         defs
     in
     Uletrec (defs, to_clambda t env body)
-<<<<<<< HEAD
-  | Apply { func; args; kind = Direct direct_func; probe; dbg = dbg; } ->
-=======
-  | Apply { func; args; kind = Direct direct_func; dbg = dbg; position; mode} ->
->>>>>>> 94454f5f
+  | Apply { func; args; kind = Direct direct_func; probe; dbg; position; mode} ->
     (* The closure _parameter_ of the function is added by cmmgen.
        At the call site, for a direct call, the closure argument must be
        explicitly added (by [to_clambda_direct_apply]); there is no special
@@ -280,21 +276,13 @@
        For an indirect call, we do not need to do anything here; Cmmgen will
        do the equivalent of the previous paragraph when it generates a direct
        call to [caml_apply]. *)
-<<<<<<< HEAD
-    to_clambda_direct_apply t func args direct_func probe dbg env
-  | Apply { func; args; kind = Indirect; probe = None; dbg = dbg } ->
-    let callee = subst_var env func in
-    Ugeneric_apply (check_closure t callee (Flambda.Expr (Var func)),
-      subst_vars env args, dbg)
-  | Apply { probe = Some {name}; _ } ->
-    Misc.fatal_errorf "Cannot apply indirect handler for probe %s" name ()
-=======
-    to_clambda_direct_apply t func args direct_func dbg position mode env
-  | Apply { func; args; kind = Indirect; dbg = dbg; position; mode } ->
+    to_clambda_direct_apply t func args direct_func probe dbg position mode env
+  | Apply { func; args; kind = Indirect; probe = None; dbg; position; mode } ->
     let callee = subst_var env func in
     Ugeneric_apply (check_closure t callee (Flambda.Expr (Var func)),
       subst_vars env args, (position, mode), dbg)
->>>>>>> 94454f5f
+  | Apply { probe = Some {name}; _ } ->
+    Misc.fatal_errorf "Cannot apply indirect handler for probe %s" name ()
   | Switch (arg, sw) ->
     let aux () : Clambda.ulambda =
       let const_index, const_actions =
@@ -486,13 +474,8 @@
   | [| |] -> [| |], [| |]  (* May happen when [default] is [None]. *)
   | _ -> index, actions
 
-<<<<<<< HEAD
-and to_clambda_direct_apply t func args direct_func probe dbg env
+and to_clambda_direct_apply t func args direct_func probe dbg pos mode env
   : Clambda.ulambda =
-=======
-and to_clambda_direct_apply t func args direct_func dbg pos mode env
-    : Clambda.ulambda =
->>>>>>> 94454f5f
   let closed = is_function_constant t direct_func in
   let label = Compilenv.function_label direct_func in
   let uargs =
@@ -502,11 +485,7 @@
        dropping any side effects.) *)
     if closed then uargs else uargs @ [subst_var env func]
   in
-<<<<<<< HEAD
-  Udirect_apply (label, uargs, probe, dbg)
-=======
-  Udirect_apply (label, uargs, (pos, mode), dbg)
->>>>>>> 94454f5f
+  Udirect_apply (label, uargs, probe, (pos, mode), dbg)
 
 (* Describe how to build a runtime closure block that corresponds to the
    given Flambda set of closures.

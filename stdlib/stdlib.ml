(**************************************************************************)
(*                                                                        *)
(*                                 OCaml                                  *)
(*                                                                        *)
(*             Xavier Leroy, projet Cristal, INRIA Rocquencourt           *)
(*                                                                        *)
(*   Copyright 1996 Institut National de Recherche en Informatique et     *)
(*     en Automatique.                                                    *)
(*                                                                        *)
(*   All rights reserved.  This file is distributed under the terms of    *)
(*   the GNU Lesser General Public License version 2.1, with the          *)
(*   special exception on linking described in the file LICENSE.          *)
(*                                                                        *)
(**************************************************************************)

(* Exceptions *)

external register_named_value : string -> 'a -> unit
                              = "caml_register_named_value"

let () =
  (* for runtime/fail_nat.c *)
  register_named_value "Pervasives.array_bound_error"
    (Invalid_argument "index out of bounds")

external raise : exn -> 'a = "%raise"
external raise_notrace : exn -> 'a = "%raise_notrace"

let failwith s = raise(Failure s)
let invalid_arg s = raise(Invalid_argument s)

exception Exit
exception Match_failure = Match_failure
exception Assert_failure = Assert_failure
exception Invalid_argument = Invalid_argument
exception Failure = Failure
exception Not_found = Not_found
exception Out_of_memory = Out_of_memory
exception Stack_overflow = Stack_overflow
exception Sys_error = Sys_error
exception End_of_file = End_of_file
exception Division_by_zero = Division_by_zero
exception Sys_blocked_io = Sys_blocked_io
exception Undefined_recursive_module = Undefined_recursive_module

<<<<<<< HEAD
(* Effects *)


type ('a, 'b) stack
external take_cont : ('a, 'b) continuation -> ('a, 'b) stack = "caml_continuation_use"
external resume : ('a, 'b) stack -> ('c -> 'a) -> 'c -> 'b = "%resume"

let continue k v =
  resume (take_cont k) (fun x -> x) v
let discontinue k e =
  resume (take_cont k) (fun e -> raise e) e

external perform : 'a eff -> 'a = "%perform"

let reperform e k =
  match perform e with
  | v -> continue k v
  | exception e -> discontinue k e

type raw_backtrace
external get_raw_backtrace:
  unit -> raw_backtrace = "caml_get_exception_raw_backtrace"
external raise_with_backtrace: exn -> raw_backtrace -> 'a
  = "%raise_with_backtrace"

let protect ~(finally: unit -> unit) work =
  match work () with
  | result -> finally (); result
  | exception work_exn ->
    let work_bt = get_raw_backtrace () in
    finally ();
    raise_with_backtrace work_exn work_bt

=======
>>>>>>> 6fb33f71
(* Composition operators *)

external ( |> ) : 'a -> ('a -> 'b) -> 'b = "%revapply"
external ( @@ ) : ('a -> 'b) -> 'a -> 'b = "%apply"

(* Debugging *)

external __LOC__ : string = "%loc_LOC"
external __FILE__ : string = "%loc_FILE"
external __LINE__ : int = "%loc_LINE"
external __MODULE__ : string = "%loc_MODULE"
external __POS__ : string * int * int * int = "%loc_POS"

external __LOC_OF__ : 'a -> string * 'a = "%loc_LOC"
external __LINE_OF__ : 'a -> int * 'a = "%loc_LINE"
external __POS_OF__ : 'a -> (string * int * int * int) * 'a = "%loc_POS"

(* Comparisons *)

external ( = ) : 'a -> 'a -> bool = "%equal"
external ( <> ) : 'a -> 'a -> bool = "%notequal"
external ( < ) : 'a -> 'a -> bool = "%lessthan"
external ( > ) : 'a -> 'a -> bool = "%greaterthan"
external ( <= ) : 'a -> 'a -> bool = "%lessequal"
external ( >= ) : 'a -> 'a -> bool = "%greaterequal"
external compare : 'a -> 'a -> int = "%compare"

let min x y = if x <= y then x else y
let max x y = if x >= y then x else y

external ( == ) : 'a -> 'a -> bool = "%eq"
external ( != ) : 'a -> 'a -> bool = "%noteq"

(* Boolean operations *)

external not : bool -> bool = "%boolnot"
external ( & ) : bool -> bool -> bool = "%sequand"
external ( && ) : bool -> bool -> bool = "%sequand"
external ( or ) : bool -> bool -> bool = "%sequor"
external ( || ) : bool -> bool -> bool = "%sequor"

(* Integer operations *)

external ( ~- ) : int -> int = "%negint"
external ( ~+ ) : int -> int = "%identity"
external succ : int -> int = "%succint"
external pred : int -> int = "%predint"
external ( + ) : int -> int -> int = "%addint"
external ( - ) : int -> int -> int = "%subint"
external ( * ) : int -> int -> int = "%mulint"
external ( / ) : int -> int -> int = "%divint"
external ( mod ) : int -> int -> int = "%modint"

let abs x = if x >= 0 then x else -x

external ( land ) : int -> int -> int = "%andint"
external ( lor ) : int -> int -> int = "%orint"
external ( lxor ) : int -> int -> int = "%xorint"

let lnot x = x lxor (-1)

external ( lsl ) : int -> int -> int = "%lslint"
external ( lsr ) : int -> int -> int = "%lsrint"
external ( asr ) : int -> int -> int = "%asrint"

let max_int = (-1) lsr 1
let min_int = max_int + 1

(* Floating-point operations *)

external ( ~-. ) : float -> float = "%negfloat"
external ( ~+. ) : float -> float = "%identity"
external ( +. ) : float -> float -> float = "%addfloat"
external ( -. ) : float -> float -> float = "%subfloat"
external ( *. ) : float -> float -> float = "%mulfloat"
external ( /. ) : float -> float -> float = "%divfloat"
external ( ** ) : float -> float -> float = "caml_power_float" "pow"
  [@@unboxed] [@@noalloc]
external exp : float -> float = "caml_exp_float" "exp" [@@unboxed] [@@noalloc]
external expm1 : float -> float = "caml_expm1_float" "caml_expm1"
  [@@unboxed] [@@noalloc]
external acos : float -> float = "caml_acos_float" "acos"
  [@@unboxed] [@@noalloc]
external asin : float -> float = "caml_asin_float" "asin"
  [@@unboxed] [@@noalloc]
external atan : float -> float = "caml_atan_float" "atan"
  [@@unboxed] [@@noalloc]
external atan2 : float -> float -> float = "caml_atan2_float" "atan2"
  [@@unboxed] [@@noalloc]
external hypot : float -> float -> float
               = "caml_hypot_float" "caml_hypot" [@@unboxed] [@@noalloc]
external cos : float -> float = "caml_cos_float" "cos" [@@unboxed] [@@noalloc]
external cosh : float -> float = "caml_cosh_float" "cosh"
  [@@unboxed] [@@noalloc]
external log : float -> float = "caml_log_float" "log" [@@unboxed] [@@noalloc]
external log10 : float -> float = "caml_log10_float" "log10"
  [@@unboxed] [@@noalloc]
external log1p : float -> float = "caml_log1p_float" "caml_log1p"
  [@@unboxed] [@@noalloc]
external sin : float -> float = "caml_sin_float" "sin" [@@unboxed] [@@noalloc]
external sinh : float -> float = "caml_sinh_float" "sinh"
  [@@unboxed] [@@noalloc]
external sqrt : float -> float = "caml_sqrt_float" "sqrt"
  [@@unboxed] [@@noalloc]
external tan : float -> float = "caml_tan_float" "tan" [@@unboxed] [@@noalloc]
external tanh : float -> float = "caml_tanh_float" "tanh"
  [@@unboxed] [@@noalloc]
external ceil : float -> float = "caml_ceil_float" "ceil"
  [@@unboxed] [@@noalloc]
external floor : float -> float = "caml_floor_float" "floor"
  [@@unboxed] [@@noalloc]
external abs_float : float -> float = "%absfloat"
external copysign : float -> float -> float
                  = "caml_copysign_float" "caml_copysign"
                  [@@unboxed] [@@noalloc]
external mod_float : float -> float -> float = "caml_fmod_float" "fmod"
  [@@unboxed] [@@noalloc]
external frexp : float -> float * int = "caml_frexp_float"
external ldexp : (float [@unboxed]) -> (int [@untagged]) -> (float [@unboxed]) =
  "caml_ldexp_float" "caml_ldexp_float_unboxed" [@@noalloc]
external modf : float -> float * float = "caml_modf_float"
external float : int -> float = "%floatofint"
external float_of_int : int -> float = "%floatofint"
external truncate : float -> int = "%intoffloat"
external int_of_float : float -> int = "%intoffloat"
external float_of_bits : int64 -> float
  = "caml_int64_float_of_bits" "caml_int64_float_of_bits_unboxed"
  [@@unboxed] [@@noalloc]
let infinity =
  float_of_bits 0x7F_F0_00_00_00_00_00_00L
let neg_infinity =
  float_of_bits 0xFF_F0_00_00_00_00_00_00L
let nan =
  float_of_bits 0x7F_F0_00_00_00_00_00_01L
let max_float =
  float_of_bits 0x7F_EF_FF_FF_FF_FF_FF_FFL
let min_float =
  float_of_bits 0x00_10_00_00_00_00_00_00L
let epsilon_float =
  float_of_bits 0x3C_B0_00_00_00_00_00_00L

type fpclass =
    FP_normal
  | FP_subnormal
  | FP_zero
  | FP_infinite
  | FP_nan
external classify_float : (float [@unboxed]) -> fpclass =
  "caml_classify_float" "caml_classify_float_unboxed" [@@noalloc]

(* String and byte sequence operations -- more in modules String and Bytes *)

external string_length : string -> int = "%string_length"
external bytes_length : bytes -> int = "%bytes_length"
external bytes_create : int -> bytes = "caml_create_bytes"
external string_blit : string -> int -> bytes -> int -> int -> unit
                     = "caml_blit_string" [@@noalloc]
external bytes_blit : bytes -> int -> bytes -> int -> int -> unit
                        = "caml_blit_bytes" [@@noalloc]
external bytes_unsafe_to_string : bytes -> string = "%bytes_to_string"

let ( ^ ) s1 s2 =
  let l1 = string_length s1 and l2 = string_length s2 in
  let s = bytes_create (l1 + l2) in
  string_blit s1 0 s 0 l1;
  string_blit s2 0 s l1 l2;
  bytes_unsafe_to_string s

(* Character operations -- more in module Char *)

external int_of_char : char -> int = "%identity"
external unsafe_char_of_int : int -> char = "%identity"
let char_of_int n =
  if n < 0 || n > 255 then invalid_arg "char_of_int" else unsafe_char_of_int n

(* Unit operations *)

external ignore : 'a -> unit = "%ignore"

(* Pair operations *)

external fst : 'a * 'b -> 'a = "%field0"
external snd : 'a * 'b -> 'b = "%field1"

(* References *)

type 'a ref = { mutable contents : 'a }
external ref : 'a -> 'a ref = "%makemutable"
external ( ! ) : 'a ref -> 'a = "%field0"
external ( := ) : 'a ref -> 'a -> unit = "%setfield0"
external incr : int ref -> unit = "%incr"
external decr : int ref -> unit = "%decr"

(* Result type *)

type ('a,'b) result = Ok of 'a | Error of 'b

(* String conversion functions *)

external format_int : string -> int -> string = "caml_format_int"
external format_float : string -> float -> string = "caml_format_float"

let string_of_bool b =
  if b then "true" else "false"
let bool_of_string = function
  | "true" -> true
  | "false" -> false
  | _ -> invalid_arg "bool_of_string"

let bool_of_string_opt = function
  | "true" -> Some true
  | "false" -> Some false
  | _ -> None

let string_of_int n =
  format_int "%d" n

external int_of_string : string -> int = "caml_int_of_string"

let int_of_string_opt s =
  (* TODO: provide this directly as a non-raising primitive. *)
  try Some (int_of_string s)
  with Failure _ -> None

external string_get : string -> int -> char = "%string_safe_get"

let valid_float_lexem s =
  let l = string_length s in
  let rec loop i =
    if i >= l then s ^ "." else
    match string_get s i with
    | '0' .. '9' | '-' -> loop (i + 1)
    | _ -> s
  in
  loop 0

let string_of_float f = valid_float_lexem (format_float "%.12g" f)

external float_of_string : string -> float = "caml_float_of_string"

let float_of_string_opt s =
  (* TODO: provide this directly as a non-raising primitive. *)
  try Some (float_of_string s)
  with Failure _ -> None

(* List operations -- more in module List *)

let rec ( @ ) l1 l2 =
  match l1 with
    [] -> l2
  | hd :: tl -> hd :: (tl @ l2)

(* I/O operations *)

type in_channel
type out_channel

external open_descriptor_out : int -> out_channel
                             = "caml_ml_open_descriptor_out"
external open_descriptor_in : int -> in_channel = "caml_ml_open_descriptor_in"

let stdin = open_descriptor_in 0
let stdout = open_descriptor_out 1
let stderr = open_descriptor_out 2

(* General output functions *)

type open_flag =
    Open_rdonly | Open_wronly | Open_append
  | Open_creat | Open_trunc | Open_excl
  | Open_binary | Open_text | Open_nonblock

external open_desc : string -> open_flag list -> int -> int = "caml_sys_open"

external set_out_channel_name: out_channel -> string -> unit =
  "caml_ml_set_channel_name"

let open_out_gen mode perm name =
  let c = open_descriptor_out(open_desc name mode perm) in
  set_out_channel_name c name;
  c

let open_out name =
  open_out_gen [Open_wronly; Open_creat; Open_trunc; Open_text] 0o666 name

let open_out_bin name =
  open_out_gen [Open_wronly; Open_creat; Open_trunc; Open_binary] 0o666 name

external flush : out_channel -> unit = "caml_ml_flush"

external out_channels_list : unit -> out_channel list
                           = "caml_ml_out_channels_list"

let flush_all () =
  let rec iter = function
      [] -> ()
    | a::l ->
        begin try
            flush a
        with Sys_error _ ->
          () (* ignore channels closed during a preceding flush. *)
        end;
        iter l
  in iter (out_channels_list ())

external unsafe_output : out_channel -> bytes -> int -> int -> unit
                       = "caml_ml_output_bytes"
external unsafe_output_string : out_channel -> string -> int -> int -> unit
                              = "caml_ml_output"

external output_char : out_channel -> char -> unit = "caml_ml_output_char"

let output_bytes oc s =
  unsafe_output oc s 0 (bytes_length s)

let output_string oc s =
  unsafe_output_string oc s 0 (string_length s)

let output oc s ofs len =
  if ofs < 0 || len < 0 || ofs > bytes_length s - len
  then invalid_arg "output"
  else unsafe_output oc s ofs len

let output_substring oc s ofs len =
  if ofs < 0 || len < 0 || ofs > string_length s - len
  then invalid_arg "output_substring"
  else unsafe_output_string oc s ofs len

external output_byte : out_channel -> int -> unit = "caml_ml_output_char"
external output_binary_int : out_channel -> int -> unit = "caml_ml_output_int"

external marshal_to_channel : out_channel -> 'a -> unit list -> unit
     = "caml_output_value"
let output_value chan v = marshal_to_channel chan v []

external seek_out : out_channel -> int -> unit = "caml_ml_seek_out"
external pos_out : out_channel -> int = "caml_ml_pos_out"
external out_channel_length : out_channel -> int = "caml_ml_channel_size"
external close_out_channel : out_channel -> unit = "caml_ml_close_channel"
let close_out oc = flush oc; close_out_channel oc
let close_out_noerr oc =
  (try flush oc with _ -> ());
  (try close_out_channel oc with _ -> ())
external set_binary_mode_out : out_channel -> bool -> unit
                             = "caml_ml_set_binary_mode"

(* General input functions *)

external set_in_channel_name: in_channel -> string -> unit =
  "caml_ml_set_channel_name"

let open_in_gen mode perm name =
  let c = open_descriptor_in(open_desc name mode perm) in
  set_in_channel_name c name;
  c

let open_in name =
  open_in_gen [Open_rdonly; Open_text] 0 name

let open_in_bin name =
  open_in_gen [Open_rdonly; Open_binary] 0 name

external input_char : in_channel -> char = "caml_ml_input_char"

external unsafe_input : in_channel -> bytes -> int -> int -> int
                      = "caml_ml_input"

let input ic s ofs len =
  if ofs < 0 || len < 0 || ofs > bytes_length s - len
  then invalid_arg "input"
  else unsafe_input ic s ofs len

let rec unsafe_really_input ic s ofs len =
  if len <= 0 then () else begin
    let r = unsafe_input ic s ofs len in
    if r = 0
    then raise End_of_file
    else unsafe_really_input ic s (ofs + r) (len - r)
  end

let really_input ic s ofs len =
  if ofs < 0 || len < 0 || ofs > bytes_length s - len
  then invalid_arg "really_input"
  else unsafe_really_input ic s ofs len

let really_input_string ic len =
  let s = bytes_create len in
  really_input ic s 0 len;
  bytes_unsafe_to_string s

external input_scan_line : in_channel -> int = "caml_ml_input_scan_line"

let input_line chan =
  let rec build_result buf pos = function
    [] -> buf
  | hd :: tl ->
      let len = bytes_length hd in
      bytes_blit hd 0 buf (pos - len) len;
      build_result buf (pos - len) tl in
  let rec scan accu len =
    let n = input_scan_line chan in
    if n = 0 then begin                   (* n = 0: we are at EOF *)
      match accu with
        [] -> raise End_of_file
      | _  -> build_result (bytes_create len) len accu
    end else if n > 0 then begin          (* n > 0: newline found in buffer *)
      let res = bytes_create (n - 1) in
      ignore (unsafe_input chan res 0 (n - 1));
      ignore (input_char chan);           (* skip the newline *)
      match accu with
        [] -> res
      |  _ -> let len = len + n - 1 in
              build_result (bytes_create len) len (res :: accu)
    end else begin                        (* n < 0: newline not found *)
      let beg = bytes_create (-n) in
      ignore(unsafe_input chan beg 0 (-n));
      scan (beg :: accu) (len - n)
    end
  in bytes_unsafe_to_string (scan [] 0)

external input_byte : in_channel -> int = "caml_ml_input_char"
external input_binary_int : in_channel -> int = "caml_ml_input_int"
external input_value : in_channel -> 'a = "caml_input_value"
external seek_in : in_channel -> int -> unit = "caml_ml_seek_in"
external pos_in : in_channel -> int = "caml_ml_pos_in"
external in_channel_length : in_channel -> int = "caml_ml_channel_size"
external close_in : in_channel -> unit = "caml_ml_close_channel"
let close_in_noerr ic = (try close_in ic with _ -> ())
external set_binary_mode_in : in_channel -> bool -> unit
                            = "caml_ml_set_binary_mode"

(* Output functions on standard output *)

let print_char c = output_char stdout c
let print_string s = output_string stdout s
let print_bytes s = output_bytes stdout s
let print_int i = output_string stdout (string_of_int i)
let print_float f = output_string stdout (string_of_float f)
let print_endline s =
  output_string stdout s; output_char stdout '\n'; flush stdout
let print_newline () = output_char stdout '\n'; flush stdout

(* Output functions on standard error *)

let prerr_char c = output_char stderr c
let prerr_string s = output_string stderr s
let prerr_bytes s = output_bytes stderr s
let prerr_int i = output_string stderr (string_of_int i)
let prerr_float f = output_string stderr (string_of_float f)
let prerr_endline s =
  output_string stderr s; output_char stderr '\n'; flush stderr
let prerr_newline () = output_char stderr '\n'; flush stderr

(* Input functions on standard input *)

let read_line () = flush stdout; input_line stdin
let read_int () = int_of_string(read_line())
let read_int_opt () = int_of_string_opt(read_line())
let read_float () = float_of_string(read_line())
let read_float_opt () = float_of_string_opt(read_line())

(* Operations on large files *)

module LargeFile =
  struct
    external seek_out : out_channel -> int64 -> unit = "caml_ml_seek_out_64"
    external pos_out : out_channel -> int64 = "caml_ml_pos_out_64"
    external out_channel_length : out_channel -> int64
                                = "caml_ml_channel_size_64"
    external seek_in : in_channel -> int64 -> unit = "caml_ml_seek_in_64"
    external pos_in : in_channel -> int64 = "caml_ml_pos_in_64"
    external in_channel_length : in_channel -> int64 = "caml_ml_channel_size_64"
  end

(* Formats *)

type ('a, 'b, 'c, 'd, 'e, 'f) format6
   = ('a, 'b, 'c, 'd, 'e, 'f) CamlinternalFormatBasics.format6
   = Format of ('a, 'b, 'c, 'd, 'e, 'f) CamlinternalFormatBasics.fmt
               * string

type ('a, 'b, 'c, 'd) format4 = ('a, 'b, 'c, 'c, 'c, 'd) format6

type ('a, 'b, 'c) format = ('a, 'b, 'c, 'c) format4

let string_of_format (Format (_fmt, str)) = str

external format_of_string :
 ('a, 'b, 'c, 'd, 'e, 'f) format6 ->
 ('a, 'b, 'c, 'd, 'e, 'f) format6 = "%identity"

let ( ^^ ) (Format (fmt1, str1)) (Format (fmt2, str2)) =
  Format (CamlinternalFormatBasics.concat_fmt fmt1 fmt2,
          str1 ^ "%," ^ str2)

(* Miscellaneous *)

external sys_exit : int -> 'a = "caml_sys_exit"
external maybe_print_stats : unit -> unit = "caml_maybe_print_stats"

let exit_function = ref flush_all

let at_exit f =
  let g = !exit_function in
  (* MPR#7253, MPR#7796: make sure "f" is executed only once *)
  let f_already_ran = ref false in
  exit_function :=
    (fun () ->
      if not !f_already_ran then begin f_already_ran := true; f() end;
      g())

let do_at_exit () = (!exit_function) ()

let exit retcode =
  do_at_exit ();
  maybe_print_stats ();
  sys_exit retcode

let _ = register_named_value "Pervasives.do_at_exit" do_at_exit

(*MODULE_ALIASES*)
module Arg          = Arg
module Array        = Array
module ArrayLabels  = ArrayLabels
module Atomic       = Atomic
module Bigarray     = Bigarray
module Bool         = Bool
module Buffer       = Buffer
module Bytes        = Bytes
module BytesLabels  = BytesLabels
module Callback     = Callback
module Char         = Char
module Complex      = Complex
module Digest       = Digest
module Domain       = Domain
module Ephemeron    = Ephemeron
module Filename     = Filename
module Float        = Float
module Format       = Format
module Fun          = Fun
module Gc           = Gc
module Genlex       = Genlex
module Hashtbl      = Hashtbl
module Int          = Int
module Int32        = Int32
module Int64        = Int64
module Lazy         = Lazy
module Lexing       = Lexing
module List         = List
module ListLabels   = ListLabels
module Map          = Map
module Marshal      = Marshal
module MoreLabels   = MoreLabels
module Nativeint    = Nativeint
module Obj          = Obj
module Oo           = Oo
module Option       = Option
module Parsing      = Parsing
module Pervasives   = Pervasives
module Printexc     = Printexc
module Printf       = Printf
module Queue        = Queue
module Random       = Random
module Result       = Result
module Scanf        = Scanf
module Seq          = Seq
module Set          = Set
module Spacetime    = Spacetime
module Stack        = Stack
module StdLabels    = StdLabels
module Stream       = Stream
module String       = String
module StringLabels = StringLabels
module Sys          = Sys
module Uchar        = Uchar
module Weak         = Weak<|MERGE_RESOLUTION|>--- conflicted
+++ resolved
@@ -43,9 +43,7 @@
 exception Sys_blocked_io = Sys_blocked_io
 exception Undefined_recursive_module = Undefined_recursive_module
 
-<<<<<<< HEAD
 (* Effects *)
-
 
 type ('a, 'b) stack
 external take_cont : ('a, 'b) continuation -> ('a, 'b) stack = "caml_continuation_use"
@@ -63,22 +61,6 @@
   | v -> continue k v
   | exception e -> discontinue k e
 
-type raw_backtrace
-external get_raw_backtrace:
-  unit -> raw_backtrace = "caml_get_exception_raw_backtrace"
-external raise_with_backtrace: exn -> raw_backtrace -> 'a
-  = "%raise_with_backtrace"
-
-let protect ~(finally: unit -> unit) work =
-  match work () with
-  | result -> finally (); result
-  | exception work_exn ->
-    let work_bt = get_raw_backtrace () in
-    finally ();
-    raise_with_backtrace work_exn work_bt
-
-=======
->>>>>>> 6fb33f71
 (* Composition operators *)
 
 external ( |> ) : 'a -> ('a -> 'b) -> 'b = "%revapply"
